--- conflicted
+++ resolved
@@ -182,17 +182,6 @@
       sqlite3 xngin.db .tables | grep -q "atlas_schema_revisions" \
         && uv run atlas migrate apply --env sa_sqlite --url sqlite://xngin.db \
         || uv run atlas migrate apply --env sa_sqlite --url sqlite://xngin.db --baseline $(ls -t migrations/sa_sqlite | grep .sql | sort -n | cut -f1 -d. | head -1)
-<<<<<<< HEAD
-  start-tq:
-    desc: "Start the task queue."
-    env:
-      DATABASE_URL: "{{.XNGIN_DEVAPP_DSN}}"
-    cmd: uv run xngin-tq
-  psql:
-    desc: "Start interactive psql"
-    interactive: true
-    cmd: psql "{{.XNGIN_DEVAPP_DSN}}"
-=======
   create-user:
     desc: "Create a user: task create-user -- username@example.com"
     interactive: true
@@ -206,4 +195,12 @@
         exit 1
       fi
       uv run xngin-cli add-user --email "{{.CLI_ARGS}}" --privileged
->>>>>>> 8cf9cc88
+  start-tq:
+    desc: "Start the task queue."
+    env:
+      DATABASE_URL: "{{.XNGIN_DEVAPP_DSN}}"
+    cmd: uv run xngin-tq
+  psql:
+    desc: "Start interactive psql"
+    interactive: true
+    cmd: psql "{{.XNGIN_DEVAPP_DSN}}"
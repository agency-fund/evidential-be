--- conflicted
+++ resolved
@@ -96,13 +96,9 @@
     vars:
       ALLOW_EXISTING: '{{.ALLOW_EXISTING | default ""}}'
     cmds:
-<<<<<<< HEAD
       - >
-        uv run xngin-cli create-testing-dwh --dsn '{{.XNGIN_DEVDWH_DSN}}' --hacks
+        uv run xngin-cli create-testing-dwh --dsn '{{.XNGIN_DEVDWH_DSN}}'
         {{if eq .ALLOW_EXISTING "1"}} --allow-existing {{end}}
-=======
-      - uv run xngin-cli create-testing-dwh --dsn '{{.XNGIN_DEVDWH_DSN}}'
->>>>>>> 9cf0ddf0
   test:
     desc: "Runs unit tests"
     interactive: true

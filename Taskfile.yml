version: '3'
output: prefixed
vars:
  # App database for the local dev environment (see tasks start-with-local-pg, apply-migrations-pg)
  XNGIN_DEVAPPDB_NAME: "xngin"
  XNGIN_DEVAPP_DSN: "postgresql://postgres:postgres@localhost:5499/{{.XNGIN_DEVAPPDB_NAME}}?sslmode=disable"

  # Datasource for tests of the xngin app database that use the xngin_db_session dependency.
  XNGIN_TESTAPP_DSN: "postgresql://postgres:postgres@localhost:5499/test_xngin?sslmode=disable"

  # Datasource for the Postgres integration tests run by `task test-pgintegration`.
  # Note: test_queries.py creates a random database name adapting this dsn for each test using its
  # fixture_db_session.
  XNGIN_TESTDWH_DSN: "postgresql://postgres:postgres@localhost:5499/test_dwh?sslmode=disable"
env:
  # Disable Atlas telemetry.
  ATLAS_NO_ANON_TELEMETRY: "true"
  DO_NOT_TRACK: "1"

  # Allow connecting to data warehouses residing in private IP ranges.
  ALLOW_CONNECTING_TO_PRIVATE_IPS: "1"

  # Google will redirect to this URL upon successful authentication. This URL is served by the frontend application
  # and the GoogleAuthProvider component will intercept the query arguments and handle them.
  GOOGLE_OIDC_REDIRECT_URI: "http://localhost:3000/"

  # These values are configured in the xngin-development-dc project and should be used in development environments:
  # https://console.cloud.google.com/apis/credentials?organizationId=256829878972&project=xngin-development-dc.
  GOOGLE_OIDC_CLIENT_ID: "222213100775-qa1ajcrk48il70itcbdcvgr9ib5t08uf.apps.googleusercontent.com"

  # These values are configured in the evidential-live project and should only be used when validating the
  # production environments:
  # https://console.cloud.google.com/auth/clients?project=evidential-live
  #GOOGLE_OIDC_CLIENT_ID: "314428509782-j8fgiq5dvoic01432s2bcu3isinc9kam.apps.googleusercontent.com"
  #GOOGLE_OIDC_REDIRECT_URI: "http://localhost:3000/"

  # These are values used in the xngin.railway.settings.json and are present for when testing the Railway configs.
  # (optional)
  DWH_PGHOST: "127.0.0.1"
  DWH_PGPASSWORD: "pgpass"
  DWH_PGPORT: "5632"
  DWH_PGUSER: "pguser"
  CUSTOMER_API_TOKEN: ""
  CUSTOMER_DWH_PASSWORD: ""

  # Configure SQLAlchemy to log the generated SQL statements used on customer DWH via its own logger.
  ECHO_SQL: "false"

  # Configure SQLAlchemy to log the generated SQL statements used on xngin app database via its own logger.
  ECHO_SQL_APPDB: "false"

  # Use a concise log line formatter for improved readability in the terminal.
  FRIENDLY_DEV_LOGGING: "true"

  # Set DEBUG_LOGGING to true to display detailed information about logging configuration to stdout. Only set this to
  # true if you are debugging issues with logs.
  DEBUG_LOGGING: "false"

  # Configure customlogging.py to log dwh SQL to the custom log.
  LOG_SQL: "true"

  # Configure customlogging.py to log app SQL to the custom log.
  LOG_SQL_APPDB: "false"

  # Publish the OpenAPI spec for the admin and OIDC APIs
  XNGIN_PUBLISH_ALL_DOCS: "true"

  # Generally useful settings.
  XNGIN_SETTINGS: "src/xngin/apiserver/testdata/xngin.testing.settings.json"
  XNGIN_DEBUG: "true"

  # Data warehouse available for use by the local dev environment (see task bootstrap-dwh-local-pg). It is bootstrapped
  # with the testing datawarehouse when `task start-with-local-pg` is used.
  XNGIN_DEVDWH_NAME: "dwh"
  XNGIN_DEVDWH_DSN: "postgresql://postgres:postgres@localhost:5499/dwh?sslmode=disable"
tasks:
  start:
    desc: "Starts apiserver locally with settings compatible with local dash dev server (using PostgreSQL)"
    cmd:
      task: start-with-local-pg
  start-with-sqlite:
    desc: "Starts apiserver locally with settings compatible with local dash dev server (using SQLite)."
    interactive: true
    dotenv:
      # Populate BQ_SERVICE_ACCOUNT (optional) and GOOGLE_OIDC_CLIENT_SECRET (optional).
      - .env
    env:
      # Admin API settings. These need to be set for interaction with the dash web UI.
      # Also see instructions for .env above.
      ENABLE_ADMIN: "true"
      ENABLE_OIDC: "true"

    cmds:
      - uv run fastapi dev src/xngin/apiserver/main.py
  bootstrap-app-db:
    internal: true
    desc: |
      Ensure the localpg server is running and has an "xngin" database. If the database doesn't already exist, it will
      be created, and Atlas will create the tables so that subsequent table migrations behave as expected.
    cmds:
      - >
        ./tools/localpg.py --allow-existing -d --wait --create-db {{.XNGIN_DEVAPPDB_NAME}}
        --if-created "uv run task apply-migrations-pg"
  start-with-local-pg:
    desc: "Starts apiserver locally with settings compatible with local dash dev server (using PostgreSQL)"
    interactive: true
    dotenv:
      # Populate BQ_SERVICE_ACCOUNT (optional) and GOOGLE_OIDC_CLIENT_SECRET (optional).
      - .env
    env:
      XNGIN_DB: "{{.XNGIN_DEVAPP_DSN}}"

      # Admin API settings. These need to be set for interaction with the dash web UI.
      # Also see instructions for .env above.
      ENABLE_ADMIN: "true"
      ENABLE_OIDC: "true"
    deps:
      - bootstrap-app-db
    cmds:
      - task bootstrap-dwh-local-pg || /bin/true
      - uv run fastapi dev src/xngin/apiserver/main.py
  bootstrap-dwh-local-pg:
    desc: "Bootstraps the localpg server with a sample data warehouse."
    interactive: true
    cmds:
      - uv run xngin-cli create-testing-dwh --dsn "$XNGIN_DEVDWH_DSN"
  test:
    desc: "Runs unit tests"
    interactive: true
    cmds:
      - uv run pytest
  update-api-tests:
    desc: "Run the API tests and update the expected responses."
    interactive: true
    env:
      UPDATE_API_TESTS: "1"
    cmd: uv run pytest src/xngin/apiserver/test_api.py
  test-pgintegration:
    desc: "Runs unit tests w/local postgres support"
    env:
      XNGIN_TEST_APPDB_URI: "{{.XNGIN_TESTAPP_DSN}}"
      XNGIN_TEST_DWH_URI: "{{.XNGIN_TESTDWH_DSN}}"
    interactive: true
    cmds:
      - ./tools/localpg.py --allow-existing -d --wait --create-db test_xngin
      - uv run pytest -m 'pgintegration or not integration'
  make-migrations:
    desc: "Build Postgres migrations"
    cmds:
      - uv run atlas migrate diff --env sa_postgres && git add migrations
<<<<<<< HEAD
      # If you modify the migration file afterwards, you should re-hash it:
      # uv run atlas migrate hash --env sa_postgres
  make-manual-migration:
    desc: "Create and edit a new migration file manually. Use this to manually adjust values in the database."
    interactive: true
    cmds:
      - uv run atlas migrate new --env sa_postgres --edit
=======
  hash-migrations:
    desc: "Rehash your migration file (see atlas.sum) if you had to modify the generated migration file afterwards, e.g. to add a custom backfill."
    cmds:
      - uv run atlas migrate hash --env sa_postgres
  migration-status:
    desc: "Provides in-depth information about the migration status of the connected database. Useful for debugging migration issues."
    cmds:
      - uv run atlas migrate status --env sa_postgres --url '{{.XNGIN_DEVAPP_DSN}}'
>>>>>>> 66f1b36e
  apply-migrations-pg:
    desc: "Apply Postgres migrations locally (requires localpg instance to be running, to have an xngin database, and to have been previously migrated)"
    cmds:
      - uv run atlas migrate diff --env sa_postgres
      - uv run atlas migrate apply --env sa_postgres --url '{{.XNGIN_DEVAPP_DSN}}'
  down-migration:
    desc: "Go back a version in the migration history. Note that it include pre-migration checks to ensure data isn't deleted and tables are empty, so you may have to manually do some prep for the reversion. See https://atlasgo.io/versioned/down"
    cmds:
      - uv run atlas migrate down --env sa_postgres --url '{{.XNGIN_DEVAPP_DSN}}'
  apply-migrations-sqlite:
    desc: "Apply sqlite migrations locally"
    cmd: |
      # Generate the migration files to ensure that they are up to date
      uv run atlas migrate diff --env sa_sqlite
      # If the apiserver created the database, there will not be any migration data; therefore, we pass a --baseline
      # flag to get that created.
      sqlite3 xngin.db .tables | grep -q "atlas_schema_revisions" \
        && uv run atlas migrate apply --env sa_sqlite --url sqlite://xngin.db \
        || uv run atlas migrate apply --env sa_sqlite --url sqlite://xngin.db --baseline $(ls -t migrations/sa_sqlite | grep .sql | sort -n | cut -f1 -d. | head -1)
  create-user:
    desc: "Create a user: task create-user -- username@example.com"
    interactive: true
    deps:
      - bootstrap-app-db
    env:
      XNGIN_DEVAPP_DSN: "{{.XNGIN_DEVAPP_DSN}}"
    cmd: |
      if [ "{{.CLI_ARGS}}" == "" ]; then
        echo Email address must be passed as argument after "--". Example: task create-user -- email@example.com
        exit 1
      fi
      uv run xngin-cli add-user --email "{{.CLI_ARGS}}" --privileged<|MERGE_RESOLUTION|>--- conflicted
+++ resolved
@@ -148,15 +148,8 @@
     desc: "Build Postgres migrations"
     cmds:
       - uv run atlas migrate diff --env sa_postgres && git add migrations
-<<<<<<< HEAD
       # If you modify the migration file afterwards, you should re-hash it:
       # uv run atlas migrate hash --env sa_postgres
-  make-manual-migration:
-    desc: "Create and edit a new migration file manually. Use this to manually adjust values in the database."
-    interactive: true
-    cmds:
-      - uv run atlas migrate new --env sa_postgres --edit
-=======
   hash-migrations:
     desc: "Rehash your migration file (see atlas.sum) if you had to modify the generated migration file afterwards, e.g. to add a custom backfill."
     cmds:
@@ -165,16 +158,20 @@
     desc: "Provides in-depth information about the migration status of the connected database. Useful for debugging migration issues."
     cmds:
       - uv run atlas migrate status --env sa_postgres --url '{{.XNGIN_DEVAPP_DSN}}'
->>>>>>> 66f1b36e
+  make-manual-migration:
+    desc: "Create and edit a new migration file manually. Use this to manually adjust values in the database."
+    interactive: true
+    cmds:
+      - uv run atlas migrate new --env sa_postgres --edit
+  down-migration:
+    desc: "Go back a version in the migration history. Note that it include pre-migration checks to ensure data isn't deleted and tables are empty, so you may have to manually do some prep for the reversion. See https://atlasgo.io/versioned/down"
+    cmds:
+      - uv run atlas migrate down --env sa_postgres --url '{{.XNGIN_DEVAPP_DSN}}'
   apply-migrations-pg:
     desc: "Apply Postgres migrations locally (requires localpg instance to be running, to have an xngin database, and to have been previously migrated)"
     cmds:
       - uv run atlas migrate diff --env sa_postgres
       - uv run atlas migrate apply --env sa_postgres --url '{{.XNGIN_DEVAPP_DSN}}'
-  down-migration:
-    desc: "Go back a version in the migration history. Note that it include pre-migration checks to ensure data isn't deleted and tables are empty, so you may have to manually do some prep for the reversion. See https://atlasgo.io/versioned/down"
-    cmds:
-      - uv run atlas migrate down --env sa_postgres --url '{{.XNGIN_DEVAPP_DSN}}'
   apply-migrations-sqlite:
     desc: "Apply sqlite migrations locally"
     cmd: |

--- conflicted
+++ resolved
@@ -67,7 +67,6 @@
   # `task start-with-local-pg` is used.
   XNGIN_DEVDWH_NAME: "dwh"
   XNGIN_DEVDWH_DSN: "postgresql://postgres:postgres@localhost:5499/dwh?sslmode=disable"
-<<<<<<< HEAD
 
   # Datasource for tests of the xngin app database that use the xngin_db_session dependency.
   XNGIN_TEST_APPDB_URI: "postgresql://postgres:postgres@localhost:5499/test_xngin?sslmode=disable"
@@ -75,37 +74,14 @@
   # Datasource for the tests using the xngin.apiserver.dwh.test_queries.fixture_dwh_session fixture. The database name
   # is ignored because test_queries creates a random database name for each test (see fixture_dwh_session).
   XNGIN_TEST_DWH_URI: "postgresql://postgres:postgres@localhost:5499/test_dwh?sslmode=disable"
-tasks:
-  bootstrap-app:
-    desc: >-
-=======
 
   # XNGIN_PUBLIC_HOSTNAME defines the base hostname (and optional port) we use when constructing URLs to send to
   # external systems (such as via outbound webhooks).
   XNGIN_PUBLIC_PROTOCOL: "http"
   XNGIN_PUBLIC_HOSTNAME: "localhost:8000"
 tasks:
-  start:
-    desc: "Starts apiserver locally with settings compatible with local dash dev server (using PostgreSQL)"
-    cmd:
-      task: start-with-local-pg
-  start-with-sqlite:
-    desc: "Starts apiserver locally with settings compatible with local dash dev server (using SQLite)."
-    interactive: true
-    dotenv:
-      # Populate BQ_SERVICE_ACCOUNT (optional) and GOOGLE_OIDC_CLIENT_SECRET (optional).
-      - .env
-    env:
-      # Admin API settings. These need to be set for interaction with the dash web UI.
-      # Also see instructions for .env above.
-      ENABLE_ADMIN: "true"
-      ENABLE_OIDC: "true"
-
-    cmds:
-      - uv run fastapi dev src/xngin/apiserver/main.py
-  bootstrap-app-db:
-    desc: |
->>>>>>> 0411dec1
+  bootstrap-app:
+    desc: >-
       Ensure the localpg server is running and has an "xngin" database. If the database doesn't already exist, it will
       be created, and Atlas will create the tables so that subsequent table migrations behave as expected.
     cmds:

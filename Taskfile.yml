--- conflicted
+++ resolved
@@ -80,10 +80,6 @@
   XNGIN_PUBLIC_PROTOCOL: "http"
   XNGIN_PUBLIC_HOSTNAME: "localhost:8000"
 tasks:
-<<<<<<< HEAD
-  bootstrap-app:
-    desc: >-
-=======
   install-atlas:
     interactive: true
     status:
@@ -120,27 +116,8 @@
           task --version
       - cmd: uv sync --compile-bytecode
       - task: check-docker
-  start:
-    desc: "Starts apiserver locally with settings compatible with local dash dev server (using PostgreSQL)"
-    cmd:
-      task: start-with-local-pg
-  start-with-sqlite:
-    desc: "Starts apiserver locally with settings compatible with local dash dev server (using SQLite)."
-    interactive: true
-    dotenv:
-      # Populate BQ_SERVICE_ACCOUNT (optional) and GOOGLE_OIDC_CLIENT_SECRET (optional).
-      - .env
-    env:
-      # Admin API settings. These need to be set for interaction with the dash web UI.
-      # Also see instructions for .env above.
-      ENABLE_ADMIN: "true"
-      ENABLE_OIDC: "true"
-
-    cmds:
-      - uv run fastapi dev src/xngin/apiserver/main.py
-  bootstrap-app-db:
-    desc: |
->>>>>>> a9e53d33
+  bootstrap-app:
+    desc: >-
       Ensure the localpg server is running and has an "xngin" database. If the database doesn't already exist, it will
       be created, and Atlas will create the tables so that subsequent table migrations behave as expected.
     cmds:

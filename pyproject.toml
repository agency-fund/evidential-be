[project]
name = "xngin"
version = "0.0.1"
dependencies = [
    "fastapi[standard]>=0.115.4,<0.116.0",
    "gspread>=6.1.2,<6.2.0",
    "httpx>=0.27.0,<0.28.0",
    "numpy==2.1.0",
    "pandas==2.2.2",
    "parsy>=2.1,<3",
    "psycopg2>=2.9,<3",
    "pydantic>=2.7.0,<3.0.0",
<<<<<<< HEAD
    "pymongo",
    "pytest-mock>=3.14.0",
    "requests",
    "scipy",
=======
>>>>>>> cfcf3f59
    "sqlalchemy==2.0.32",
    "typer>=0.12.5,<0.13.0",
    "uvicorn[standard]>=0.32.0",
    "zstandard>=0.23.0",
]
requires-python = ">=3.12,<3.13"

[build-system]
requires = ["hatchling"]
build-backend = "hatchling.build"

[project.scripts]
xngin-apiserver = "xngin.apiserver.main:main"
xngin-cli = "xngin.cli.main:app"

[tool.pytest.ini_options]
log_cli = 0  # set to 1 for live logs
log_cli_level = "warn"
markers = "integration: integration tests that rely on remote resources"
addopts = "-m 'not integration'"

[tool.ruff]
preview = true
exclude = ["*.ipynb"]

[tool.ruff.lint]
select = [
    "B",
    "E4",
    "E7",
    "E9",
    "F",
    "FAST",
    "RUF"
]
ignore = [
    "RUF029"
]

[tool.uv]
dev-dependencies = [
    "pre-commit>=3.8.0,<3.9.0",
    "pytest>=8.3.2,<9.0.0",
    "ruff>=0.6.1,<7.0.0",
]
environments = [
    "sys_platform == 'darwin'",
    "sys_platform == 'linux'",
]<|MERGE_RESOLUTION|>--- conflicted
+++ resolved
@@ -10,13 +10,7 @@
     "parsy>=2.1,<3",
     "psycopg2>=2.9,<3",
     "pydantic>=2.7.0,<3.0.0",
-<<<<<<< HEAD
-    "pymongo",
     "pytest-mock>=3.14.0",
-    "requests",
-    "scipy",
-=======
->>>>>>> cfcf3f59
     "sqlalchemy==2.0.32",
     "typer>=0.12.5,<0.13.0",
     "uvicorn[standard]>=0.32.0",

[project]
name = "xngin"
version = "0.0.1"
dependencies = [
    "atlas-provider-sqlalchemy==0.4.0,<0.5",  # 0.4.1 adds heavy clickhouse dependency
    "boto3>=1.35",
    "cachetools>=5.5.2",
    "deepdiff>=8.5,<9",
    "dnspython>=2.7.0",
    "email-validator>=2.2.0",
    "fastapi[standard-no-fastapi-cloud-cli]>=0.120.0,<0.121",
    "google-cloud-kms>=3.7.0,<4",
    "httpx>=0.28.1,<0.29.0",
    "loguru>=0.7.3,<0.8.0",
    "numpy>=1.26.4,<1.27",
    "pandas-gbq>=0.29.0,<0.30",
    "pandas>=2.3.3,<3",
    "parsy>=2.1,<3",
    "psycopg2-binary>=2.9.10,<3; sys_platform == 'darwin'",
    "psycopg2>=2.9.10,<3; sys_platform == 'linux'",
    "psycopg[binary]>=3.2.10,<4",
    "pydantic>=2.12.3,<3.0.0",
    "pynacl>=1.6.0",
    "python-jose>=3.4.0,<3.5",
    "python-jsonpath>=2.0.1",
    "scipy>=1.12.0,<2",
    "sentry-sdk[fastapi,loguru,sqlalchemy]>=2.42.1,<3",
    "sqlalchemy-bigquery>=1.12.0,<2",
<<<<<<< HEAD
    "sqlalchemy[asyncio]==2.0.44",
    "statsmodels>=0.14.1,<0.20",
=======
    "sqlalchemy[asyncio]>=2.0.44",
    "statsmodels>=0.14.5,<0.20",
>>>>>>> 8927cfa0
    "stochatreat>=0.1.0,<0.2.0",
    "typer>=0.20.0,<0.21.0",
    "uvicorn[standard]>=0.38.0",
    "zstandard>=0.25.0,<0.26",  # built-in to 3.14
]
requires-python = ">=3.12,<3.14"

[dependency-groups]
ide = [
    "pynvim>=0.4.0,<0.5.0", # temporarily removed due to heavy dependencies not yet compatible with 3.14
]
dev = [
    "boto3-stubs>=1.39.1",
    "coverage>=7.11.0",
    "mypy>=1.18.2",
    "pandas-stubs>=2.3.2",
    "pre-commit>=4.0.1,<4.1.0",
    "pytest-asyncio>=1.2.0",
    "pytest-env>=1.1.5,<1.2",
    "pytest-mock>=3.15.1,<4",
    "pytest-randomly>=4.0.1",
    "pytest>=8.4.2,<9.0.0",
    "ruff>=0.14.2,<0.15.0",
    "scipy-stubs>=1.16.2,<2",
    "types-cachetools>=6.0.0.20250525",
    "types-psycopg2>=2.9.10,<3",
    "types-python-jose>=3.5.0.20250531",
]

[build-system]
requires = ["uv_build>=0.9.4,<0.10.0"]
build-backend = "uv_build"

[project.scripts]
xngin-apiserver-live = "xngin.apiserver.main:main_live"
xngin-cli = "xngin.cli.main:app"
xngin-snapshotter = "xngin.apiserver.snapshots.cli:app"
xngin-tq = "xngin.tq.cli:app"

[tool.pytest.ini_options]
asyncio_default_fixture_loop_scope = "session"
asyncio_mode = "auto"  # https://pytest-asyncio.readthedocs.io/en/latest/reference/configuration.html
log_cli = 0  # set to 1 for live logs
log_cli_level = "warn"
markers = [
    "integration: integration tests that rely on remote resources",
    "xurl: tests that use xurl scripts and can be updated with UPDATE_API_TESTS"
]
addopts = "-m 'not integration'"
# filtewarnings can be used to silence warnings during tests.
# format is: action:message:category:module
filterwarnings = [
    # Workaround for a bug in FastAPI's OpenAPI schema generation.
    "ignore:`example` has been deprecated:DeprecationWarning:xngin.apiserver.dependencies",
    # Performance optimization warning caused by: reflect(dbengine()).
    "ignore:.+unnest will not make use of SQL compilation caching:sqlalchemy.exc.SAWarning:"
]
env = [
    "SENTRY_DSN="  # Disable Sentry in unit tests.
]

[tool.ruff]
line-length = 120
preview = true
exclude = ["*.ipynb", "tmp/**"]

[tool.ruff.lint]
# Rules: https://docs.astral.sh/ruff/rules/
select = [
    "A",
    "ASYNC",
    "B",
    "E",
    "F",
    "FAST",
    "FURB",
    "I",
    "ICN",
    "N",
    "NPY",
    "PD",
    "PLC",
    "PIE",
    "PLE",
    "PLR",
    "PLW1508",
    "PT",
    "PYI",
    "RET",
    "RUF",
    "SIM",
    "TRY",
    "UP",
    "W",
]
ignore = [
    "E266", # Too many leading `#` before block comment
    "FURB101", # `open` and `read` should be replaced by `Path(file).read_text()`
    "FURB103", # `open` and `write` should be replaced by `Path(filename)....`
    "FURB140", # Use `itertools.starmap` instead of the generator
    "FURB152", # replace values that resemble mathemematical constants with constants (e.g. 3.14 => math.pi)
    "PD002", # `inplace=True` should be avoided; it has inconsistent behavior
    "PD003", # `.isna` is preferred to `.isnull`; functionality is equivalent"
    "PD101", # Using `series.nunique()` for checking that a series is constant is inefficient
    "PIE808", # Unnecessary `start` argument in `range`
    "PLC1901", # x == "" can be simplified to not x
    "PLR0911", # too many return statements
    "PLR0912", # too many branches
    "PLR0913", # too many positional arguments
    "PLR0914", # too many local variables
    "PLR0915", # too many statements
    "PLR0917", # too many positional arguments
    "PLR1702", # too many nested blocks
    "PLR2004", # magic value,
    "PLR6301", # method could be a function, class method, or static method
    "PT006", # Wrong type passed to first argument of `pytest.mark.parametrize`; expected `tuple`
    "PT011", # pytest.raises(_) is too broad, set the `match` parameter or use a more specific exception
    "PT018", # Assertion should be broken down into multiple parts
    "PYI041", # Use `float` instead of `int | float`
    "SIM108", # Use ternary operator instead of `if`-`else`-block
    "RUF029",
    "TRY003",
]

[tool.ruff.lint.flake8-import-conventions]
# https://docs.astral.sh/ruff/settings/#lintflake8-import-conventions
banned-from = [
    "xngin.apiserver.sqla.tables",
    "xngin.apiserver.routers.admin.authz"
]

[tool.ruff.lint.flake8-import-conventions.extend-aliases]
# https://docs.astral.sh/ruff/settings/#lint_flake8-import-conventions_extend-aliases
"xngin.apiserver.routers.admin.admin_api_types" = "aapi"
"xngin.apiserver.routers.common_api_types" = "capi"

[tool.uv]
required-version = ">=0.9.4,<0.10.0"
environments = [
    "sys_platform == 'darwin'",
    "sys_platform == 'linux'",
]

[tool.mypy]
python_version = 3.12
mypy_path = "src"
namespace_packages = true
enable_error_code = [
    "exhaustive-match",
    "override",
    "redundant-cast",
    "redundant-expr",
    "truthy-bool",
    "truthy-iterable",
    "unused-awaitable",
]
explicit_package_bases = true
check_untyped_defs = true
warn_redundant_casts = true
warn_unused_ignores = true
warn_return_any = true
strict_optional = true
disallow_untyped_defs = false
plugins = ['pydantic.mypy']

[[tool.mypy.overrides]]
module = ["deepdiff", "parsy", "statsmodels.*", "patsy.*", "sqlalchemy_bigquery.*", "pandas_gbq.*"]
ignore_missing_imports = true

[tool.coverage.run]
relative_files = true

[tool.coverage.report]
format = "markdown"
skip_covered = true
skip_empty = true<|MERGE_RESOLUTION|>--- conflicted
+++ resolved
@@ -26,13 +26,8 @@
     "scipy>=1.12.0,<2",
     "sentry-sdk[fastapi,loguru,sqlalchemy]>=2.42.1,<3",
     "sqlalchemy-bigquery>=1.12.0,<2",
-<<<<<<< HEAD
-    "sqlalchemy[asyncio]==2.0.44",
-    "statsmodels>=0.14.1,<0.20",
-=======
-    "sqlalchemy[asyncio]>=2.0.44",
+    "sqlalchemy[asyncio]>=2.0.44,<2.1",
     "statsmodels>=0.14.5,<0.20",
->>>>>>> 8927cfa0
     "stochatreat>=0.1.0,<0.2.0",
     "typer>=0.20.0,<0.21.0",
     "uvicorn[standard]>=0.38.0",

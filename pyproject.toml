[project]
name = "xngin"
version = "0.0.1"
dependencies = [
    "atlas-provider-sqlalchemy>=0.2.4,<3",
    "boto3>=1.35",
    "cachetools>=5.5.2",
    "deepdiff>=8.5,<9",
    "dnspython>=2.7.0",
    "email-validator>=2.2.0",
    "fastapi[standard]>=0.115.12,<0.116.0",
    "google-cloud-kms>=3.5.1,<4",
    "gspread>=6.1.2,<6.2.0",
    "httpx>=0.28.1,<0.29.0",
    "loguru>=0.7.3,<0.8.0",
    "numpy>=1.26.4,<1.27",
    "pandas-gbq>=0.29.0,<0.30",
    "pandas>=2.2.0,<3",
    "parsy>=2.1,<3",
    "psycopg2-binary>=2.9.10,<3; sys_platform == 'darwin'",
    "psycopg2>=2.9.10,<3; sys_platform == 'linux'",
    "psycopg[binary]>=3.2.8,<4",
    "pydantic>=2.11.4,<3.0.0",
    "pynacl>=1.5.0",
    "python-jose>=3.3.0,<3.4",
    "scipy>=1.12.0,<2",
    "sentry-sdk[fastapi,loguru]>=2.29.1,<3",
    "sqlalchemy-bigquery>=1.12.0,<2",
    "sqlalchemy[asyncio]==2.0.41",
    "statsmodels>=0.14.1,<0.20",
    "stochatreat>=0.0.20,<0.1.0",
    "tenacity>=9.1.2,<9.2.0",
    "typer>=0.15.4,<0.16.0",
    "uvicorn[standard]>=0.32.0",
    "zstandard>=0.23.0,<0.24",
]
requires-python = ">=3.12,<3.13"

[build-system]
requires = ["hatchling"]
build-backend = "hatchling.build"

[project.scripts]
xngin-apiserver = "xngin.apiserver.main:main"
xngin-cli = "xngin.cli.main:app"
xngin-tq = "xngin.tq.cli:app"

[tool.pytest.ini_options]
asyncio_default_fixture_loop_scope = "session"
asyncio_mode = "auto"  # https://pytest-asyncio.readthedocs.io/en/latest/reference/configuration.html
log_cli = 0  # set to 1 for live logs
log_cli_level = "warn"
markers = [
    "integration: integration tests that rely on remote resources",
    "xurl: tests that use xurl scripts and can be updated with UPDATE_API_TESTS"
]
addopts = "-m 'not integration'"
# filtewarnings can be used to silence warnings during tests.
# format is: action:message:category:module
filterwarnings = [
    # Workaround for a bug in FastAPI's OpenAPI schema generation.
    "ignore:`example` has been deprecated:DeprecationWarning:xngin.apiserver.dependencies",
    # Performance optimization warning caused by: reflect(dbengine()).
    "ignore:.+unnest will not make use of SQL compilation caching:sqlalchemy.exc.SAWarning:"
]
env = [
    "SENTRY_DSX="  # Disable Sentry in unit tests.
]

[tool.ruff]
preview = true
exclude = ["*.ipynb", "tmp/**"]

[tool.ruff.lint]
# Rules: https://docs.astral.sh/ruff/rules/
select = [
    "A",
    "ASYNC",
    "B",
    "E",
    "F",
    "FAST",
    "FURB",
    "I",
    "ICN",
    "N",
    "NPY",
    "PD",
    "PLC",
    "PIE",
    "PLE",
    "PLR",
    "PLW1508",
    "RET",
    "RUF",
    "SIM",
    "TRY",
    "UP",
    "W",
]
ignore = [
    "E266", # Too many leading `#` before block comment
    "E501", # redundant line length warnings
    "FURB101", # `open` and `read` should be replaced by `Path(file).read_text()`
    "FURB103", # `open` and `write` should be replaced by `Path(filename)....`
    "FURB140", # Use `itertools.starmap` instead of the generator
    "FURB152", # replace values that resemble mathemematical constants with constants (e.g. 3.14 => math.pi)
    "PD002", # `inplace=True` should be avoided; it has inconsistent behavior
    "PD003", # `.isna` is preferred to `.isnull`; functionality is equivalent"
    "PD101", # Using `series.nunique()` for checking that a series is constant is inefficient
    "PD901", # Avoid using the generic variable name `df` for DataFrames
    "PIE808", # Unnecessary `start` argument in `range`
    "PLC1901", # x == "" can be simplified to not x
    "PLR0911", # too many return statements
    "PLR0912", # too many branches
    "PLR0913", # too many positional arguments
    "PLR0914", # too many local variables
    "PLR0915", # too many statements
    "PLR0917", # too many positional arguments
    "PLR1702", # too many nested blocks
    "PLR2004", # magic value,
    "PLR6301", # method could be a function, class method, or static method
    "RUF029",
    "TRY003",
]

[tool.ruff.lint.flake8-import-conventions]
# https://docs.astral.sh/ruff/settings/#lintflake8-import-conventions
banned-from = [
    "xngin.apiserver.authz",
    "xngin.apiserver.routers.admin.authz"
]

[tool.ruff.lint.flake8-import-conventions.extend-aliases]
# https://docs.astral.sh/ruff/settings/#lint_flake8-import-conventions_extend-aliases
"xngin.apiserver.routers.admin.admin_api_types" = "aapi"
"xngin.apiserver.routers.common_api_types" = "capi"
"xngin.apiserver.routers.stateless.stateless_api_types" = "sapi"

[tool.uv]
required-version = "==0.7.18"
dev-dependencies = [
    "pre-commit>=4.0.1,<4.1.0",
    "pytest>=8.3.2,<9.0.0",
    "ruff>=0.11.11,<0.12.0",
    "pytest-mock>=3.14.0,<4",
    "types-psycopg2>=2.9.10,<3",
    "mypy>=1.16.0",
    "pandas-stubs>=2.2.3.241126",
    "pytest-asyncio>=1.0.0",
    "pytest-env>=1.1.5,<1.2",
    "pynvim>=0.4.0,<0.5.0",
    "types-python-jose>=3.5.0.20250531",
    "boto3-stubs>=1.39.1",
    "types-cachetools>=6.0.0.20250525",
]
environments = [
    "sys_platform == 'darwin'",
    "sys_platform == 'linux'",
]

[tool.mypy]
python_version = 3.12
mypy_path = "src"
namespace_packages = true
explicit_package_bases = true
check_untyped_defs = true
warn_redundant_casts = true
warn_unused_ignores = true
warn_return_any = true
strict_optional = true
disallow_untyped_defs = false
<<<<<<< HEAD
exclude = [
    '^(.*/)?test_.*\.py$',
]
=======
>>>>>>> fe49487d
plugins = ['pydantic.mypy']

[[tool.mypy.overrides]]
module = ["deepdiff", "parsy", "statsmodels.*", "patsy.*", "sqlalchemy_bigquery.*", "pandas_gbq.*"]
ignore_missing_imports = true<|MERGE_RESOLUTION|>--- conflicted
+++ resolved
@@ -127,7 +127,7 @@
 [tool.ruff.lint.flake8-import-conventions]
 # https://docs.astral.sh/ruff/settings/#lintflake8-import-conventions
 banned-from = [
-    "xngin.apiserver.authz",
+    "xngin.apiserver.models.tables",
     "xngin.apiserver.routers.admin.authz"
 ]
 
@@ -170,12 +170,6 @@
 warn_return_any = true
 strict_optional = true
 disallow_untyped_defs = false
-<<<<<<< HEAD
-exclude = [
-    '^(.*/)?test_.*\.py$',
-]
-=======
->>>>>>> fe49487d
 plugins = ['pydantic.mypy']
 
 [[tool.mypy.overrides]]

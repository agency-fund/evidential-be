version = 1
requires-python = "==3.12.*"
resolution-markers = [
    "sys_platform == 'darwin'",
    "sys_platform == 'linux'",
]
supported-markers = [
    "sys_platform == 'darwin'",
    "sys_platform == 'linux'",
]

[[package]]
name = "annotated-types"
version = "0.7.0"
source = { registry = "https://pypi.org/simple" }
sdist = { url = "https://files.pythonhosted.org/packages/ee/67/531ea369ba64dcff5ec9c3402f9f51bf748cec26dde048a2f973a4eea7f5/annotated_types-0.7.0.tar.gz", hash = "sha256:aff07c09a53a08bc8cfccb9c85b05f1aa9a2a6f23728d790723543408344ce89", size = 16081 }
wheels = [
    { url = "https://files.pythonhosted.org/packages/78/b6/6307fbef88d9b5ee7421e68d78a9f162e0da4900bc5f5793f6d3d0e34fb8/annotated_types-0.7.0-py3-none-any.whl", hash = "sha256:1f02e8b43a8fbbc3f3e0d4f0f4bfc8131bcb4eebe8849b8e5c773f3a1c582a53", size = 13643 },
]

[[package]]
name = "anyio"
version = "4.4.0"
source = { registry = "https://pypi.org/simple" }
dependencies = [
    { name = "idna", marker = "sys_platform == 'darwin' or sys_platform == 'linux'" },
    { name = "sniffio", marker = "sys_platform == 'darwin' or sys_platform == 'linux'" },
]
sdist = { url = "https://files.pythonhosted.org/packages/e6/e3/c4c8d473d6780ef1853d630d581f70d655b4f8d7553c6997958c283039a2/anyio-4.4.0.tar.gz", hash = "sha256:5aadc6a1bbb7cdb0bede386cac5e2940f5e2ff3aa20277e991cf028e0585ce94", size = 163930 }
wheels = [
    { url = "https://files.pythonhosted.org/packages/7b/a2/10639a79341f6c019dedc95bd48a4928eed9f1d1197f4c04f546fc7ae0ff/anyio-4.4.0-py3-none-any.whl", hash = "sha256:c1b2d8f46a8a812513012e1107cb0e68c17159a7a594208005a57dc776e1bdc7", size = 86780 },
]

[[package]]
name = "cachetools"
version = "5.5.0"
source = { registry = "https://pypi.org/simple" }
sdist = { url = "https://files.pythonhosted.org/packages/c3/38/a0f315319737ecf45b4319a8cd1f3a908e29d9277b46942263292115eee7/cachetools-5.5.0.tar.gz", hash = "sha256:2cc24fb4cbe39633fb7badd9db9ca6295d766d9c2995f245725a46715d050f2a", size = 27661 }
wheels = [
    { url = "https://files.pythonhosted.org/packages/a4/07/14f8ad37f2d12a5ce41206c21820d8cb6561b728e51fad4530dff0552a67/cachetools-5.5.0-py3-none-any.whl", hash = "sha256:02134e8439cdc2ffb62023ce1debca2944c3f289d66bb17ead3ab3dede74b292", size = 9524 },
]

[[package]]
name = "certifi"
version = "2024.7.4"
source = { registry = "https://pypi.org/simple" }
sdist = { url = "https://files.pythonhosted.org/packages/c2/02/a95f2b11e207f68bc64d7aae9666fed2e2b3f307748d5123dffb72a1bbea/certifi-2024.7.4.tar.gz", hash = "sha256:5a1e7645bc0ec61a09e26c36f6106dd4cf40c6db3a1fb6352b0244e7fb057c7b", size = 164065 }
wheels = [
    { url = "https://files.pythonhosted.org/packages/1c/d5/c84e1a17bf61d4df64ca866a1c9a913874b4e9bdc131ec689a0ad013fb36/certifi-2024.7.4-py3-none-any.whl", hash = "sha256:c198e21b1289c2ab85ee4e67bb4b4ef3ead0892059901a8d5b622f24a1101e90", size = 162960 },
]

[[package]]
name = "cffi"
version = "1.17.0"
source = { registry = "https://pypi.org/simple" }
dependencies = [
    { name = "pycparser", marker = "sys_platform == 'darwin' or sys_platform == 'linux'" },
]
sdist = { url = "https://files.pythonhosted.org/packages/1e/bf/82c351342972702867359cfeba5693927efe0a8dd568165490144f554b18/cffi-1.17.0.tar.gz", hash = "sha256:f3157624b7558b914cb039fd1af735e5e8049a87c817cc215109ad1c8779df76", size = 516073 }
wheels = [
    { url = "https://files.pythonhosted.org/packages/1a/1f/7862231350cc959a3138889d2c8d33da7042b22e923457dfd4cd487d772a/cffi-1.17.0-cp312-cp312-macosx_10_9_x86_64.whl", hash = "sha256:aec510255ce690d240f7cb23d7114f6b351c733a74c279a84def763660a2c3bc", size = 182826 },
    { url = "https://files.pythonhosted.org/packages/8b/8c/26119bf8b79e05a1c39812064e1ee7981e1f8a5372205ba5698ea4dd958d/cffi-1.17.0-cp312-cp312-macosx_11_0_arm64.whl", hash = "sha256:2770bb0d5e3cc0e31e7318db06efcbcdb7b31bcb1a70086d3177692a02256f59", size = 178494 },
    { url = "https://files.pythonhosted.org/packages/61/94/4882c47d3ad396d91f0eda6ef16d45be3d752a332663b7361933039ed66a/cffi-1.17.0-cp312-cp312-manylinux_2_12_i686.manylinux2010_i686.manylinux_2_17_i686.manylinux2014_i686.whl", hash = "sha256:db9a30ec064129d605d0f1aedc93e00894b9334ec74ba9c6bdd08147434b33eb", size = 454459 },
    { url = "https://files.pythonhosted.org/packages/0f/7c/a6beb119ad515058c5ee1829742d96b25b2b9204ff920746f6e13bf574eb/cffi-1.17.0-cp312-cp312-manylinux_2_17_aarch64.manylinux2014_aarch64.whl", hash = "sha256:a47eef975d2b8b721775a0fa286f50eab535b9d56c70a6e62842134cf7841195", size = 478502 },
    { url = "https://files.pythonhosted.org/packages/61/8a/2575cd01a90e1eca96a30aec4b1ac101a6fae06c49d490ac2704fa9bc8ba/cffi-1.17.0-cp312-cp312-manylinux_2_17_ppc64le.manylinux2014_ppc64le.whl", hash = "sha256:f3e0992f23bbb0be00a921eae5363329253c3b86287db27092461c887b791e5e", size = 485381 },
    { url = "https://files.pythonhosted.org/packages/cd/66/85899f5a9f152db49646e0c77427173e1b77a1046de0191ab3b0b9a5e6e3/cffi-1.17.0-cp312-cp312-manylinux_2_17_s390x.manylinux2014_s390x.whl", hash = "sha256:6107e445faf057c118d5050560695e46d272e5301feffda3c41849641222a828", size = 470907 },
    { url = "https://files.pythonhosted.org/packages/00/13/150924609bf377140abe6e934ce0a57f3fc48f1fd956ec1f578ce97a4624/cffi-1.17.0-cp312-cp312-manylinux_2_17_x86_64.manylinux2014_x86_64.whl", hash = "sha256:eb862356ee9391dc5a0b3cbc00f416b48c1b9a52d252d898e5b7696a5f9fe150", size = 479074 },
    { url = "https://files.pythonhosted.org/packages/17/fd/7d73d7110155c036303b0a6462c56250e9bc2f4119d7591d27417329b4d1/cffi-1.17.0-cp312-cp312-musllinux_1_1_aarch64.whl", hash = "sha256:c1c13185b90bbd3f8b5963cd8ce7ad4ff441924c31e23c975cb150e27c2bf67a", size = 484225 },
    { url = "https://files.pythonhosted.org/packages/fc/83/8353e5c9b01bb46332dac3dfb18e6c597a04ceb085c19c814c2f78a8c0d0/cffi-1.17.0-cp312-cp312-musllinux_1_1_x86_64.whl", hash = "sha256:17c6d6d3260c7f2d94f657e6872591fe8733872a86ed1345bda872cfc8c74885", size = 488388 },
]

[[package]]
name = "cfgv"
version = "3.4.0"
source = { registry = "https://pypi.org/simple" }
sdist = { url = "https://files.pythonhosted.org/packages/11/74/539e56497d9bd1d484fd863dd69cbbfa653cd2aa27abfe35653494d85e94/cfgv-3.4.0.tar.gz", hash = "sha256:e52591d4c5f5dead8e0f673fb16db7949d2cfb3f7da4582893288f0ded8fe560", size = 7114 }
wheels = [
    { url = "https://files.pythonhosted.org/packages/c5/55/51844dd50c4fc7a33b653bfaba4c2456f06955289ca770a5dbd5fd267374/cfgv-3.4.0-py2.py3-none-any.whl", hash = "sha256:b7265b1f29fd3316bfcd2b330d63d024f2bfd8bcb8b0272f8e19a504856c48f9", size = 7249 },
]

[[package]]
name = "charset-normalizer"
version = "3.3.2"
source = { registry = "https://pypi.org/simple" }
sdist = { url = "https://files.pythonhosted.org/packages/63/09/c1bc53dab74b1816a00d8d030de5bf98f724c52c1635e07681d312f20be8/charset-normalizer-3.3.2.tar.gz", hash = "sha256:f30c3cb33b24454a82faecaf01b19c18562b1e89558fb6c56de4d9118a032fd5", size = 104809 }
wheels = [
    { url = "https://files.pythonhosted.org/packages/d1/b2/fcedc8255ec42afee97f9e6f0145c734bbe104aac28300214593eb326f1d/charset_normalizer-3.3.2-cp312-cp312-macosx_10_9_universal2.whl", hash = "sha256:0b2b64d2bb6d3fb9112bafa732def486049e63de9618b5843bcdd081d8144cd8", size = 192892 },
    { url = "https://files.pythonhosted.org/packages/2e/7d/2259318c202f3d17f3fe6438149b3b9e706d1070fe3fcbb28049730bb25c/charset_normalizer-3.3.2-cp312-cp312-macosx_10_9_x86_64.whl", hash = "sha256:ddbb2551d7e0102e7252db79ba445cdab71b26640817ab1e3e3648dad515003b", size = 122213 },
    { url = "https://files.pythonhosted.org/packages/3a/52/9f9d17c3b54dc238de384c4cb5a2ef0e27985b42a0e5cc8e8a31d918d48d/charset_normalizer-3.3.2-cp312-cp312-macosx_11_0_arm64.whl", hash = "sha256:55086ee1064215781fff39a1af09518bc9255b50d6333f2e4c74ca09fac6a8f6", size = 119404 },
    { url = "https://files.pythonhosted.org/packages/99/b0/9c365f6d79a9f0f3c379ddb40a256a67aa69c59609608fe7feb6235896e1/charset_normalizer-3.3.2-cp312-cp312-manylinux_2_17_aarch64.manylinux2014_aarch64.whl", hash = "sha256:8f4a014bc36d3c57402e2977dada34f9c12300af536839dc38c0beab8878f38a", size = 137275 },
    { url = "https://files.pythonhosted.org/packages/91/33/749df346e93d7a30cdcb90cbfdd41a06026317bfbfb62cd68307c1a3c543/charset_normalizer-3.3.2-cp312-cp312-manylinux_2_17_ppc64le.manylinux2014_ppc64le.whl", hash = "sha256:a10af20b82360ab00827f916a6058451b723b4e65030c5a18577c8b2de5b3389", size = 147518 },
    { url = "https://files.pythonhosted.org/packages/72/1a/641d5c9f59e6af4c7b53da463d07600a695b9824e20849cb6eea8a627761/charset_normalizer-3.3.2-cp312-cp312-manylinux_2_17_s390x.manylinux2014_s390x.whl", hash = "sha256:8d756e44e94489e49571086ef83b2bb8ce311e730092d2c34ca8f7d925cb20aa", size = 140182 },
    { url = "https://files.pythonhosted.org/packages/ee/fb/14d30eb4956408ee3ae09ad34299131fb383c47df355ddb428a7331cfa1e/charset_normalizer-3.3.2-cp312-cp312-manylinux_2_17_x86_64.manylinux2014_x86_64.whl", hash = "sha256:90d558489962fd4918143277a773316e56c72da56ec7aa3dc3dbbe20fdfed15b", size = 141869 },
    { url = "https://files.pythonhosted.org/packages/df/3e/a06b18788ca2eb6695c9b22325b6fde7dde0f1d1838b1792a0076f58fe9d/charset_normalizer-3.3.2-cp312-cp312-manylinux_2_5_i686.manylinux1_i686.manylinux_2_17_i686.manylinux2014_i686.whl", hash = "sha256:6ac7ffc7ad6d040517be39eb591cac5ff87416c2537df6ba3cba3bae290c0fed", size = 144042 },
    { url = "https://files.pythonhosted.org/packages/45/59/3d27019d3b447a88fe7e7d004a1e04be220227760264cc41b405e863891b/charset_normalizer-3.3.2-cp312-cp312-musllinux_1_1_aarch64.whl", hash = "sha256:7ed9e526742851e8d5cc9e6cf41427dfc6068d4f5a3bb03659444b4cabf6bc26", size = 138275 },
    { url = "https://files.pythonhosted.org/packages/7b/ef/5eb105530b4da8ae37d506ccfa25057961b7b63d581def6f99165ea89c7e/charset_normalizer-3.3.2-cp312-cp312-musllinux_1_1_i686.whl", hash = "sha256:8bdb58ff7ba23002a4c5808d608e4e6c687175724f54a5dade5fa8c67b604e4d", size = 144819 },
    { url = "https://files.pythonhosted.org/packages/a2/51/e5023f937d7f307c948ed3e5c29c4b7a3e42ed2ee0b8cdf8f3a706089bf0/charset_normalizer-3.3.2-cp312-cp312-musllinux_1_1_ppc64le.whl", hash = "sha256:6b3251890fff30ee142c44144871185dbe13b11bab478a88887a639655be1068", size = 149415 },
    { url = "https://files.pythonhosted.org/packages/24/9d/2e3ef673dfd5be0154b20363c5cdcc5606f35666544381bee15af3778239/charset_normalizer-3.3.2-cp312-cp312-musllinux_1_1_s390x.whl", hash = "sha256:b4a23f61ce87adf89be746c8a8974fe1c823c891d8f86eb218bb957c924bb143", size = 141212 },
    { url = "https://files.pythonhosted.org/packages/5b/ae/ce2c12fcac59cb3860b2e2d76dc405253a4475436b1861d95fe75bdea520/charset_normalizer-3.3.2-cp312-cp312-musllinux_1_1_x86_64.whl", hash = "sha256:efcb3f6676480691518c177e3b465bcddf57cea040302f9f4e6e191af91174d4", size = 142167 },
    { url = "https://files.pythonhosted.org/packages/28/76/e6222113b83e3622caa4bb41032d0b1bf785250607392e1b778aca0b8a7d/charset_normalizer-3.3.2-py3-none-any.whl", hash = "sha256:3e4d1f6587322d2788836a99c69062fbb091331ec940e02d12d179c1d53e25fc", size = 48543 },
]

[[package]]
name = "click"
version = "8.1.7"
source = { registry = "https://pypi.org/simple" }
dependencies = [
    { name = "colorama", marker = "(platform_system == 'Windows' and sys_platform == 'darwin') or (platform_system == 'Windows' and sys_platform == 'linux')" },
]
sdist = { url = "https://files.pythonhosted.org/packages/96/d3/f04c7bfcf5c1862a2a5b845c6b2b360488cf47af55dfa79c98f6a6bf98b5/click-8.1.7.tar.gz", hash = "sha256:ca9853ad459e787e2192211578cc907e7594e294c7ccc834310722b41b9ca6de", size = 336121 }
wheels = [
    { url = "https://files.pythonhosted.org/packages/00/2e/d53fa4befbf2cfa713304affc7ca780ce4fc1fd8710527771b58311a3229/click-8.1.7-py3-none-any.whl", hash = "sha256:ae74fb96c20a0277a1d615f1e4d73c8414f5a98db8b799a7931d1582f3390c28", size = 97941 },
]

[[package]]
name = "colorama"
version = "0.4.6"
source = { registry = "https://pypi.org/simple" }
sdist = { url = "https://files.pythonhosted.org/packages/d8/53/6f443c9a4a8358a93a6792e2acffb9d9d5cb0a5cfd8802644b7b1c9a02e4/colorama-0.4.6.tar.gz", hash = "sha256:08695f5cb7ed6e0531a20572697297273c47b8cae5a63ffc6d6ed5c201be6e44", size = 27697 }
wheels = [
    { url = "https://files.pythonhosted.org/packages/d1/d6/3965ed04c63042e047cb6a3e6ed1a63a35087b6a609aa3a15ed8ac56c221/colorama-0.4.6-py2.py3-none-any.whl", hash = "sha256:4f1d9991f5acc0ca119f9d443620b77f9d6b33703e51011c16baf57afb285fc6", size = 25335 },
]

[[package]]
name = "distlib"
version = "0.3.8"
source = { registry = "https://pypi.org/simple" }
sdist = { url = "https://files.pythonhosted.org/packages/c4/91/e2df406fb4efacdf46871c25cde65d3c6ee5e173b7e5a4547a47bae91920/distlib-0.3.8.tar.gz", hash = "sha256:1530ea13e350031b6312d8580ddb6b27a104275a31106523b8f123787f494f64", size = 609931 }
wheels = [
    { url = "https://files.pythonhosted.org/packages/8e/41/9307e4f5f9976bc8b7fea0b66367734e8faf3ec84bc0d412d8cfabbb66cd/distlib-0.3.8-py2.py3-none-any.whl", hash = "sha256:034db59a0b96f8ca18035f36290806a9a6e6bd9d1ff91e45a7f172eb17e51784", size = 468850 },
]

[[package]]
name = "dnspython"
version = "2.6.1"
source = { registry = "https://pypi.org/simple" }
sdist = { url = "https://files.pythonhosted.org/packages/37/7d/c871f55054e403fdfd6b8f65fd6d1c4e147ed100d3e9f9ba1fe695403939/dnspython-2.6.1.tar.gz", hash = "sha256:e8f0f9c23a7b7cb99ded64e6c3a6f3e701d78f50c55e002b839dea7225cff7cc", size = 332727 }
wheels = [
    { url = "https://files.pythonhosted.org/packages/87/a1/8c5287991ddb8d3e4662f71356d9656d91ab3a36618c3dd11b280df0d255/dnspython-2.6.1-py3-none-any.whl", hash = "sha256:5ef3b9680161f6fa89daf8ad451b5f1a33b18ae8a1c6778cdf4b43f08c0a6e50", size = 307696 },
]

[[package]]
name = "email-validator"
version = "2.2.0"
source = { registry = "https://pypi.org/simple" }
dependencies = [
    { name = "dnspython", marker = "sys_platform == 'darwin' or sys_platform == 'linux'" },
    { name = "idna", marker = "sys_platform == 'darwin' or sys_platform == 'linux'" },
]
sdist = { url = "https://files.pythonhosted.org/packages/48/ce/13508a1ec3f8bb981ae4ca79ea40384becc868bfae97fd1c942bb3a001b1/email_validator-2.2.0.tar.gz", hash = "sha256:cb690f344c617a714f22e66ae771445a1ceb46821152df8e165c5f9a364582b7", size = 48967 }
wheels = [
    { url = "https://files.pythonhosted.org/packages/d7/ee/bf0adb559ad3c786f12bcbc9296b3f5675f529199bef03e2df281fa1fadb/email_validator-2.2.0-py3-none-any.whl", hash = "sha256:561977c2d73ce3611850a06fa56b414621e0c8faa9d66f2611407d87465da631", size = 33521 },
]

[[package]]
name = "fastapi"
version = "0.115.4"
source = { registry = "https://pypi.org/simple" }
dependencies = [
    { name = "pydantic", marker = "sys_platform == 'darwin' or sys_platform == 'linux'" },
    { name = "starlette", marker = "sys_platform == 'darwin' or sys_platform == 'linux'" },
    { name = "typing-extensions", marker = "sys_platform == 'darwin' or sys_platform == 'linux'" },
]
sdist = { url = "https://files.pythonhosted.org/packages/a9/db/5781f19bd30745885e0737ff3fdd4e63e7bc691710f9da691128bb0dc73b/fastapi-0.115.4.tar.gz", hash = "sha256:db653475586b091cb8b2fec2ac54a680ac6a158e07406e1abae31679e8826349", size = 300737 }
wheels = [
    { url = "https://files.pythonhosted.org/packages/99/f6/af0d1f58f86002be0cf1e2665cdd6f7a4a71cdc8a7a9438cdc9e3b5375fe/fastapi-0.115.4-py3-none-any.whl", hash = "sha256:0b504a063ffb3cf96a5e27dc1bc32c80ca743a2528574f9cdc77daa2d31b4742", size = 94732 },
]

[package.optional-dependencies]
standard = [
    { name = "email-validator", marker = "sys_platform == 'darwin' or sys_platform == 'linux'" },
    { name = "fastapi-cli", extra = ["standard"], marker = "sys_platform == 'darwin' or sys_platform == 'linux'" },
    { name = "httpx", marker = "sys_platform == 'darwin' or sys_platform == 'linux'" },
    { name = "jinja2", marker = "sys_platform == 'darwin' or sys_platform == 'linux'" },
    { name = "python-multipart", marker = "sys_platform == 'darwin' or sys_platform == 'linux'" },
    { name = "uvicorn", extra = ["standard"], marker = "sys_platform == 'darwin' or sys_platform == 'linux'" },
]

[[package]]
name = "fastapi-cli"
version = "0.0.5"
source = { registry = "https://pypi.org/simple" }
dependencies = [
    { name = "typer", marker = "sys_platform == 'darwin' or sys_platform == 'linux'" },
    { name = "uvicorn", extra = ["standard"], marker = "sys_platform == 'darwin' or sys_platform == 'linux'" },
]
sdist = { url = "https://files.pythonhosted.org/packages/c5/f8/1ad5ce32d029aeb9117e9a5a9b3e314a8477525d60c12a9b7730a3c186ec/fastapi_cli-0.0.5.tar.gz", hash = "sha256:d30e1239c6f46fcb95e606f02cdda59a1e2fa778a54b64686b3ff27f6211ff9f", size = 15571 }
wheels = [
    { url = "https://files.pythonhosted.org/packages/24/ea/4b5011012ac925fe2f83b19d0e09cee9d324141ec7bf5e78bb2817f96513/fastapi_cli-0.0.5-py3-none-any.whl", hash = "sha256:e94d847524648c748a5350673546bbf9bcaeb086b33c24f2e82e021436866a46", size = 9489 },
]

[package.optional-dependencies]
standard = [
    { name = "uvicorn", extra = ["standard"], marker = "sys_platform == 'darwin' or sys_platform == 'linux'" },
]

[[package]]
name = "filelock"
version = "3.15.4"
source = { registry = "https://pypi.org/simple" }
sdist = { url = "https://files.pythonhosted.org/packages/08/dd/49e06f09b6645156550fb9aee9cc1e59aba7efbc972d665a1bd6ae0435d4/filelock-3.15.4.tar.gz", hash = "sha256:2207938cbc1844345cb01a5a95524dae30f0ce089eba5b00378295a17e3e90cb", size = 18007 }
wheels = [
    { url = "https://files.pythonhosted.org/packages/ae/f0/48285f0262fe47103a4a45972ed2f9b93e4c80b8fd609fa98da78b2a5706/filelock-3.15.4-py3-none-any.whl", hash = "sha256:6ca1fffae96225dab4c6eaf1c4f4f28cd2568d3ec2a44e15a08520504de468e7", size = 16159 },
]

[[package]]
name = "google-auth"
version = "2.34.0"
source = { registry = "https://pypi.org/simple" }
dependencies = [
    { name = "cachetools", marker = "sys_platform == 'darwin' or sys_platform == 'linux'" },
    { name = "pyasn1-modules", marker = "sys_platform == 'darwin' or sys_platform == 'linux'" },
    { name = "rsa", marker = "sys_platform == 'darwin' or sys_platform == 'linux'" },
]
sdist = { url = "https://files.pythonhosted.org/packages/0f/ae/634dafb151366d91eb848a25846a780dbce4326906ef005d199723fbbca0/google_auth-2.34.0.tar.gz", hash = "sha256:8eb87396435c19b20d32abd2f984e31c191a15284af72eb922f10e5bde9c04cc", size = 257875 }
wheels = [
    { url = "https://files.pythonhosted.org/packages/bb/fb/9af9e3f2996677bdda72734482934fe85a3abde174e5f0783ac2f817ba98/google_auth-2.34.0-py2.py3-none-any.whl", hash = "sha256:72fd4733b80b6d777dcde515628a9eb4a577339437012874ea286bca7261ee65", size = 200870 },
]

[[package]]
name = "google-auth-oauthlib"
version = "1.2.1"
source = { registry = "https://pypi.org/simple" }
dependencies = [
    { name = "google-auth", marker = "sys_platform == 'darwin' or sys_platform == 'linux'" },
    { name = "requests-oauthlib", marker = "sys_platform == 'darwin' or sys_platform == 'linux'" },
]
sdist = { url = "https://files.pythonhosted.org/packages/cc/0f/1772edb8d75ecf6280f1c7f51cbcebe274e8b17878b382f63738fd96cee5/google_auth_oauthlib-1.2.1.tar.gz", hash = "sha256:afd0cad092a2eaa53cd8e8298557d6de1034c6cb4a740500b5357b648af97263", size = 24970 }
wheels = [
    { url = "https://files.pythonhosted.org/packages/1a/8e/22a28dfbd218033e4eeaf3a0533b2b54852b6530da0c0fe934f0cc494b29/google_auth_oauthlib-1.2.1-py2.py3-none-any.whl", hash = "sha256:2d58a27262d55aa1b87678c3ba7142a080098cbc2024f903c62355deb235d91f", size = 24930 },
]

[[package]]
name = "greenlet"
version = "3.0.3"
source = { registry = "https://pypi.org/simple" }
sdist = { url = "https://files.pythonhosted.org/packages/17/14/3bddb1298b9a6786539ac609ba4b7c9c0842e12aa73aaa4d8d73ec8f8185/greenlet-3.0.3.tar.gz", hash = "sha256:43374442353259554ce33599da8b692d5aa96f8976d567d4badf263371fbe491", size = 182013 }
wheels = [
    { url = "https://files.pythonhosted.org/packages/a2/2f/461615adc53ba81e99471303b15ac6b2a6daa8d2a0f7f77fd15605e16d5b/greenlet-3.0.3-cp312-cp312-macosx_11_0_universal2.whl", hash = "sha256:70fb482fdf2c707765ab5f0b6655e9cfcf3780d8d87355a063547b41177599be", size = 273085 },
    { url = "https://files.pythonhosted.org/packages/e9/55/2c3cfa3cdbb940cf7321fbcf544f0e9c74898eed43bf678abf416812d132/greenlet-3.0.3-cp312-cp312-manylinux_2_17_aarch64.manylinux2014_aarch64.whl", hash = "sha256:d4d1ac74f5c0c0524e4a24335350edad7e5f03b9532da7ea4d3c54d527784f2e", size = 660514 },
    { url = "https://files.pythonhosted.org/packages/38/77/efb21ab402651896c74f24a172eb4d7479f9f53898bd5e56b9e20bb24ffd/greenlet-3.0.3-cp312-cp312-manylinux_2_17_ppc64le.manylinux2014_ppc64le.whl", hash = "sha256:149e94a2dd82d19838fe4b2259f1b6b9957d5ba1b25640d2380bea9c5df37676", size = 674295 },
    { url = "https://files.pythonhosted.org/packages/74/3a/92f188ace0190f0066dca3636cf1b09481d0854c46e92ec5e29c7cefe5b1/greenlet-3.0.3-cp312-cp312-manylinux_2_17_s390x.manylinux2014_s390x.whl", hash = "sha256:15d79dd26056573940fcb8c7413d84118086f2ec1a8acdfa854631084393efcc", size = 669395 },
    { url = "https://files.pythonhosted.org/packages/63/0f/847ed02cdfce10f0e6e3425cd054296bddb11a17ef1b34681fa01a055187/greenlet-3.0.3-cp312-cp312-manylinux_2_17_x86_64.manylinux2014_x86_64.whl", hash = "sha256:881b7db1ebff4ba09aaaeae6aa491daeb226c8150fc20e836ad00041bcb11230", size = 670455 },
    { url = "https://files.pythonhosted.org/packages/bd/37/56b0da468a85e7704f3b2bc045015301bdf4be2184a44868c71f6dca6fe2/greenlet-3.0.3-cp312-cp312-manylinux_2_24_x86_64.manylinux_2_28_x86_64.whl", hash = "sha256:fcd2469d6a2cf298f198f0487e0a5b1a47a42ca0fa4dfd1b6862c999f018ebbf", size = 625692 },
    { url = "https://files.pythonhosted.org/packages/7c/68/b5f4084c0a252d7e9c0d95fc1cfc845d08622037adb74e05be3a49831186/greenlet-3.0.3-cp312-cp312-musllinux_1_1_aarch64.whl", hash = "sha256:1f672519db1796ca0d8753f9e78ec02355e862d0998193038c7073045899f305", size = 1152597 },
    { url = "https://files.pythonhosted.org/packages/a4/fa/31e22345518adcd69d1d6ab5087a12c178aa7f3c51103f6d5d702199d243/greenlet-3.0.3-cp312-cp312-musllinux_1_1_x86_64.whl", hash = "sha256:2516a9957eed41dd8f1ec0c604f1cdc86758b587d964668b5b196a9db5bfcde6", size = 1181043 },
]

[[package]]
name = "gspread"
version = "6.1.2"
source = { registry = "https://pypi.org/simple" }
dependencies = [
    { name = "google-auth", marker = "sys_platform == 'darwin' or sys_platform == 'linux'" },
    { name = "google-auth-oauthlib", marker = "sys_platform == 'darwin' or sys_platform == 'linux'" },
]
sdist = { url = "https://files.pythonhosted.org/packages/b3/81/52223072a6aab5a26e550263040f64d8625ecc4e313d2573b11f9d1fc4b2/gspread-6.1.2.tar.gz", hash = "sha256:b147688b8c7a18c9835d5f998997ec17c97c0470babcab17f65ac2b3a32402b7", size = 78016 }
wheels = [
    { url = "https://files.pythonhosted.org/packages/5a/46/f9fe3b4834ab93a0e621c942fbc289fc2fc9626c77c2d36e41937be454a8/gspread-6.1.2-py3-none-any.whl", hash = "sha256:345996fbb74051ee574e3d330a375ac625774f289459f73cb1f8b6fb3cf4cac5", size = 57507 },
]

[[package]]
name = "h11"
version = "0.14.0"
source = { registry = "https://pypi.org/simple" }
sdist = { url = "https://files.pythonhosted.org/packages/f5/38/3af3d3633a34a3316095b39c8e8fb4853a28a536e55d347bd8d8e9a14b03/h11-0.14.0.tar.gz", hash = "sha256:8f19fbbe99e72420ff35c00b27a34cb9937e902a8b810e2c88300c6f0a3b699d", size = 100418 }
wheels = [
    { url = "https://files.pythonhosted.org/packages/95/04/ff642e65ad6b90db43e668d70ffb6736436c7ce41fcc549f4e9472234127/h11-0.14.0-py3-none-any.whl", hash = "sha256:e3fe4ac4b851c468cc8363d500db52c2ead036020723024a109d37346efaa761", size = 58259 },
]

[[package]]
name = "httpcore"
version = "1.0.5"
source = { registry = "https://pypi.org/simple" }
dependencies = [
    { name = "certifi", marker = "sys_platform == 'darwin' or sys_platform == 'linux'" },
    { name = "h11", marker = "sys_platform == 'darwin' or sys_platform == 'linux'" },
]
sdist = { url = "https://files.pythonhosted.org/packages/17/b0/5e8b8674f8d203335a62fdfcfa0d11ebe09e23613c3391033cbba35f7926/httpcore-1.0.5.tar.gz", hash = "sha256:34a38e2f9291467ee3b44e89dd52615370e152954ba21721378a87b2960f7a61", size = 83234 }
wheels = [
    { url = "https://files.pythonhosted.org/packages/78/d4/e5d7e4f2174f8a4d63c8897d79eb8fe2503f7ecc03282fee1fa2719c2704/httpcore-1.0.5-py3-none-any.whl", hash = "sha256:421f18bac248b25d310f3cacd198d55b8e6125c107797b609ff9b7a6ba7991b5", size = 77926 },
]

[[package]]
name = "httptools"
version = "0.6.4"
source = { registry = "https://pypi.org/simple" }
sdist = { url = "https://files.pythonhosted.org/packages/a7/9a/ce5e1f7e131522e6d3426e8e7a490b3a01f39a6696602e1c4f33f9e94277/httptools-0.6.4.tar.gz", hash = "sha256:4e93eee4add6493b59a5c514da98c939b244fce4a0d8879cd3f466562f4b7d5c", size = 240639 }
wheels = [
    { url = "https://files.pythonhosted.org/packages/bb/0e/d0b71465c66b9185f90a091ab36389a7352985fe857e352801c39d6127c8/httptools-0.6.4-cp312-cp312-macosx_10_13_universal2.whl", hash = "sha256:df017d6c780287d5c80601dafa31f17bddb170232d85c066604d8558683711a2", size = 200683 },
    { url = "https://files.pythonhosted.org/packages/e2/b8/412a9bb28d0a8988de3296e01efa0bd62068b33856cdda47fe1b5e890954/httptools-0.6.4-cp312-cp312-macosx_11_0_arm64.whl", hash = "sha256:85071a1e8c2d051b507161f6c3e26155b5c790e4e28d7f236422dbacc2a9cc44", size = 104337 },
    { url = "https://files.pythonhosted.org/packages/9b/01/6fb20be3196ffdc8eeec4e653bc2a275eca7f36634c86302242c4fbb2760/httptools-0.6.4-cp312-cp312-manylinux_2_17_aarch64.manylinux2014_aarch64.whl", hash = "sha256:69422b7f458c5af875922cdb5bd586cc1f1033295aa9ff63ee196a87519ac8e1", size = 508796 },
    { url = "https://files.pythonhosted.org/packages/f7/d8/b644c44acc1368938317d76ac991c9bba1166311880bcc0ac297cb9d6bd7/httptools-0.6.4-cp312-cp312-manylinux_2_5_x86_64.manylinux1_x86_64.manylinux_2_17_x86_64.manylinux2014_x86_64.whl", hash = "sha256:16e603a3bff50db08cd578d54f07032ca1631450ceb972c2f834c2b860c28ea2", size = 510837 },
    { url = "https://files.pythonhosted.org/packages/52/d8/254d16a31d543073a0e57f1c329ca7378d8924e7e292eda72d0064987486/httptools-0.6.4-cp312-cp312-musllinux_1_2_aarch64.whl", hash = "sha256:ec4f178901fa1834d4a060320d2f3abc5c9e39766953d038f1458cb885f47e81", size = 485289 },
    { url = "https://files.pythonhosted.org/packages/5f/3c/4aee161b4b7a971660b8be71a92c24d6c64372c1ab3ae7f366b3680df20f/httptools-0.6.4-cp312-cp312-musllinux_1_2_x86_64.whl", hash = "sha256:f9eb89ecf8b290f2e293325c646a211ff1c2493222798bb80a530c5e7502494f", size = 489779 },
]

[[package]]
name = "httpx"
version = "0.27.0"
source = { registry = "https://pypi.org/simple" }
dependencies = [
    { name = "anyio", marker = "sys_platform == 'darwin' or sys_platform == 'linux'" },
    { name = "certifi", marker = "sys_platform == 'darwin' or sys_platform == 'linux'" },
    { name = "httpcore", marker = "sys_platform == 'darwin' or sys_platform == 'linux'" },
    { name = "idna", marker = "sys_platform == 'darwin' or sys_platform == 'linux'" },
    { name = "sniffio", marker = "sys_platform == 'darwin' or sys_platform == 'linux'" },
]
sdist = { url = "https://files.pythonhosted.org/packages/5c/2d/3da5bdf4408b8b2800061c339f240c1802f2e82d55e50bd39c5a881f47f0/httpx-0.27.0.tar.gz", hash = "sha256:a0cb88a46f32dc874e04ee956e4c2764aba2aa228f650b06788ba6bda2962ab5", size = 126413 }
wheels = [
    { url = "https://files.pythonhosted.org/packages/41/7b/ddacf6dcebb42466abd03f368782142baa82e08fc0c1f8eaa05b4bae87d5/httpx-0.27.0-py3-none-any.whl", hash = "sha256:71d5465162c13681bff01ad59b2cc68dd838ea1f10e51574bac27103f00c91a5", size = 75590 },
]

[[package]]
name = "identify"
version = "2.6.0"
source = { registry = "https://pypi.org/simple" }
sdist = { url = "https://files.pythonhosted.org/packages/32/f4/8e8f7db397a7ce20fbdeac5f25adaf567fc362472432938d25556008e03a/identify-2.6.0.tar.gz", hash = "sha256:cb171c685bdc31bcc4c1734698736a7d5b6c8bf2e0c15117f4d469c8640ae5cf", size = 99116 }
wheels = [
    { url = "https://files.pythonhosted.org/packages/24/6c/a4f39abe7f19600b74528d0c717b52fff0b300bb0161081510d39c53cb00/identify-2.6.0-py2.py3-none-any.whl", hash = "sha256:e79ae4406387a9d300332b5fd366d8994f1525e8414984e1a59e058b2eda2dd0", size = 98962 },
]

[[package]]
name = "idna"
version = "3.8"
source = { registry = "https://pypi.org/simple" }
sdist = { url = "https://files.pythonhosted.org/packages/e8/ac/e349c5e6d4543326c6883ee9491e3921e0d07b55fdf3cce184b40d63e72a/idna-3.8.tar.gz", hash = "sha256:d838c2c0ed6fced7693d5e8ab8e734d5f8fda53a039c0164afb0b82e771e3603", size = 189467 }
wheels = [
    { url = "https://files.pythonhosted.org/packages/22/7e/d71db821f177828df9dea8c42ac46473366f191be53080e552e628aad991/idna-3.8-py3-none-any.whl", hash = "sha256:050b4e5baadcd44d760cedbd2b8e639f2ff89bbc7a5730fcc662954303377aac", size = 66894 },
]

[[package]]
name = "iniconfig"
version = "2.0.0"
source = { registry = "https://pypi.org/simple" }
sdist = { url = "https://files.pythonhosted.org/packages/d7/4b/cbd8e699e64a6f16ca3a8220661b5f83792b3017d0f79807cb8708d33913/iniconfig-2.0.0.tar.gz", hash = "sha256:2d91e135bf72d31a410b17c16da610a82cb55f6b0477d1a902134b24a455b8b3", size = 4646 }
wheels = [
    { url = "https://files.pythonhosted.org/packages/ef/a6/62565a6e1cf69e10f5727360368e451d4b7f58beeac6173dc9db836a5b46/iniconfig-2.0.0-py3-none-any.whl", hash = "sha256:b6a85871a79d2e3b22d2d1b94ac2824226a63c6b741c88f7ae975f18b6778374", size = 5892 },
]

[[package]]
name = "jinja2"
version = "3.1.4"
source = { registry = "https://pypi.org/simple" }
dependencies = [
    { name = "markupsafe", marker = "sys_platform == 'darwin' or sys_platform == 'linux'" },
]
sdist = { url = "https://files.pythonhosted.org/packages/ed/55/39036716d19cab0747a5020fc7e907f362fbf48c984b14e62127f7e68e5d/jinja2-3.1.4.tar.gz", hash = "sha256:4a3aee7acbbe7303aede8e9648d13b8bf88a429282aa6122a993f0ac800cb369", size = 240245 }
wheels = [
    { url = "https://files.pythonhosted.org/packages/31/80/3a54838c3fb461f6fec263ebf3a3a41771bd05190238de3486aae8540c36/jinja2-3.1.4-py3-none-any.whl", hash = "sha256:bc5dd2abb727a5319567b7a813e6a2e7318c39f4f487cfe6c89c6f9c7d25197d", size = 133271 },
]

[[package]]
name = "markdown-it-py"
version = "3.0.0"
source = { registry = "https://pypi.org/simple" }
dependencies = [
    { name = "mdurl", marker = "sys_platform == 'darwin' or sys_platform == 'linux'" },
]
sdist = { url = "https://files.pythonhosted.org/packages/38/71/3b932df36c1a044d397a1f92d1cf91ee0a503d91e470cbd670aa66b07ed0/markdown-it-py-3.0.0.tar.gz", hash = "sha256:e3f60a94fa066dc52ec76661e37c851cb232d92f9886b15cb560aaada2df8feb", size = 74596 }
wheels = [
    { url = "https://files.pythonhosted.org/packages/42/d7/1ec15b46af6af88f19b8e5ffea08fa375d433c998b8a7639e76935c14f1f/markdown_it_py-3.0.0-py3-none-any.whl", hash = "sha256:355216845c60bd96232cd8d8c40e8f9765cc86f46880e43a8fd22dc1a1a8cab1", size = 87528 },
]

[[package]]
name = "markupsafe"
version = "2.1.5"
source = { registry = "https://pypi.org/simple" }
sdist = { url = "https://files.pythonhosted.org/packages/87/5b/aae44c6655f3801e81aa3eef09dbbf012431987ba564d7231722f68df02d/MarkupSafe-2.1.5.tar.gz", hash = "sha256:d283d37a890ba4c1ae73ffadf8046435c76e7bc2247bbb63c00bd1a709c6544b", size = 19384 }
wheels = [
    { url = "https://files.pythonhosted.org/packages/53/bd/583bf3e4c8d6a321938c13f49d44024dbe5ed63e0a7ba127e454a66da974/MarkupSafe-2.1.5-cp312-cp312-macosx_10_9_universal2.whl", hash = "sha256:8dec4936e9c3100156f8a2dc89c4b88d5c435175ff03413b443469c7c8c5f4d1", size = 18215 },
    { url = "https://files.pythonhosted.org/packages/48/d6/e7cd795fc710292c3af3a06d80868ce4b02bfbbf370b7cee11d282815a2a/MarkupSafe-2.1.5-cp312-cp312-macosx_10_9_x86_64.whl", hash = "sha256:3c6b973f22eb18a789b1460b4b91bf04ae3f0c4234a0a6aa6b0a92f6f7b951d4", size = 14069 },
    { url = "https://files.pythonhosted.org/packages/51/b5/5d8ec796e2a08fc814a2c7d2584b55f889a55cf17dd1a90f2beb70744e5c/MarkupSafe-2.1.5-cp312-cp312-manylinux_2_17_aarch64.manylinux2014_aarch64.whl", hash = "sha256:ac07bad82163452a6884fe8fa0963fb98c2346ba78d779ec06bd7a6262132aee", size = 29452 },
    { url = "https://files.pythonhosted.org/packages/0a/0d/2454f072fae3b5a137c119abf15465d1771319dfe9e4acbb31722a0fff91/MarkupSafe-2.1.5-cp312-cp312-manylinux_2_17_x86_64.manylinux2014_x86_64.whl", hash = "sha256:f5dfb42c4604dddc8e4305050aa6deb084540643ed5804d7455b5df8fe16f5e5", size = 28462 },
    { url = "https://files.pythonhosted.org/packages/2d/75/fd6cb2e68780f72d47e6671840ca517bda5ef663d30ada7616b0462ad1e3/MarkupSafe-2.1.5-cp312-cp312-manylinux_2_5_i686.manylinux1_i686.manylinux_2_17_i686.manylinux2014_i686.whl", hash = "sha256:ea3d8a3d18833cf4304cd2fc9cbb1efe188ca9b5efef2bdac7adc20594a0e46b", size = 27869 },
    { url = "https://files.pythonhosted.org/packages/b0/81/147c477391c2750e8fc7705829f7351cf1cd3be64406edcf900dc633feb2/MarkupSafe-2.1.5-cp312-cp312-musllinux_1_1_aarch64.whl", hash = "sha256:d050b3361367a06d752db6ead6e7edeb0009be66bc3bae0ee9d97fb326badc2a", size = 33906 },
    { url = "https://files.pythonhosted.org/packages/8b/ff/9a52b71839d7a256b563e85d11050e307121000dcebc97df120176b3ad93/MarkupSafe-2.1.5-cp312-cp312-musllinux_1_1_i686.whl", hash = "sha256:bec0a414d016ac1a18862a519e54b2fd0fc8bbfd6890376898a6c0891dd82e9f", size = 32296 },
    { url = "https://files.pythonhosted.org/packages/88/07/2dc76aa51b481eb96a4c3198894f38b480490e834479611a4053fbf08623/MarkupSafe-2.1.5-cp312-cp312-musllinux_1_1_x86_64.whl", hash = "sha256:58c98fee265677f63a4385256a6d7683ab1832f3ddd1e66fe948d5880c21a169", size = 33038 },
]

[[package]]
name = "mdurl"
version = "0.1.2"
source = { registry = "https://pypi.org/simple" }
sdist = { url = "https://files.pythonhosted.org/packages/d6/54/cfe61301667036ec958cb99bd3efefba235e65cdeb9c84d24a8293ba1d90/mdurl-0.1.2.tar.gz", hash = "sha256:bb413d29f5eea38f31dd4754dd7377d4465116fb207585f97bf925588687c1ba", size = 8729 }
wheels = [
    { url = "https://files.pythonhosted.org/packages/b3/38/89ba8ad64ae25be8de66a6d463314cf1eb366222074cfda9ee839c56a4b4/mdurl-0.1.2-py3-none-any.whl", hash = "sha256:84008a41e51615a49fc9966191ff91509e3c40b939176e643fd50a5c2196b8f8", size = 9979 },
]

[[package]]
name = "nodeenv"
version = "1.9.1"
source = { registry = "https://pypi.org/simple" }
sdist = { url = "https://files.pythonhosted.org/packages/43/16/fc88b08840de0e0a72a2f9d8c6bae36be573e475a6326ae854bcc549fc45/nodeenv-1.9.1.tar.gz", hash = "sha256:6ec12890a2dab7946721edbfbcd91f3319c6ccc9aec47be7c7e6b7011ee6645f", size = 47437 }
wheels = [
    { url = "https://files.pythonhosted.org/packages/d2/1d/1b658dbd2b9fa9c4c9f32accbfc0205d532c8c6194dc0f2a4c0428e7128a/nodeenv-1.9.1-py2.py3-none-any.whl", hash = "sha256:ba11c9782d29c27c70ffbdda2d7415098754709be8a7056d79a737cd901155c9", size = 22314 },
]

[[package]]
name = "numpy"
version = "2.1.0"
source = { registry = "https://pypi.org/simple" }
sdist = { url = "https://files.pythonhosted.org/packages/54/a4/f8188c4f3e07f7737683588210c073478abcb542048cf4ab6fedad0b458a/numpy-2.1.0.tar.gz", hash = "sha256:7dc90da0081f7e1da49ec4e398ede6a8e9cc4f5ebe5f9e06b443ed889ee9aaa2", size = 18868922 }
wheels = [
    { url = "https://files.pythonhosted.org/packages/eb/f5/a06a231cbeea4aff841ff744a12e4bf4d4407f2c753d13ce4563aa126c90/numpy-2.1.0-cp312-cp312-macosx_10_9_x86_64.whl", hash = "sha256:fe76d75b345dc045acdbc006adcb197cc680754afd6c259de60d358d60c93736", size = 20882951 },
    { url = "https://files.pythonhosted.org/packages/70/1d/4ad38e3a1840f72c29595c06b103ecd9119f260e897ff7e88a74adb0ca14/numpy-2.1.0-cp312-cp312-macosx_11_0_arm64.whl", hash = "sha256:f358ea9e47eb3c2d6eba121ab512dfff38a88db719c38d1e67349af210bc7529", size = 13491878 },
    { url = "https://files.pythonhosted.org/packages/b4/3b/569055d01ed80634d6be6ceef8fb28eb0866e4f98c2d97667dcf9fae3e22/numpy-2.1.0-cp312-cp312-macosx_14_0_arm64.whl", hash = "sha256:dd94ce596bda40a9618324547cfaaf6650b1a24f5390350142499aa4e34e53d1", size = 5087346 },
    { url = "https://files.pythonhosted.org/packages/24/37/212dd6fbd298c467b80d4d6217b2bc902b520e96a967b59f72603bf1142f/numpy-2.1.0-cp312-cp312-macosx_14_0_x86_64.whl", hash = "sha256:b47c551c6724960479cefd7353656498b86e7232429e3a41ab83be4da1b109e8", size = 6618269 },
    { url = "https://files.pythonhosted.org/packages/33/4d/435c143c06e16c8bfccbfd9af252b0a8ac7897e0c0e36e539d75a75e91b4/numpy-2.1.0-cp312-cp312-manylinux_2_17_aarch64.manylinux2014_aarch64.whl", hash = "sha256:a0756a179afa766ad7cb6f036de622e8a8f16ffdd55aa31f296c870b5679d745", size = 13695244 },
    { url = "https://files.pythonhosted.org/packages/48/3e/bf807eb050abc23adc556f34fcf931ca2d67ad8dfc9c17fcd9332c01347f/numpy-2.1.0-cp312-cp312-manylinux_2_17_x86_64.manylinux2014_x86_64.whl", hash = "sha256:24003ba8ff22ea29a8c306e61d316ac74111cebf942afbf692df65509a05f111", size = 16040181 },
    { url = "https://files.pythonhosted.org/packages/cd/a9/40dc96b5d43076836d82d1e84a3a4a6a4c2925a53ec0b7f31271434ff02c/numpy-2.1.0-cp312-cp312-musllinux_1_1_x86_64.whl", hash = "sha256:b34fa5e3b5d6dc7e0a4243fa0f81367027cb6f4a7215a17852979634b5544ee0", size = 16407920 },
    { url = "https://files.pythonhosted.org/packages/cc/77/39e44cf0a6eb0f93b18ffb00f1964b2c471b1df5605aee486c221b06a8e4/numpy-2.1.0-cp312-cp312-musllinux_1_2_aarch64.whl", hash = "sha256:c4f982715e65036c34897eb598d64aef15150c447be2cfc6643ec7a11af06574", size = 14170943 },
]

[[package]]
name = "oauthlib"
version = "3.2.2"
source = { registry = "https://pypi.org/simple" }
sdist = { url = "https://files.pythonhosted.org/packages/6d/fa/fbf4001037904031639e6bfbfc02badfc7e12f137a8afa254df6c4c8a670/oauthlib-3.2.2.tar.gz", hash = "sha256:9859c40929662bec5d64f34d01c99e093149682a3f38915dc0655d5a633dd918", size = 177352 }
wheels = [
    { url = "https://files.pythonhosted.org/packages/7e/80/cab10959dc1faead58dc8384a781dfbf93cb4d33d50988f7a69f1b7c9bbe/oauthlib-3.2.2-py3-none-any.whl", hash = "sha256:8139f29aac13e25d502680e9e19963e83f16838d48a0d71c287fe40e7067fbca", size = 151688 },
]

[[package]]
name = "packaging"
version = "24.1"
source = { registry = "https://pypi.org/simple" }
sdist = { url = "https://files.pythonhosted.org/packages/51/65/50db4dda066951078f0a96cf12f4b9ada6e4b811516bf0262c0f4f7064d4/packaging-24.1.tar.gz", hash = "sha256:026ed72c8ed3fcce5bf8950572258698927fd1dbda10a5e981cdf0ac37f4f002", size = 148788 }
wheels = [
    { url = "https://files.pythonhosted.org/packages/08/aa/cc0199a5f0ad350994d660967a8efb233fe0416e4639146c089643407ce6/packaging-24.1-py3-none-any.whl", hash = "sha256:5b8f2217dbdbd2f7f384c41c628544e6d52f2d0f53c6d0c3ea61aa5d1d7ff124", size = 53985 },
]

[[package]]
name = "pandas"
version = "2.2.2"
source = { registry = "https://pypi.org/simple" }
dependencies = [
    { name = "numpy", marker = "(sys_platform == 'darwin' and python_full_version == '3.12.*') or (sys_platform == 'linux' and python_full_version == '3.12.*')" },
    { name = "python-dateutil", marker = "sys_platform == 'darwin' or sys_platform == 'linux'" },
    { name = "pytz", marker = "sys_platform == 'darwin' or sys_platform == 'linux'" },
    { name = "tzdata", marker = "sys_platform == 'darwin' or sys_platform == 'linux'" },
]
sdist = { url = "https://files.pythonhosted.org/packages/88/d9/ecf715f34c73ccb1d8ceb82fc01cd1028a65a5f6dbc57bfa6ea155119058/pandas-2.2.2.tar.gz", hash = "sha256:9e79019aba43cb4fda9e4d983f8e88ca0373adbb697ae9c6c43093218de28b54", size = 4398391 }
wheels = [
    { url = "https://files.pythonhosted.org/packages/dd/49/de869130028fb8d90e25da3b7d8fb13e40f5afa4c4af1781583eb1ff3839/pandas-2.2.2-cp312-cp312-macosx_10_9_x86_64.whl", hash = "sha256:9dfde2a0ddef507a631dc9dc4af6a9489d5e2e740e226ad426a05cabfbd7c8ef", size = 12500886 },
    { url = "https://files.pythonhosted.org/packages/db/7c/9a60add21b96140e22465d9adf09832feade45235cd22f4cb1668a25e443/pandas-2.2.2-cp312-cp312-macosx_11_0_arm64.whl", hash = "sha256:e9b79011ff7a0f4b1d6da6a61aa1aa604fb312d6647de5bad20013682d1429ce", size = 11340320 },
    { url = "https://files.pythonhosted.org/packages/b0/85/f95b5f322e1ae13b7ed7e97bd999160fa003424711ab4dc8344b8772c270/pandas-2.2.2-cp312-cp312-manylinux_2_17_aarch64.manylinux2014_aarch64.whl", hash = "sha256:1cb51fe389360f3b5a4d57dbd2848a5f033350336ca3b340d1c53a1fad33bcad", size = 15204346 },
    { url = "https://files.pythonhosted.org/packages/40/10/79e52ef01dfeb1c1ca47a109a01a248754ebe990e159a844ece12914de83/pandas-2.2.2-cp312-cp312-manylinux_2_17_x86_64.manylinux2014_x86_64.whl", hash = "sha256:eee3a87076c0756de40b05c5e9a6069c035ba43e8dd71c379e68cab2c20f16ad", size = 12733396 },
    { url = "https://files.pythonhosted.org/packages/35/9d/208febf8c4eb5c1d9ea3314d52d8bd415fd0ef0dd66bb24cc5bdbc8fa71a/pandas-2.2.2-cp312-cp312-musllinux_1_1_aarch64.whl", hash = "sha256:3e374f59e440d4ab45ca2fffde54b81ac3834cf5ae2cdfa69c90bc03bde04d76", size = 15858913 },
    { url = "https://files.pythonhosted.org/packages/99/d1/2d9bd05def7a9e08a92ec929b5a4c8d5556ec76fae22b0fa486cbf33ea63/pandas-2.2.2-cp312-cp312-musllinux_1_1_x86_64.whl", hash = "sha256:43498c0bdb43d55cb162cdc8c06fac328ccb5d2eabe3cadeb3529ae6f0517c32", size = 13417786 },
]

[[package]]
name = "parsy"
version = "2.1"
source = { registry = "https://pypi.org/simple" }
sdist = { url = "https://files.pythonhosted.org/packages/53/ea/e0853951be3b3e0ca41f962971816065b671ac88e257b99abcd0879198ce/parsy-2.1.tar.gz", hash = "sha256:fd5dd18d7b0b61f8275ee88665f430a20c02cf5a82d88557f35330530186d7ac", size = 45252 }
wheels = [
    { url = "https://files.pythonhosted.org/packages/b3/05/1c84e2ebd1eb2817d92ae05a917e60e57b1c83f7b89e63c31df2cd6fcb70/parsy-2.1-py3-none-any.whl", hash = "sha256:8f18e7b11985e7802e7e3ecbd8291c6ca243d29820b1186e4c84605db4efffa0", size = 9111 },
]

[[package]]
name = "platformdirs"
version = "4.2.2"
source = { registry = "https://pypi.org/simple" }
sdist = { url = "https://files.pythonhosted.org/packages/f5/52/0763d1d976d5c262df53ddda8d8d4719eedf9594d046f117c25a27261a19/platformdirs-4.2.2.tar.gz", hash = "sha256:38b7b51f512eed9e84a22788b4bce1de17c0adb134d6becb09836e37d8654cd3", size = 20916 }
wheels = [
    { url = "https://files.pythonhosted.org/packages/68/13/2aa1f0e1364feb2c9ef45302f387ac0bd81484e9c9a4c5688a322fbdfd08/platformdirs-4.2.2-py3-none-any.whl", hash = "sha256:2d7a1657e36a80ea911db832a8a6ece5ee53d8de21edd5cc5879af6530b1bfee", size = 18146 },
]

[[package]]
name = "pluggy"
version = "1.5.0"
source = { registry = "https://pypi.org/simple" }
sdist = { url = "https://files.pythonhosted.org/packages/96/2d/02d4312c973c6050a18b314a5ad0b3210edb65a906f868e31c111dede4a6/pluggy-1.5.0.tar.gz", hash = "sha256:2cffa88e94fdc978c4c574f15f9e59b7f4201d439195c3715ca9e2486f1d0cf1", size = 67955 }
wheels = [
    { url = "https://files.pythonhosted.org/packages/88/5f/e351af9a41f866ac3f1fac4ca0613908d9a41741cfcf2228f4ad853b697d/pluggy-1.5.0-py3-none-any.whl", hash = "sha256:44e1ad92c8ca002de6377e165f3e0f1be63266ab4d554740532335b9d75ea669", size = 20556 },
]

[[package]]
name = "pre-commit"
version = "4.0.1"
source = { registry = "https://pypi.org/simple" }
dependencies = [
    { name = "cfgv", marker = "sys_platform == 'darwin' or sys_platform == 'linux'" },
    { name = "identify", marker = "sys_platform == 'darwin' or sys_platform == 'linux'" },
    { name = "nodeenv", marker = "sys_platform == 'darwin' or sys_platform == 'linux'" },
    { name = "pyyaml", marker = "sys_platform == 'darwin' or sys_platform == 'linux'" },
    { name = "virtualenv", marker = "sys_platform == 'darwin' or sys_platform == 'linux'" },
]
sdist = { url = "https://files.pythonhosted.org/packages/2e/c8/e22c292035f1bac8b9f5237a2622305bc0304e776080b246f3df57c4ff9f/pre_commit-4.0.1.tar.gz", hash = "sha256:80905ac375958c0444c65e9cebebd948b3cdb518f335a091a670a89d652139d2", size = 191678 }
wheels = [
    { url = "https://files.pythonhosted.org/packages/16/8f/496e10d51edd6671ebe0432e33ff800aa86775d2d147ce7d43389324a525/pre_commit-4.0.1-py2.py3-none-any.whl", hash = "sha256:efde913840816312445dc98787724647c65473daefe420785f885e8ed9a06878", size = 218713 },
]

[[package]]
name = "psycopg2"
version = "2.9.9"
source = { registry = "https://pypi.org/simple" }
sdist = { url = "https://files.pythonhosted.org/packages/c9/5e/dc6acaf46d78979d6b03458b7a1618a68e152a6776fce95daac5e0f0301b/psycopg2-2.9.9.tar.gz", hash = "sha256:d1454bde93fb1e224166811694d600e746430c006fbb031ea06ecc2ea41bf156", size = 384926 }

[[package]]
name = "pyasn1"
version = "0.6.0"
source = { registry = "https://pypi.org/simple" }
sdist = { url = "https://files.pythonhosted.org/packages/4a/a3/d2157f333900747f20984553aca98008b6dc843eb62f3a36030140ccec0d/pyasn1-0.6.0.tar.gz", hash = "sha256:3a35ab2c4b5ef98e17dfdec8ab074046fbda76e281c5a706ccd82328cfc8f64c", size = 148088 }
wheels = [
    { url = "https://files.pythonhosted.org/packages/23/7e/5f50d07d5e70a2addbccd90ac2950f81d1edd0783630651d9268d7f1db49/pyasn1-0.6.0-py2.py3-none-any.whl", hash = "sha256:cca4bb0f2df5504f02f6f8a775b6e416ff9b0b3b16f7ee80b5a3153d9b804473", size = 85313 },
]

[[package]]
name = "pyasn1-modules"
version = "0.4.0"
source = { registry = "https://pypi.org/simple" }
dependencies = [
    { name = "pyasn1", marker = "sys_platform == 'darwin' or sys_platform == 'linux'" },
]
sdist = { url = "https://files.pythonhosted.org/packages/f7/00/e7bd1dec10667e3f2be602686537969a7ac92b0a7c5165be2e5875dc3971/pyasn1_modules-0.4.0.tar.gz", hash = "sha256:831dbcea1b177b28c9baddf4c6d1013c24c3accd14a1873fffaa6a2e905f17b6", size = 307859 }
wheels = [
    { url = "https://files.pythonhosted.org/packages/13/68/8906226b15ef38e71dc926c321d2fe99de8048e9098b5dfd38343011c886/pyasn1_modules-0.4.0-py3-none-any.whl", hash = "sha256:be04f15b66c206eed667e0bb5ab27e2b1855ea54a842e5037738099e8ca4ae0b", size = 181220 },
]

[[package]]
name = "pycparser"
version = "2.22"
source = { registry = "https://pypi.org/simple" }
sdist = { url = "https://files.pythonhosted.org/packages/1d/b2/31537cf4b1ca988837256c910a668b553fceb8f069bedc4b1c826024b52c/pycparser-2.22.tar.gz", hash = "sha256:491c8be9c040f5390f5bf44a5b07752bd07f56edf992381b05c701439eec10f6", size = 172736 }
wheels = [
    { url = "https://files.pythonhosted.org/packages/13/a3/a812df4e2dd5696d1f351d58b8fe16a405b234ad2886a0dab9183fb78109/pycparser-2.22-py3-none-any.whl", hash = "sha256:c3702b6d3dd8c7abc1afa565d7e63d53a1d0bd86cdc24edd75470f4de499cfcc", size = 117552 },
]

[[package]]
name = "pydantic"
version = "2.8.2"
source = { registry = "https://pypi.org/simple" }
dependencies = [
    { name = "annotated-types", marker = "sys_platform == 'darwin' or sys_platform == 'linux'" },
    { name = "pydantic-core", marker = "sys_platform == 'darwin' or sys_platform == 'linux'" },
    { name = "typing-extensions", marker = "(sys_platform == 'darwin' and python_full_version == '3.12.*') or (sys_platform == 'linux' and python_full_version == '3.12.*')" },
]
sdist = { url = "https://files.pythonhosted.org/packages/8c/99/d0a5dca411e0a017762258013ba9905cd6e7baa9a3fd1fe8b6529472902e/pydantic-2.8.2.tar.gz", hash = "sha256:6f62c13d067b0755ad1c21a34bdd06c0c12625a22b0fc09c6b149816604f7c2a", size = 739834 }
wheels = [
    { url = "https://files.pythonhosted.org/packages/1f/fa/b7f815b8c9ad021c07f88875b601222ef5e70619391ade4a49234d12d278/pydantic-2.8.2-py3-none-any.whl", hash = "sha256:73ee9fddd406dc318b885c7a2eab8a6472b68b8fb5ba8150949fc3db939f23c8", size = 423875 },
]

[[package]]
name = "pydantic-core"
version = "2.20.1"
source = { registry = "https://pypi.org/simple" }
dependencies = [
    { name = "typing-extensions", marker = "sys_platform == 'darwin' or sys_platform == 'linux'" },
]
sdist = { url = "https://files.pythonhosted.org/packages/12/e3/0d5ad91211dba310f7ded335f4dad871172b9cc9ce204f5a56d76ccd6247/pydantic_core-2.20.1.tar.gz", hash = "sha256:26ca695eeee5f9f1aeeb211ffc12f10bcb6f71e2989988fda61dabd65db878d4", size = 388371 }
wheels = [
    { url = "https://files.pythonhosted.org/packages/6f/47/ef0d60ae23c41aced42921728650460dc831a0adf604bfa66b76028cb4d0/pydantic_core-2.20.1-cp312-cp312-macosx_10_12_x86_64.whl", hash = "sha256:595ba5be69b35777474fa07f80fc260ea71255656191adb22a8c53aba4479231", size = 1839225 },
    { url = "https://files.pythonhosted.org/packages/6a/23/430f2878c9cd977a61bb39f71751d9310ec55cee36b3d5bf1752c6341fd0/pydantic_core-2.20.1-cp312-cp312-macosx_11_0_arm64.whl", hash = "sha256:a4f55095ad087474999ee28d3398bae183a66be4823f753cd7d67dd0153427c9", size = 1768604 },
    { url = "https://files.pythonhosted.org/packages/9e/2b/ec4e7225dee79e0dc80ccc3c35ab33cc2c4bbb8a1a7ecf060e5e453651ec/pydantic_core-2.20.1-cp312-cp312-manylinux_2_17_aarch64.manylinux2014_aarch64.whl", hash = "sha256:f9aa05d09ecf4c75157197f27cdc9cfaeb7c5f15021c6373932bf3e124af029f", size = 1789767 },
    { url = "https://files.pythonhosted.org/packages/64/b0/38b24a1fa6d2f96af3148362e10737ec073768cd44d3ec21dca3be40a519/pydantic_core-2.20.1-cp312-cp312-manylinux_2_17_armv7l.manylinux2014_armv7l.whl", hash = "sha256:e97fdf088d4b31ff4ba35db26d9cc472ac7ef4a2ff2badeabf8d727b3377fc52", size = 1772061 },
    { url = "https://files.pythonhosted.org/packages/5e/da/bb73274c42cb60decfa61e9eb0c9029da78b3b9af0a9de0309dbc8ff87b6/pydantic_core-2.20.1-cp312-cp312-manylinux_2_17_ppc64le.manylinux2014_ppc64le.whl", hash = "sha256:bc633a9fe1eb87e250b5c57d389cf28998e4292336926b0b6cdaee353f89a237", size = 1974573 },
    { url = "https://files.pythonhosted.org/packages/c8/65/41693110fb3552556180460daffdb8bbeefb87fc026fd9aa4b849374015c/pydantic_core-2.20.1-cp312-cp312-manylinux_2_17_s390x.manylinux2014_s390x.whl", hash = "sha256:d573faf8eb7e6b1cbbcb4f5b247c60ca8be39fe2c674495df0eb4318303137fe", size = 2625596 },
    { url = "https://files.pythonhosted.org/packages/09/b3/a5a54b47cccd1ab661ed5775235c5e06924753c2d4817737c5667bfa19a8/pydantic_core-2.20.1-cp312-cp312-manylinux_2_17_x86_64.manylinux2014_x86_64.whl", hash = "sha256:26dc97754b57d2fd00ac2b24dfa341abffc380b823211994c4efac7f13b9e90e", size = 2099064 },
    { url = "https://files.pythonhosted.org/packages/52/fa/443a7a6ea54beaba45ff3a59f3d3e6e3004b7460bcfb0be77bcf98719d3b/pydantic_core-2.20.1-cp312-cp312-manylinux_2_5_i686.manylinux1_i686.whl", hash = "sha256:33499e85e739a4b60c9dac710c20a08dc73cb3240c9a0e22325e671b27b70d24", size = 1900345 },
    { url = "https://files.pythonhosted.org/packages/8e/e6/9aca9ffae60f9cdf0183069de3e271889b628d0fb175913fcb3db5618fb1/pydantic_core-2.20.1-cp312-cp312-musllinux_1_1_aarch64.whl", hash = "sha256:bebb4d6715c814597f85297c332297c6ce81e29436125ca59d1159b07f423eb1", size = 1968252 },
    { url = "https://files.pythonhosted.org/packages/46/5e/6c716810ea20a6419188992973a73c2fb4eb99cd382368d0637ddb6d3c99/pydantic_core-2.20.1-cp312-cp312-musllinux_1_1_x86_64.whl", hash = "sha256:516d9227919612425c8ef1c9b869bbbee249bc91912c8aaffb66116c0b447ebd", size = 2119191 },
]

[[package]]
name = "pygments"
version = "2.18.0"
source = { registry = "https://pypi.org/simple" }
sdist = { url = "https://files.pythonhosted.org/packages/8e/62/8336eff65bcbc8e4cb5d05b55faf041285951b6e80f33e2bff2024788f31/pygments-2.18.0.tar.gz", hash = "sha256:786ff802f32e91311bff3889f6e9a86e81505fe99f2735bb6d60ae0c5004f199", size = 4891905 }
wheels = [
    { url = "https://files.pythonhosted.org/packages/f7/3f/01c8b82017c199075f8f788d0d906b9ffbbc5a47dc9918a945e13d5a2bda/pygments-2.18.0-py3-none-any.whl", hash = "sha256:b8e6aca0523f3ab76fee51799c488e38782ac06eafcf95e7ba832985c8e7b13a", size = 1205513 },
]

[[package]]
name = "pytest"
version = "8.3.2"
source = { registry = "https://pypi.org/simple" }
dependencies = [
    { name = "iniconfig", marker = "sys_platform == 'darwin' or sys_platform == 'linux'" },
    { name = "packaging", marker = "sys_platform == 'darwin' or sys_platform == 'linux'" },
    { name = "pluggy", marker = "sys_platform == 'darwin' or sys_platform == 'linux'" },
]
sdist = { url = "https://files.pythonhosted.org/packages/b4/8c/9862305bdcd6020bc7b45b1b5e7397a6caf1a33d3025b9a003b39075ffb2/pytest-8.3.2.tar.gz", hash = "sha256:c132345d12ce551242c87269de812483f5bcc87cdbb4722e48487ba194f9fdce", size = 1439314 }
wheels = [
    { url = "https://files.pythonhosted.org/packages/0f/f9/cf155cf32ca7d6fa3601bc4c5dd19086af4b320b706919d48a4c79081cf9/pytest-8.3.2-py3-none-any.whl", hash = "sha256:4ba08f9ae7dcf84ded419494d229b48d0903ea6407b030eaec46df5e6a73bba5", size = 341802 },
]

[[package]]
name = "pytest-mock"
version = "3.14.0"
source = { registry = "https://pypi.org/simple" }
dependencies = [
    { name = "pytest", marker = "sys_platform == 'darwin' or sys_platform == 'linux'" },
]
sdist = { url = "https://files.pythonhosted.org/packages/c6/90/a955c3ab35ccd41ad4de556596fa86685bf4fc5ffcc62d22d856cfd4e29a/pytest-mock-3.14.0.tar.gz", hash = "sha256:2719255a1efeceadbc056d6bf3df3d1c5015530fb40cf347c0f9afac88410bd0", size = 32814 }
wheels = [
    { url = "https://files.pythonhosted.org/packages/f2/3b/b26f90f74e2986a82df6e7ac7e319b8ea7ccece1caec9f8ab6104dc70603/pytest_mock-3.14.0-py3-none-any.whl", hash = "sha256:0b72c38033392a5f4621342fe11e9219ac11ec9d375f8e2a0c164539e0d70f6f", size = 9863 },
]

[[package]]
name = "python-dateutil"
version = "2.9.0.post0"
source = { registry = "https://pypi.org/simple" }
dependencies = [
    { name = "six", marker = "sys_platform == 'darwin' or sys_platform == 'linux'" },
]
sdist = { url = "https://files.pythonhosted.org/packages/66/c0/0c8b6ad9f17a802ee498c46e004a0eb49bc148f2fd230864601a86dcf6db/python-dateutil-2.9.0.post0.tar.gz", hash = "sha256:37dd54208da7e1cd875388217d5e00ebd4179249f90fb72437e91a35459a0ad3", size = 342432 }
wheels = [
    { url = "https://files.pythonhosted.org/packages/ec/57/56b9bcc3c9c6a792fcbaf139543cee77261f3651ca9da0c93f5c1221264b/python_dateutil-2.9.0.post0-py2.py3-none-any.whl", hash = "sha256:a8b2bc7bffae282281c8140a97d3aa9c14da0b136dfe83f850eea9a5f7470427", size = 229892 },
]

[[package]]
name = "python-dotenv"
version = "1.0.1"
source = { registry = "https://pypi.org/simple" }
sdist = { url = "https://files.pythonhosted.org/packages/bc/57/e84d88dfe0aec03b7a2d4327012c1627ab5f03652216c63d49846d7a6c58/python-dotenv-1.0.1.tar.gz", hash = "sha256:e324ee90a023d808f1959c46bcbc04446a10ced277783dc6ee09987c37ec10ca", size = 39115 }
wheels = [
    { url = "https://files.pythonhosted.org/packages/6a/3e/b68c118422ec867fa7ab88444e1274aa40681c606d59ac27de5a5588f082/python_dotenv-1.0.1-py3-none-any.whl", hash = "sha256:f7b63ef50f1b690dddf550d03497b66d609393b40b564ed0d674909a68ebf16a", size = 19863 },
]

[[package]]
name = "python-multipart"
version = "0.0.9"
source = { registry = "https://pypi.org/simple" }
sdist = { url = "https://files.pythonhosted.org/packages/5c/0f/9c55ac6c84c0336e22a26fa84ca6c51d58d7ac3a2d78b0dfa8748826c883/python_multipart-0.0.9.tar.gz", hash = "sha256:03f54688c663f1b7977105f021043b0793151e4cb1c1a9d4a11fc13d622c4026", size = 31516 }
wheels = [
    { url = "https://files.pythonhosted.org/packages/3d/47/444768600d9e0ebc82f8e347775d24aef8f6348cf00e9fa0e81910814e6d/python_multipart-0.0.9-py3-none-any.whl", hash = "sha256:97ca7b8ea7b05f977dc3849c3ba99d51689822fab725c3703af7c866a0c2b215", size = 22299 },
]

[[package]]
name = "pytz"
version = "2024.1"
source = { registry = "https://pypi.org/simple" }
sdist = { url = "https://files.pythonhosted.org/packages/90/26/9f1f00a5d021fff16dee3de13d43e5e978f3d58928e129c3a62cf7eb9738/pytz-2024.1.tar.gz", hash = "sha256:2a29735ea9c18baf14b448846bde5a48030ed267578472d8955cd0e7443a9812", size = 316214 }
wheels = [
    { url = "https://files.pythonhosted.org/packages/9c/3d/a121f284241f08268b21359bd425f7d4825cffc5ac5cd0e1b3d82ffd2b10/pytz-2024.1-py2.py3-none-any.whl", hash = "sha256:328171f4e3623139da4983451950b28e95ac706e13f3f2630a879749e7a8b319", size = 505474 },
]

[[package]]
name = "pyyaml"
version = "6.0.2"
source = { registry = "https://pypi.org/simple" }
sdist = { url = "https://files.pythonhosted.org/packages/54/ed/79a089b6be93607fa5cdaedf301d7dfb23af5f25c398d5ead2525b063e17/pyyaml-6.0.2.tar.gz", hash = "sha256:d584d9ec91ad65861cc08d42e834324ef890a082e591037abe114850ff7bbc3e", size = 130631 }
wheels = [
    { url = "https://files.pythonhosted.org/packages/86/0c/c581167fc46d6d6d7ddcfb8c843a4de25bdd27e4466938109ca68492292c/PyYAML-6.0.2-cp312-cp312-macosx_10_9_x86_64.whl", hash = "sha256:c70c95198c015b85feafc136515252a261a84561b7b1d51e3384e0655ddf25ab", size = 183873 },
    { url = "https://files.pythonhosted.org/packages/a8/0c/38374f5bb272c051e2a69281d71cba6fdb983413e6758b84482905e29a5d/PyYAML-6.0.2-cp312-cp312-macosx_11_0_arm64.whl", hash = "sha256:ce826d6ef20b1bc864f0a68340c8b3287705cae2f8b4b1d932177dcc76721725", size = 173302 },
    { url = "https://files.pythonhosted.org/packages/c3/93/9916574aa8c00aa06bbac729972eb1071d002b8e158bd0e83a3b9a20a1f7/PyYAML-6.0.2-cp312-cp312-manylinux_2_17_aarch64.manylinux2014_aarch64.whl", hash = "sha256:1f71ea527786de97d1a0cc0eacd1defc0985dcf6b3f17bb77dcfc8c34bec4dc5", size = 739154 },
    { url = "https://files.pythonhosted.org/packages/95/0f/b8938f1cbd09739c6da569d172531567dbcc9789e0029aa070856f123984/PyYAML-6.0.2-cp312-cp312-manylinux_2_17_s390x.manylinux2014_s390x.whl", hash = "sha256:9b22676e8097e9e22e36d6b7bda33190d0d400f345f23d4065d48f4ca7ae0425", size = 766223 },
    { url = "https://files.pythonhosted.org/packages/b9/2b/614b4752f2e127db5cc206abc23a8c19678e92b23c3db30fc86ab731d3bd/PyYAML-6.0.2-cp312-cp312-manylinux_2_17_x86_64.manylinux2014_x86_64.whl", hash = "sha256:80bab7bfc629882493af4aa31a4cfa43a4c57c83813253626916b8c7ada83476", size = 767542 },
    { url = "https://files.pythonhosted.org/packages/d4/00/dd137d5bcc7efea1836d6264f049359861cf548469d18da90cd8216cf05f/PyYAML-6.0.2-cp312-cp312-musllinux_1_1_aarch64.whl", hash = "sha256:0833f8694549e586547b576dcfaba4a6b55b9e96098b36cdc7ebefe667dfed48", size = 731164 },
    { url = "https://files.pythonhosted.org/packages/c9/1f/4f998c900485e5c0ef43838363ba4a9723ac0ad73a9dc42068b12aaba4e4/PyYAML-6.0.2-cp312-cp312-musllinux_1_1_x86_64.whl", hash = "sha256:8b9c7197f7cb2738065c481a0461e50ad02f18c78cd75775628afb4d7137fb3b", size = 756611 },
]

[[package]]
name = "requests"
version = "2.32.3"
source = { registry = "https://pypi.org/simple" }
dependencies = [
    { name = "certifi", marker = "sys_platform == 'darwin' or sys_platform == 'linux'" },
    { name = "charset-normalizer", marker = "sys_platform == 'darwin' or sys_platform == 'linux'" },
    { name = "idna", marker = "sys_platform == 'darwin' or sys_platform == 'linux'" },
    { name = "urllib3", marker = "sys_platform == 'darwin' or sys_platform == 'linux'" },
]
sdist = { url = "https://files.pythonhosted.org/packages/63/70/2bf7780ad2d390a8d301ad0b550f1581eadbd9a20f896afe06353c2a2913/requests-2.32.3.tar.gz", hash = "sha256:55365417734eb18255590a9ff9eb97e9e1da868d4ccd6402399eaf68af20a760", size = 131218 }
wheels = [
    { url = "https://files.pythonhosted.org/packages/f9/9b/335f9764261e915ed497fcdeb11df5dfd6f7bf257d4a6a2a686d80da4d54/requests-2.32.3-py3-none-any.whl", hash = "sha256:70761cfe03c773ceb22aa2f671b4757976145175cdfca038c02654d061d6dcc6", size = 64928 },
]

[[package]]
name = "requests-oauthlib"
version = "2.0.0"
source = { registry = "https://pypi.org/simple" }
dependencies = [
    { name = "oauthlib", marker = "sys_platform == 'darwin' or sys_platform == 'linux'" },
    { name = "requests", marker = "sys_platform == 'darwin' or sys_platform == 'linux'" },
]
sdist = { url = "https://files.pythonhosted.org/packages/42/f2/05f29bc3913aea15eb670be136045bf5c5bbf4b99ecb839da9b422bb2c85/requests-oauthlib-2.0.0.tar.gz", hash = "sha256:b3dffaebd884d8cd778494369603a9e7b58d29111bf6b41bdc2dcd87203af4e9", size = 55650 }
wheels = [
    { url = "https://files.pythonhosted.org/packages/3b/5d/63d4ae3b9daea098d5d6f5da83984853c1bbacd5dc826764b249fe119d24/requests_oauthlib-2.0.0-py2.py3-none-any.whl", hash = "sha256:7dd8a5c40426b779b0868c404bdef9768deccf22749cde15852df527e6269b36", size = 24179 },
]

[[package]]
name = "rich"
version = "13.7.1"
source = { registry = "https://pypi.org/simple" }
dependencies = [
    { name = "markdown-it-py", marker = "sys_platform == 'darwin' or sys_platform == 'linux'" },
    { name = "pygments", marker = "sys_platform == 'darwin' or sys_platform == 'linux'" },
]
sdist = { url = "https://files.pythonhosted.org/packages/b3/01/c954e134dc440ab5f96952fe52b4fdc64225530320a910473c1fe270d9aa/rich-13.7.1.tar.gz", hash = "sha256:9be308cb1fe2f1f57d67ce99e95af38a1e2bc71ad9813b0e247cf7ffbcc3a432", size = 221248 }
wheels = [
    { url = "https://files.pythonhosted.org/packages/87/67/a37f6214d0e9fe57f6ae54b2956d550ca8365857f42a1ce0392bb21d9410/rich-13.7.1-py3-none-any.whl", hash = "sha256:4edbae314f59eb482f54e9e30bf00d33350aaa94f4bfcd4e9e3110e64d0d7222", size = 240681 },
]

[[package]]
name = "rsa"
version = "4.9"
source = { registry = "https://pypi.org/simple" }
dependencies = [
    { name = "pyasn1", marker = "sys_platform == 'darwin' or sys_platform == 'linux'" },
]
sdist = { url = "https://files.pythonhosted.org/packages/aa/65/7d973b89c4d2351d7fb232c2e452547ddfa243e93131e7cfa766da627b52/rsa-4.9.tar.gz", hash = "sha256:e38464a49c6c85d7f1351b0126661487a7e0a14a50f1675ec50eb34d4f20ef21", size = 29711 }
wheels = [
    { url = "https://files.pythonhosted.org/packages/49/97/fa78e3d2f65c02c8e1268b9aba606569fe97f6c8f7c2d74394553347c145/rsa-4.9-py3-none-any.whl", hash = "sha256:90260d9058e514786967344d0ef75fa8727eed8a7d2e43ce9f4bcf1b536174f7", size = 34315 },
]

[[package]]
name = "ruff"
version = "0.7.3"
source = { registry = "https://pypi.org/simple" }
sdist = { url = "https://files.pythonhosted.org/packages/4b/06/09d1276df977eece383d0ed66052fc24ec4550a61f8fbc0a11200e690496/ruff-0.7.3.tar.gz", hash = "sha256:e1d1ba2e40b6e71a61b063354d04be669ab0d39c352461f3d789cac68b54a313", size = 3243664 }
wheels = [
    { url = "https://files.pythonhosted.org/packages/c0/56/933d433c2489e4642487b835f53dd9ff015fb3d8fa459b09bb2ce42d7c4b/ruff-0.7.3-py3-none-linux_armv6l.whl", hash = "sha256:34f2339dc22687ec7e7002792d1f50712bf84a13d5152e75712ac08be565d344", size = 10372090 },
    { url = "https://files.pythonhosted.org/packages/20/ea/1f0a22a6bcdd3fc26c73f63a025d05bd565901b729d56bcb093c722a6c4c/ruff-0.7.3-py3-none-macosx_10_12_x86_64.whl", hash = "sha256:fb397332a1879b9764a3455a0bb1087bda876c2db8aca3a3cbb67b3dbce8cda0", size = 10190037 },
    { url = "https://files.pythonhosted.org/packages/16/74/aca75666e0d481fe394e76a8647c44ea919087748024924baa1a17371e3e/ruff-0.7.3-py3-none-macosx_11_0_arm64.whl", hash = "sha256:37d0b619546103274e7f62643d14e1adcbccb242efda4e4bdb9544d7764782e9", size = 9811998 },
    { url = "https://files.pythonhosted.org/packages/20/a1/cf446a0d7f78ea1f0bd2b9171c11dfe746585c0c4a734b25966121eb4f5d/ruff-0.7.3-py3-none-manylinux_2_17_aarch64.manylinux2014_aarch64.whl", hash = "sha256:5d59f0c3ee4d1a6787614e7135b72e21024875266101142a09a61439cb6e38a5", size = 10620626 },
    { url = "https://files.pythonhosted.org/packages/cd/c1/82b27d09286ae855f5d03b1ad37cf243f21eb0081732d4d7b0d658d439cb/ruff-0.7.3-py3-none-manylinux_2_17_armv7l.manylinux2014_armv7l.whl", hash = "sha256:44eb93c2499a169d49fafd07bc62ac89b1bc800b197e50ff4633aed212569299", size = 10177598 },
    { url = "https://files.pythonhosted.org/packages/b9/42/c0acac22753bf74013d035a5ef6c5c4c40ad4d6686bfb3fda7c6f37d9b37/ruff-0.7.3-py3-none-manylinux_2_17_i686.manylinux2014_i686.whl", hash = "sha256:6d0242ce53f3a576c35ee32d907475a8d569944c0407f91d207c8af5be5dae4e", size = 11171963 },
    { url = "https://files.pythonhosted.org/packages/43/18/bb0befb7fb9121dd9009e6a72eb98e24f1bacb07c6f3ecb55f032ba98aed/ruff-0.7.3-py3-none-manylinux_2_17_ppc64.manylinux2014_ppc64.whl", hash = "sha256:6b6224af8b5e09772c2ecb8dc9f3f344c1aa48201c7f07e7315367f6dd90ac29", size = 11856157 },
    { url = "https://files.pythonhosted.org/packages/5e/91/04e98d7d6e32eca9d1372be595f9abc7b7f048795e32eb2edbd8794d50bd/ruff-0.7.3-py3-none-manylinux_2_17_ppc64le.manylinux2014_ppc64le.whl", hash = "sha256:c50f95a82b94421c964fae4c27c0242890a20fe67d203d127e84fbb8013855f5", size = 11440331 },
    { url = "https://files.pythonhosted.org/packages/f5/dc/3fe99f2ce10b76d389041a1b9f99e7066332e479435d4bebcceea16caff5/ruff-0.7.3-py3-none-manylinux_2_17_s390x.manylinux2014_s390x.whl", hash = "sha256:7f3eff9961b5d2644bcf1616c606e93baa2d6b349e8aa8b035f654df252c8c67", size = 12725354 },
    { url = "https://files.pythonhosted.org/packages/43/7b/1daa712de1c5bc6cbbf9fa60e9c41cc48cda962dc6d2c4f2a224d2c3007e/ruff-0.7.3-py3-none-manylinux_2_17_x86_64.manylinux2014_x86_64.whl", hash = "sha256:b8963cab06d130c4df2fd52c84e9f10d297826d2e8169ae0c798b6221be1d1d2", size = 11010091 },
    { url = "https://files.pythonhosted.org/packages/b6/db/1227a903587432eb569e57a95b15a4f191a71fe315cde4c0312df7bc85da/ruff-0.7.3-py3-none-musllinux_1_2_aarch64.whl", hash = "sha256:61b46049d6edc0e4317fb14b33bd693245281a3007288b68a3f5b74a22a0746d", size = 10610687 },
    { url = "https://files.pythonhosted.org/packages/db/e2/dc41ee90c3085aadad4da614d310d834f641aaafddf3dfbba08210c616ce/ruff-0.7.3-py3-none-musllinux_1_2_armv7l.whl", hash = "sha256:10ebce7696afe4644e8c1a23b3cf8c0f2193a310c18387c06e583ae9ef284de2", size = 10254843 },
    { url = "https://files.pythonhosted.org/packages/6f/09/5f6cac1c91542bc5bd33d40b4c13b637bf64d7bb29e091dadb01b62527fe/ruff-0.7.3-py3-none-musllinux_1_2_i686.whl", hash = "sha256:3f36d56326b3aef8eeee150b700e519880d1aab92f471eefdef656fd57492aa2", size = 10730962 },
    { url = "https://files.pythonhosted.org/packages/d3/42/89a4b9a24ef7d00269e24086c417a006f9a3ffeac2c80f2629eb5ce140ee/ruff-0.7.3-py3-none-musllinux_1_2_x86_64.whl", hash = "sha256:5d024301109a0007b78d57ab0ba190087b43dce852e552734ebf0b0b85e4fb16", size = 11101907 },
]

[[package]]
name = "shellingham"
version = "1.5.4"
source = { registry = "https://pypi.org/simple" }
sdist = { url = "https://files.pythonhosted.org/packages/58/15/8b3609fd3830ef7b27b655beb4b4e9c62313a4e8da8c676e142cc210d58e/shellingham-1.5.4.tar.gz", hash = "sha256:8dbca0739d487e5bd35ab3ca4b36e11c4078f3a234bfce294b0a0291363404de", size = 10310 }
wheels = [
    { url = "https://files.pythonhosted.org/packages/e0/f9/0595336914c5619e5f28a1fb793285925a8cd4b432c9da0a987836c7f822/shellingham-1.5.4-py2.py3-none-any.whl", hash = "sha256:7ecfff8f2fd72616f7481040475a65b2bf8af90a56c89140852d1120324e8686", size = 9755 },
]

[[package]]
name = "six"
version = "1.16.0"
source = { registry = "https://pypi.org/simple" }
sdist = { url = "https://files.pythonhosted.org/packages/71/39/171f1c67cd00715f190ba0b100d606d440a28c93c7714febeca8b79af85e/six-1.16.0.tar.gz", hash = "sha256:1e61c37477a1626458e36f7b1d82aa5c9b094fa4802892072e49de9c60c4c926", size = 34041 }
wheels = [
    { url = "https://files.pythonhosted.org/packages/d9/5a/e7c31adbe875f2abbb91bd84cf2dc52d792b5a01506781dbcf25c91daf11/six-1.16.0-py2.py3-none-any.whl", hash = "sha256:8abb2f1d86890a2dfb989f9a77cfcfd3e47c2a354b01111771326f8aa26e0254", size = 11053 },
]

[[package]]
name = "sniffio"
version = "1.3.1"
source = { registry = "https://pypi.org/simple" }
sdist = { url = "https://files.pythonhosted.org/packages/a2/87/a6771e1546d97e7e041b6ae58d80074f81b7d5121207425c964ddf5cfdbd/sniffio-1.3.1.tar.gz", hash = "sha256:f4324edc670a0f49750a81b895f35c3adb843cca46f0530f79fc1babb23789dc", size = 20372 }
wheels = [
    { url = "https://files.pythonhosted.org/packages/e9/44/75a9c9421471a6c4805dbf2356f7c181a29c1879239abab1ea2cc8f38b40/sniffio-1.3.1-py3-none-any.whl", hash = "sha256:2f6da418d1f1e0fddd844478f41680e794e6051915791a034ff65e5f100525a2", size = 10235 },
]

[[package]]
name = "sqlalchemy"
version = "2.0.32"
source = { registry = "https://pypi.org/simple" }
dependencies = [
    { name = "greenlet", marker = "(platform_machine == 'AMD64' and sys_platform == 'darwin' and python_full_version == '3.12.*') or (platform_machine == 'AMD64' and sys_platform == 'linux' and python_full_version == '3.12.*') or (platform_machine == 'WIN32' and sys_platform == 'darwin' and python_full_version == '3.12.*') or (platform_machine == 'WIN32' and sys_platform == 'linux' and python_full_version == '3.12.*') or (platform_machine == 'aarch64' and sys_platform == 'darwin' and python_full_version == '3.12.*') or (platform_machine == 'aarch64' and sys_platform == 'linux' and python_full_version == '3.12.*') or (platform_machine == 'amd64' and sys_platform == 'darwin' and python_full_version == '3.12.*') or (platform_machine == 'amd64' and sys_platform == 'linux' and python_full_version == '3.12.*') or (platform_machine == 'ppc64le' and sys_platform == 'darwin' and python_full_version == '3.12.*') or (platform_machine == 'ppc64le' and sys_platform == 'linux' and python_full_version == '3.12.*') or (platform_machine == 'win32' and sys_platform == 'darwin' and python_full_version == '3.12.*') or (platform_machine == 'win32' and sys_platform == 'linux' and python_full_version == '3.12.*') or (platform_machine == 'x86_64' and sys_platform == 'darwin' and python_full_version == '3.12.*') or (platform_machine == 'x86_64' and sys_platform == 'linux' and python_full_version == '3.12.*')" },
    { name = "typing-extensions", marker = "sys_platform == 'darwin' or sys_platform == 'linux'" },
]
sdist = { url = "https://files.pythonhosted.org/packages/af/6f/967e987683908af816aa3072c1a6997ac9933cf38d66b0474fb03f253323/SQLAlchemy-2.0.32.tar.gz", hash = "sha256:c1b88cc8b02b6a5f0efb0345a03672d4c897dc7d92585176f88c67346f565ea8", size = 9546691 }
wheels = [
    { url = "https://files.pythonhosted.org/packages/06/95/88beb07aa61c611829c9ce950f349adcf00065c1bb313090c20d80a520ca/SQLAlchemy-2.0.32-cp312-cp312-macosx_10_9_x86_64.whl", hash = "sha256:6bab3db192a0c35e3c9d1560eb8332463e29e5507dbd822e29a0a3c48c0a8d92", size = 2087267 },
    { url = "https://files.pythonhosted.org/packages/11/93/0b28f9d261af927eef3df472e5bbf144fb33e062de770b2c312bb516702b/SQLAlchemy-2.0.32-cp312-cp312-macosx_11_0_arm64.whl", hash = "sha256:19d98f4f58b13900d8dec4ed09dd09ef292208ee44cc9c2fe01c1f0a2fe440e9", size = 2077732 },
    { url = "https://files.pythonhosted.org/packages/84/50/1ce1dec4b1cce8f1163c2c58bb1588ac5076c3dbc4bb1d3eab70e798fdd4/SQLAlchemy-2.0.32-cp312-cp312-manylinux_2_17_aarch64.manylinux2014_aarch64.whl", hash = "sha256:3cd33c61513cb1b7371fd40cf221256456d26a56284e7d19d1f0b9f1eb7dd7e8", size = 3227230 },
    { url = "https://files.pythonhosted.org/packages/9d/b8/aa822988d390cf06afa3c69d86a3a38bba79b51385207cd7cd99d0be17bb/SQLAlchemy-2.0.32-cp312-cp312-manylinux_2_17_x86_64.manylinux2014_x86_64.whl", hash = "sha256:7d6ba0497c1d066dd004e0f02a92426ca2df20fac08728d03f67f6960271feec", size = 3238118 },
    { url = "https://files.pythonhosted.org/packages/c3/d7/7a65172ed2713acf0262a65392dfcf05ca2b7a67c988ebad425eba9b3843/SQLAlchemy-2.0.32-cp312-cp312-musllinux_1_2_aarch64.whl", hash = "sha256:2b6be53e4fde0065524f1a0a7929b10e9280987b320716c1509478b712a7688c", size = 3173610 },
    { url = "https://files.pythonhosted.org/packages/a9/0f/8da0613e3f0b095ef423802943ed4b98242370736034ed5043a43c46c3d4/SQLAlchemy-2.0.32-cp312-cp312-musllinux_1_2_x86_64.whl", hash = "sha256:916a798f62f410c0b80b63683c8061f5ebe237b0f4ad778739304253353bc1cb", size = 3200224 },
    { url = "https://files.pythonhosted.org/packages/99/1b/045185a9f6481d926a451aafaa0d07c98f19ac7abe730dff9630c9ead4fa/SQLAlchemy-2.0.32-py3-none-any.whl", hash = "sha256:e567a8793a692451f706b363ccf3c45e056b67d90ead58c3bc9471af5d212202", size = 1878765 },
]

[[package]]
name = "starlette"
version = "0.41.2"
source = { registry = "https://pypi.org/simple" }
dependencies = [
    { name = "anyio", marker = "sys_platform == 'darwin' or sys_platform == 'linux'" },
]
sdist = { url = "https://files.pythonhosted.org/packages/3e/da/1fb4bdb72ae12b834becd7e1e7e47001d32f91ec0ce8d7bc1b618d9f0bd9/starlette-0.41.2.tar.gz", hash = "sha256:9834fd799d1a87fd346deb76158668cfa0b0d56f85caefe8268e2d97c3468b62", size = 2573867 }
wheels = [
    { url = "https://files.pythonhosted.org/packages/54/43/f185bfd0ca1d213beb4293bed51d92254df23d8ceaf6c0e17146d508a776/starlette-0.41.2-py3-none-any.whl", hash = "sha256:fbc189474b4731cf30fcef52f18a8d070e3f3b46c6a04c97579e85e6ffca942d", size = 73259 },
]

[[package]]
name = "typer"
version = "0.12.5"
source = { registry = "https://pypi.org/simple" }
dependencies = [
    { name = "click", marker = "sys_platform == 'darwin' or sys_platform == 'linux'" },
    { name = "rich", marker = "sys_platform == 'darwin' or sys_platform == 'linux'" },
    { name = "shellingham", marker = "sys_platform == 'darwin' or sys_platform == 'linux'" },
    { name = "typing-extensions", marker = "sys_platform == 'darwin' or sys_platform == 'linux'" },
]
sdist = { url = "https://files.pythonhosted.org/packages/c5/58/a79003b91ac2c6890fc5d90145c662fd5771c6f11447f116b63300436bc9/typer-0.12.5.tar.gz", hash = "sha256:f592f089bedcc8ec1b974125d64851029c3b1af145f04aca64d69410f0c9b722", size = 98953 }
wheels = [
    { url = "https://files.pythonhosted.org/packages/a8/2b/886d13e742e514f704c33c4caa7df0f3b89e5a25ef8db02aa9ca3d9535d5/typer-0.12.5-py3-none-any.whl", hash = "sha256:62fe4e471711b147e3365034133904df3e235698399bc4de2b36c8579298d52b", size = 47288 },
]

[[package]]
name = "typing-extensions"
version = "4.12.2"
source = { registry = "https://pypi.org/simple" }
sdist = { url = "https://files.pythonhosted.org/packages/df/db/f35a00659bc03fec321ba8bce9420de607a1d37f8342eee1863174c69557/typing_extensions-4.12.2.tar.gz", hash = "sha256:1a7ead55c7e559dd4dee8856e3a88b41225abfe1ce8df57b7c13915fe121ffb8", size = 85321 }
wheels = [
    { url = "https://files.pythonhosted.org/packages/26/9f/ad63fc0248c5379346306f8668cda6e2e2e9c95e01216d2b8ffd9ff037d0/typing_extensions-4.12.2-py3-none-any.whl", hash = "sha256:04e5ca0351e0f3f85c6853954072df659d0d13fac324d0072316b67d7794700d", size = 37438 },
]

[[package]]
name = "tzdata"
version = "2024.1"
source = { registry = "https://pypi.org/simple" }
sdist = { url = "https://files.pythonhosted.org/packages/74/5b/e025d02cb3b66b7b76093404392d4b44343c69101cc85f4d180dd5784717/tzdata-2024.1.tar.gz", hash = "sha256:2674120f8d891909751c38abcdfd386ac0a5a1127954fbc332af6b5ceae07efd", size = 190559 }
wheels = [
    { url = "https://files.pythonhosted.org/packages/65/58/f9c9e6be752e9fcb8b6a0ee9fb87e6e7a1f6bcab2cdc73f02bb7ba91ada0/tzdata-2024.1-py2.py3-none-any.whl", hash = "sha256:9068bc196136463f5245e51efda838afa15aaeca9903f49050dfa2679db4d252", size = 345370 },
]

[[package]]
name = "urllib3"
version = "2.2.2"
source = { registry = "https://pypi.org/simple" }
sdist = { url = "https://files.pythonhosted.org/packages/43/6d/fa469ae21497ddc8bc93e5877702dca7cb8f911e337aca7452b5724f1bb6/urllib3-2.2.2.tar.gz", hash = "sha256:dd505485549a7a552833da5e6063639d0d177c04f23bc3864e41e5dc5f612168", size = 292266 }
wheels = [
    { url = "https://files.pythonhosted.org/packages/ca/1c/89ffc63a9605b583d5df2be791a27bc1a42b7c32bab68d3c8f2f73a98cd4/urllib3-2.2.2-py3-none-any.whl", hash = "sha256:a448b2f64d686155468037e1ace9f2d2199776e17f0a46610480d311f73e3472", size = 121444 },
]

[[package]]
name = "uvicorn"
version = "0.32.0"
source = { registry = "https://pypi.org/simple" }
dependencies = [
    { name = "click", marker = "sys_platform == 'darwin' or sys_platform == 'linux'" },
    { name = "h11", marker = "sys_platform == 'darwin' or sys_platform == 'linux'" },
]
sdist = { url = "https://files.pythonhosted.org/packages/e0/fc/1d785078eefd6945f3e5bab5c076e4230698046231eb0f3747bc5c8fa992/uvicorn-0.32.0.tar.gz", hash = "sha256:f78b36b143c16f54ccdb8190d0a26b5f1901fe5a3c777e1ab29f26391af8551e", size = 77564 }
wheels = [
    { url = "https://files.pythonhosted.org/packages/eb/14/78bd0e95dd2444b6caacbca2b730671d4295ccb628ef58b81bee903629df/uvicorn-0.32.0-py3-none-any.whl", hash = "sha256:60b8f3a5ac027dcd31448f411ced12b5ef452c646f76f02f8cc3f25d8d26fd82", size = 63723 },
]

[package.optional-dependencies]
standard = [
    { name = "httptools", marker = "sys_platform == 'darwin' or sys_platform == 'linux'" },
    { name = "python-dotenv", marker = "sys_platform == 'darwin' or sys_platform == 'linux'" },
    { name = "pyyaml", marker = "sys_platform == 'darwin' or sys_platform == 'linux'" },
    { name = "uvloop", marker = "(platform_python_implementation != 'PyPy' and sys_platform == 'darwin') or (platform_python_implementation != 'PyPy' and sys_platform == 'linux')" },
    { name = "watchfiles", marker = "sys_platform == 'darwin' or sys_platform == 'linux'" },
    { name = "websockets", marker = "sys_platform == 'darwin' or sys_platform == 'linux'" },
]

[[package]]
name = "uvloop"
version = "0.20.0"
source = { registry = "https://pypi.org/simple" }
sdist = { url = "https://files.pythonhosted.org/packages/bc/f1/dc9577455e011ad43d9379e836ee73f40b4f99c02946849a44f7ae64835e/uvloop-0.20.0.tar.gz", hash = "sha256:4603ca714a754fc8d9b197e325db25b2ea045385e8a3ad05d3463de725fdf469", size = 2329938 }
wheels = [
    { url = "https://files.pythonhosted.org/packages/2d/64/31cbd379d6e260ac8de3f672f904e924f09715c3f192b09f26cc8e9f574c/uvloop-0.20.0-cp312-cp312-macosx_10_9_universal2.whl", hash = "sha256:4b75f2950ddb6feed85336412b9a0c310a2edbcf4cf931aa5cfe29034829676d", size = 1324302 },
    { url = "https://files.pythonhosted.org/packages/1e/6b/9207e7177ff30f78299401f2e1163ea41130d4fd29bcdc6d12572c06b728/uvloop-0.20.0-cp312-cp312-macosx_10_9_x86_64.whl", hash = "sha256:77fbc69c287596880ecec2d4c7a62346bef08b6209749bf6ce8c22bbaca0239e", size = 738105 },
    { url = "https://files.pythonhosted.org/packages/c1/ba/b64b10f577519d875992dc07e2365899a1a4c0d28327059ce1e1bdfb6854/uvloop-0.20.0-cp312-cp312-manylinux_2_17_aarch64.manylinux2014_aarch64.whl", hash = "sha256:6462c95f48e2d8d4c993a2950cd3d31ab061864d1c226bbf0ee2f1a8f36674b9", size = 4090658 },
    { url = "https://files.pythonhosted.org/packages/0a/f8/5ceea6876154d926604f10c1dd896adf9bce6d55a55911364337b8a5ed8d/uvloop-0.20.0-cp312-cp312-manylinux_2_17_x86_64.manylinux2014_x86_64.whl", hash = "sha256:649c33034979273fa71aa25d0fe120ad1777c551d8c4cd2c0c9851d88fcb13ab", size = 4173357 },
    { url = "https://files.pythonhosted.org/packages/18/b2/117ab6bfb18274753fbc319607bf06e216bd7eea8be81d5bac22c912d6a7/uvloop-0.20.0-cp312-cp312-musllinux_1_1_aarch64.whl", hash = "sha256:3a609780e942d43a275a617c0839d85f95c334bad29c4c0918252085113285b5", size = 4029868 },
    { url = "https://files.pythonhosted.org/packages/6f/52/deb4be09060637ef4752adaa0b75bf770c20c823e8108705792f99cd4a6f/uvloop-0.20.0-cp312-cp312-musllinux_1_1_x86_64.whl", hash = "sha256:aea15c78e0d9ad6555ed201344ae36db5c63d428818b4b2a42842b3870127c00", size = 4115980 },
]

[[package]]
name = "virtualenv"
version = "20.26.3"
source = { registry = "https://pypi.org/simple" }
dependencies = [
    { name = "distlib", marker = "sys_platform == 'darwin' or sys_platform == 'linux'" },
    { name = "filelock", marker = "sys_platform == 'darwin' or sys_platform == 'linux'" },
    { name = "platformdirs", marker = "sys_platform == 'darwin' or sys_platform == 'linux'" },
]
sdist = { url = "https://files.pythonhosted.org/packages/68/60/db9f95e6ad456f1872486769c55628c7901fb4de5a72c2f7bdd912abf0c1/virtualenv-20.26.3.tar.gz", hash = "sha256:4c43a2a236279d9ea36a0d76f98d84bd6ca94ac4e0f4a3b9d46d05e10fea542a", size = 9057588 }
wheels = [
    { url = "https://files.pythonhosted.org/packages/07/4d/410156100224c5e2f0011d435e477b57aed9576fc7fe137abcf14ec16e11/virtualenv-20.26.3-py3-none-any.whl", hash = "sha256:8cc4a31139e796e9a7de2cd5cf2489de1217193116a8fd42328f1bd65f434589", size = 5684792 },
]

[[package]]
name = "watchfiles"
version = "0.23.0"
source = { registry = "https://pypi.org/simple" }
dependencies = [
    { name = "anyio", marker = "sys_platform == 'darwin' or sys_platform == 'linux'" },
]
sdist = { url = "https://files.pythonhosted.org/packages/9e/1a/b06613ef620d7f5ca712a3d4928ec1c07182159a64277fcdf7738edb0b32/watchfiles-0.23.0.tar.gz", hash = "sha256:9338ade39ff24f8086bb005d16c29f8e9f19e55b18dcb04dfa26fcbc09da497b", size = 37384 }
wheels = [
    { url = "https://files.pythonhosted.org/packages/61/52/85cdf326a53f1ae3fbe5dcab13f5729ca91ec2d61140e095a2a4cdf6a9ca/watchfiles-0.23.0-cp312-cp312-macosx_10_12_x86_64.whl", hash = "sha256:1db691bad0243aed27c8354b12d60e8e266b75216ae99d33e927ff5238d270b5", size = 373314 },
    { url = "https://files.pythonhosted.org/packages/20/5e/a97417a6544615b21c7960a45aeea13e3b42779e0ed3ebdd2d76ad62ab50/watchfiles-0.23.0-cp312-cp312-macosx_11_0_arm64.whl", hash = "sha256:62d2b18cb1edaba311fbbfe83fb5e53a858ba37cacb01e69bc20553bb70911b8", size = 368915 },
    { url = "https://files.pythonhosted.org/packages/bc/82/537945ed624af6248c9820a99cbfd5902bb5e6a71a01a5b3de0c00f1872e/watchfiles-0.23.0-cp312-cp312-manylinux_2_17_aarch64.manylinux2014_aarch64.whl", hash = "sha256:e087e8fdf1270d000913c12e6eca44edd02aad3559b3e6b8ef00f0ce76e0636f", size = 441495 },
    { url = "https://files.pythonhosted.org/packages/28/24/060b064f28083866d916052fcced5c3547c5081a8e27b0702434666aa9a0/watchfiles-0.23.0-cp312-cp312-manylinux_2_17_armv7l.manylinux2014_armv7l.whl", hash = "sha256:dd41d5c72417b87c00b1b635738f3c283e737d75c5fa5c3e1c60cd03eac3af77", size = 437357 },
    { url = "https://files.pythonhosted.org/packages/b6/00/ac760f3fa8d8975dbeaef9af99b21077e7c38898ac5051c8601649d86d99/watchfiles-0.23.0-cp312-cp312-manylinux_2_17_i686.manylinux2014_i686.whl", hash = "sha256:1e5f3ca0ff47940ce0a389457b35d6df601c317c1e1a9615981c474452f98de1", size = 456584 },
    { url = "https://files.pythonhosted.org/packages/f7/52/2f7bbedc5f524d2ba0e9d792dab01ef4418d0f5045a9f5f4e5aca142a30d/watchfiles-0.23.0-cp312-cp312-manylinux_2_17_ppc64le.manylinux2014_ppc64le.whl", hash = "sha256:6991e3a78f642368b8b1b669327eb6751439f9f7eaaa625fae67dd6070ecfa0b", size = 471863 },
    { url = "https://files.pythonhosted.org/packages/b1/64/a80f51cb55c967629930682bf120d5ca9d1c65077c38328be635ed0d567c/watchfiles-0.23.0-cp312-cp312-manylinux_2_17_s390x.manylinux2014_s390x.whl", hash = "sha256:7f7252f52a09f8fa5435dc82b6af79483118ce6bd51eb74e6269f05ee22a7b9f", size = 478307 },
    { url = "https://files.pythonhosted.org/packages/03/f1/fdacfdbffb0635a7d0140ecca6ef7b5bce6566a085f76a65eb796ee54ddd/watchfiles-0.23.0-cp312-cp312-manylinux_2_17_x86_64.manylinux2014_x86_64.whl", hash = "sha256:0e01bcb8d767c58865207a6c2f2792ad763a0fe1119fb0a430f444f5b02a5ea0", size = 427117 },
    { url = "https://files.pythonhosted.org/packages/d1/23/89b2bef692c350de8a4c2bde501fdf6087889a55f52a3201f0c53b616087/watchfiles-0.23.0-cp312-cp312-musllinux_1_1_aarch64.whl", hash = "sha256:8e56fbcdd27fce061854ddec99e015dd779cae186eb36b14471fc9ae713b118c", size = 616352 },
    { url = "https://files.pythonhosted.org/packages/2c/35/a683945181a527083a1146620997b5d6ffe06d716c4497d388bfea813f0c/watchfiles-0.23.0-cp312-cp312-musllinux_1_1_x86_64.whl", hash = "sha256:bd3e2d64500a6cad28bcd710ee6269fbeb2e5320525acd0cfab5f269ade68581", size = 597165 },
]

[[package]]
name = "websockets"
version = "13.0"
source = { registry = "https://pypi.org/simple" }
sdist = { url = "https://files.pythonhosted.org/packages/0f/b0/e53bdd53d86447d211694f3cf66f163d077c5d68e6bcaa726bf64e88ae3a/websockets-13.0.tar.gz", hash = "sha256:b7bf950234a482b7461afdb2ec99eee3548ec4d53f418c7990bb79c620476602", size = 147622 }
wheels = [
    { url = "https://files.pythonhosted.org/packages/ad/0a/baeea2931827e73ebe3d958fad9df74ec66d08341d0cf701ced0381adc91/websockets-13.0-cp312-cp312-macosx_10_9_universal2.whl", hash = "sha256:b5407c34776b9b77bd89a5f95eb0a34aaf91889e3f911c63f13035220eb50107", size = 150928 },
    { url = "https://files.pythonhosted.org/packages/6d/f7/306e2940829db34c5866e869eb5b1a08dd04d1c6d25c71327a028d124871/websockets-13.0-cp312-cp312-macosx_10_9_x86_64.whl", hash = "sha256:4782ec789f059f888c1e8fdf94383d0e64b531cffebbf26dd55afd53ab487ca4", size = 148585 },
    { url = "https://files.pythonhosted.org/packages/2b/3c/183a4f79e0ce6be8733f824e0a48db3771a373a7206aef900bc1ae4c176e/websockets-13.0-cp312-cp312-macosx_11_0_arm64.whl", hash = "sha256:c8feb8e19ef65c9994e652c5b0324abd657bedd0abeb946fb4f5163012c1e730", size = 148821 },
    { url = "https://files.pythonhosted.org/packages/03/32/37e1c9dd9aa1e7fa6fb3147d6992d61a20ba63ffee2adc88a392e1ae7376/websockets-13.0-cp312-cp312-manylinux_2_17_aarch64.manylinux2014_aarch64.whl", hash = "sha256:d3f3d2e20c442b58dbac593cb1e02bc02d149a86056cc4126d977ad902472e3b", size = 158746 },
    { url = "https://files.pythonhosted.org/packages/6c/da/0cace6358289c7de1ee02ed0d572dfe92e5cb97270bda60f04a4e49ac5c5/websockets-13.0-cp312-cp312-manylinux_2_5_i686.manylinux1_i686.manylinux_2_17_i686.manylinux2014_i686.whl", hash = "sha256:e39d393e0ab5b8bd01717cc26f2922026050188947ff54fe6a49dc489f7750b7", size = 157699 },
    { url = "https://files.pythonhosted.org/packages/c7/ab/b763b0e8598c4251ec6e17d18f46cbced157772b991200fb0d32550844c5/websockets-13.0-cp312-cp312-manylinux_2_5_x86_64.manylinux1_x86_64.manylinux_2_17_x86_64.manylinux2014_x86_64.whl", hash = "sha256:1f661a4205741bdc88ac9c2b2ec003c72cee97e4acd156eb733662ff004ba429", size = 158124 },
    { url = "https://files.pythonhosted.org/packages/d0/2d/40b8c3ba08792c2ecdb81613671a4b9bd33b83c50519b235e8eeb0ae21a0/websockets-13.0-cp312-cp312-musllinux_1_2_aarch64.whl", hash = "sha256:384129ad0490e06bab2b98c1da9b488acb35bb11e2464c728376c6f55f0d45f3", size = 158415 },
    { url = "https://files.pythonhosted.org/packages/4c/5e/9a42db20f6c38d247a900bfb8633953df93d8873a99ed9432645a4d5e185/websockets-13.0-cp312-cp312-musllinux_1_2_i686.whl", hash = "sha256:df5c0eff91f61b8205a6c9f7b255ff390cdb77b61c7b41f79ca10afcbb22b6cb", size = 157795 },
    { url = "https://files.pythonhosted.org/packages/87/52/7fb5f052eefaa5d2b42da06b314c2af0467fadbd7f360716a1a4d4f7ab67/websockets-13.0-cp312-cp312-musllinux_1_2_x86_64.whl", hash = "sha256:02cc9bb1a887dac0e08bf657c5d00aa3fac0d03215d35a599130c2034ae6663a", size = 157791 },
    { url = "https://files.pythonhosted.org/packages/b2/89/c0be9f09eea478659e9d936210ff03e6a2a3a8d4b8dfac6b1143ff646ded/websockets-13.0-py3-none-any.whl", hash = "sha256:dbbac01e80aee253d44c4f098ab3cc17c822518519e869b284cfbb8cd16cc9de", size = 142957 },
]

[[package]]
name = "xngin"
version = "0.0.1"
source = { editable = "." }
dependencies = [
    { name = "fastapi", extra = ["standard"], marker = "sys_platform == 'darwin' or sys_platform == 'linux'" },
    { name = "gspread", marker = "sys_platform == 'darwin' or sys_platform == 'linux'" },
    { name = "httpx", marker = "sys_platform == 'darwin' or sys_platform == 'linux'" },
    { name = "numpy", marker = "sys_platform == 'darwin' or sys_platform == 'linux'" },
    { name = "pandas", marker = "sys_platform == 'darwin' or sys_platform == 'linux'" },
    { name = "parsy", marker = "sys_platform == 'darwin' or sys_platform == 'linux'" },
    { name = "psycopg2", marker = "sys_platform == 'darwin' or sys_platform == 'linux'" },
    { name = "pydantic", marker = "sys_platform == 'darwin' or sys_platform == 'linux'" },
    { name = "sqlalchemy", marker = "sys_platform == 'darwin' or sys_platform == 'linux'" },
    { name = "typer", marker = "sys_platform == 'darwin' or sys_platform == 'linux'" },
    { name = "uvicorn", extra = ["standard"], marker = "sys_platform == 'darwin' or sys_platform == 'linux'" },
    { name = "zstandard", marker = "sys_platform == 'darwin' or sys_platform == 'linux'" },
]

[package.dev-dependencies]
dev = [
    { name = "pre-commit", marker = "sys_platform == 'darwin' or sys_platform == 'linux'" },
    { name = "pytest", marker = "sys_platform == 'darwin' or sys_platform == 'linux'" },
    { name = "pytest-mock", marker = "sys_platform == 'darwin' or sys_platform == 'linux'" },
    { name = "ruff", marker = "sys_platform == 'darwin' or sys_platform == 'linux'" },
]

[package.metadata]
requires-dist = [
    { name = "fastapi", extras = ["standard"], specifier = ">=0.115.4,<0.116.0" },
    { name = "gspread", specifier = ">=6.1.2,<6.2.0" },
    { name = "httpx", specifier = ">=0.27.0,<0.28.0" },
    { name = "numpy", specifier = "==2.1.0" },
    { name = "pandas", specifier = "==2.2.2" },
    { name = "parsy", specifier = ">=2.1,<3" },
    { name = "psycopg2", specifier = ">=2.9,<3" },
    { name = "pydantic", specifier = ">=2.7.0,<3.0.0" },
    { name = "sqlalchemy", specifier = "==2.0.32" },
    { name = "typer", specifier = ">=0.12.5,<0.13.0" },
    { name = "uvicorn", extras = ["standard"], specifier = ">=0.32.0" },
    { name = "zstandard", specifier = ">=0.23.0" },
]

[package.metadata.requires-dev]
dev = [
    { name = "pre-commit", specifier = ">=4.0.1,<4.1.0" },
    { name = "pytest", specifier = ">=8.3.2,<9.0.0" },
<<<<<<< HEAD
    { name = "pytest-mock", specifier = ">=3.14.0,<4" },
    { name = "ruff", specifier = ">=0.6.1,<7.0.0" },
=======
    { name = "ruff", specifier = ">=0.7.0,<0.8.0" },
>>>>>>> b026cb5f
]

[[package]]
name = "zstandard"
version = "0.23.0"
source = { registry = "https://pypi.org/simple" }
dependencies = [
    { name = "cffi", marker = "(platform_python_implementation == 'PyPy' and sys_platform == 'darwin') or (platform_python_implementation == 'PyPy' and sys_platform == 'linux')" },
]
sdist = { url = "https://files.pythonhosted.org/packages/ed/f6/2ac0287b442160a89d726b17a9184a4c615bb5237db763791a7fd16d9df1/zstandard-0.23.0.tar.gz", hash = "sha256:b2d8c62d08e7255f68f7a740bae85b3c9b8e5466baa9cbf7f57f1cde0ac6bc09", size = 681701 }
wheels = [
    { url = "https://files.pythonhosted.org/packages/7b/83/f23338c963bd9de687d47bf32efe9fd30164e722ba27fb59df33e6b1719b/zstandard-0.23.0-cp312-cp312-macosx_10_9_x86_64.whl", hash = "sha256:b4567955a6bc1b20e9c31612e615af6b53733491aeaa19a6b3b37f3b65477094", size = 788713 },
    { url = "https://files.pythonhosted.org/packages/5b/b3/1a028f6750fd9227ee0b937a278a434ab7f7fdc3066c3173f64366fe2466/zstandard-0.23.0-cp312-cp312-macosx_11_0_arm64.whl", hash = "sha256:1e172f57cd78c20f13a3415cc8dfe24bf388614324d25539146594c16d78fcc8", size = 633459 },
    { url = "https://files.pythonhosted.org/packages/26/af/36d89aae0c1f95a0a98e50711bc5d92c144939efc1f81a2fcd3e78d7f4c1/zstandard-0.23.0-cp312-cp312-manylinux_2_17_aarch64.manylinux2014_aarch64.whl", hash = "sha256:b0e166f698c5a3e914947388c162be2583e0c638a4703fc6a543e23a88dea3c1", size = 4945707 },
    { url = "https://files.pythonhosted.org/packages/cd/2e/2051f5c772f4dfc0aae3741d5fc72c3dcfe3aaeb461cc231668a4db1ce14/zstandard-0.23.0-cp312-cp312-manylinux_2_17_ppc64le.manylinux2014_ppc64le.whl", hash = "sha256:12a289832e520c6bd4dcaad68e944b86da3bad0d339ef7989fb7e88f92e96072", size = 5306545 },
    { url = "https://files.pythonhosted.org/packages/0a/9e/a11c97b087f89cab030fa71206963090d2fecd8eb83e67bb8f3ffb84c024/zstandard-0.23.0-cp312-cp312-manylinux_2_17_s390x.manylinux2014_s390x.whl", hash = "sha256:d50d31bfedd53a928fed6707b15a8dbeef011bb6366297cc435accc888b27c20", size = 5337533 },
    { url = "https://files.pythonhosted.org/packages/fc/79/edeb217c57fe1bf16d890aa91a1c2c96b28c07b46afed54a5dcf310c3f6f/zstandard-0.23.0-cp312-cp312-manylinux_2_17_x86_64.manylinux2014_x86_64.whl", hash = "sha256:72c68dda124a1a138340fb62fa21b9bf4848437d9ca60bd35db36f2d3345f373", size = 5436510 },
    { url = "https://files.pythonhosted.org/packages/81/4f/c21383d97cb7a422ddf1ae824b53ce4b51063d0eeb2afa757eb40804a8ef/zstandard-0.23.0-cp312-cp312-manylinux_2_5_i686.manylinux1_i686.manylinux_2_17_i686.manylinux2014_i686.whl", hash = "sha256:53dd9d5e3d29f95acd5de6802e909ada8d8d8cfa37a3ac64836f3bc4bc5512db", size = 4859973 },
    { url = "https://files.pythonhosted.org/packages/ab/15/08d22e87753304405ccac8be2493a495f529edd81d39a0870621462276ef/zstandard-0.23.0-cp312-cp312-musllinux_1_1_aarch64.whl", hash = "sha256:6a41c120c3dbc0d81a8e8adc73312d668cd34acd7725f036992b1b72d22c1772", size = 4936968 },
    { url = "https://files.pythonhosted.org/packages/eb/fa/f3670a597949fe7dcf38119a39f7da49a8a84a6f0b1a2e46b2f71a0ab83f/zstandard-0.23.0-cp312-cp312-musllinux_1_1_x86_64.whl", hash = "sha256:40b33d93c6eddf02d2c19f5773196068d875c41ca25730e8288e9b672897c105", size = 5467179 },
    { url = "https://files.pythonhosted.org/packages/4e/a9/dad2ab22020211e380adc477a1dbf9f109b1f8d94c614944843e20dc2a99/zstandard-0.23.0-cp312-cp312-musllinux_1_2_aarch64.whl", hash = "sha256:9206649ec587e6b02bd124fb7799b86cddec350f6f6c14bc82a2b70183e708ba", size = 4848577 },
    { url = "https://files.pythonhosted.org/packages/08/03/dd28b4484b0770f1e23478413e01bee476ae8227bbc81561f9c329e12564/zstandard-0.23.0-cp312-cp312-musllinux_1_2_i686.whl", hash = "sha256:76e79bc28a65f467e0409098fa2c4376931fd3207fbeb6b956c7c476d53746dd", size = 4693899 },
    { url = "https://files.pythonhosted.org/packages/2b/64/3da7497eb635d025841e958bcd66a86117ae320c3b14b0ae86e9e8627518/zstandard-0.23.0-cp312-cp312-musllinux_1_2_ppc64le.whl", hash = "sha256:66b689c107857eceabf2cf3d3fc699c3c0fe8ccd18df2219d978c0283e4c508a", size = 5199964 },
    { url = "https://files.pythonhosted.org/packages/43/a4/d82decbab158a0e8a6ebb7fc98bc4d903266bce85b6e9aaedea1d288338c/zstandard-0.23.0-cp312-cp312-musllinux_1_2_s390x.whl", hash = "sha256:9c236e635582742fee16603042553d276cca506e824fa2e6489db04039521e90", size = 5655398 },
    { url = "https://files.pythonhosted.org/packages/f2/61/ac78a1263bc83a5cf29e7458b77a568eda5a8f81980691bbc6eb6a0d45cc/zstandard-0.23.0-cp312-cp312-musllinux_1_2_x86_64.whl", hash = "sha256:a8fffdbd9d1408006baaf02f1068d7dd1f016c6bcb7538682622c556e7b68e35", size = 5191313 },
]<|MERGE_RESOLUTION|>--- conflicted
+++ resolved
@@ -965,12 +965,8 @@
 dev = [
     { name = "pre-commit", specifier = ">=4.0.1,<4.1.0" },
     { name = "pytest", specifier = ">=8.3.2,<9.0.0" },
-<<<<<<< HEAD
     { name = "pytest-mock", specifier = ">=3.14.0,<4" },
-    { name = "ruff", specifier = ">=0.6.1,<7.0.0" },
-=======
     { name = "ruff", specifier = ">=0.7.0,<0.8.0" },
->>>>>>> b026cb5f
 ]
 
 [[package]]

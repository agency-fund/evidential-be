version = 1
revision = 1
requires-python = "==3.12.*"
resolution-markers = [
    "sys_platform == 'darwin'",
    "sys_platform == 'linux'",
]
supported-markers = [
    "sys_platform == 'darwin'",
    "sys_platform == 'linux'",
]

[[package]]
name = "annotated-types"
version = "0.7.0"
source = { registry = "https://pypi.org/simple" }
sdist = { url = "https://files.pythonhosted.org/packages/ee/67/531ea369ba64dcff5ec9c3402f9f51bf748cec26dde048a2f973a4eea7f5/annotated_types-0.7.0.tar.gz", hash = "sha256:aff07c09a53a08bc8cfccb9c85b05f1aa9a2a6f23728d790723543408344ce89", size = 16081 }
wheels = [
    { url = "https://files.pythonhosted.org/packages/78/b6/6307fbef88d9b5ee7421e68d78a9f162e0da4900bc5f5793f6d3d0e34fb8/annotated_types-0.7.0-py3-none-any.whl", hash = "sha256:1f02e8b43a8fbbc3f3e0d4f0f4bfc8131bcb4eebe8849b8e5c773f3a1c582a53", size = 13643 },
]

[[package]]
name = "anyio"
version = "4.6.2.post1"
source = { registry = "https://pypi.org/simple" }
dependencies = [
    { name = "idna", marker = "sys_platform == 'darwin' or sys_platform == 'linux'" },
    { name = "sniffio", marker = "sys_platform == 'darwin' or sys_platform == 'linux'" },
]
sdist = { url = "https://files.pythonhosted.org/packages/9f/09/45b9b7a6d4e45c6bcb5bf61d19e3ab87df68e0601fa8c5293de3542546cc/anyio-4.6.2.post1.tar.gz", hash = "sha256:4c8bc31ccdb51c7f7bd251f51c609e038d63e34219b44aa86e47576389880b4c", size = 173422 }
wheels = [
    { url = "https://files.pythonhosted.org/packages/e4/f5/f2b75d2fc6f1a260f340f0e7c6a060f4dd2961cc16884ed851b0d18da06a/anyio-4.6.2.post1-py3-none-any.whl", hash = "sha256:6d170c36fba3bdd840c73d3868c1e777e33676a69c3a72cf0a0d5d6d8009b61d", size = 90377 },
]

[[package]]
name = "atlas-provider-sqlalchemy"
version = "0.2.4"
source = { registry = "https://pypi.org/simple" }
dependencies = [
    { name = "typer", marker = "sys_platform == 'darwin' or sys_platform == 'linux'" },
]
sdist = { url = "https://files.pythonhosted.org/packages/b4/7b/fc7d9e6871c134af0f52d1c652cae0daec69b2726602aafc86431fdafc0a/atlas_provider_sqlalchemy-0.2.4.tar.gz", hash = "sha256:a7de4d0f2ccacc26c52c3a698a53dec81d756b9c58ba7311b573686b520c4d91", size = 7816 }
wheels = [
    { url = "https://files.pythonhosted.org/packages/bf/ba/80baf2a3e05df484af69b730760f6aacf06bd47ddc705711e60fb8db11ef/atlas_provider_sqlalchemy-0.2.4-py3-none-any.whl", hash = "sha256:94d66a62645e6a1dc3b6020c7e0d4e150151dc30aacb49eb71c36d09a4afbc3b", size = 9214 },
]

[[package]]
name = "boto3"
version = "1.35.72"
source = { registry = "https://pypi.org/simple" }
dependencies = [
    { name = "botocore", marker = "sys_platform == 'darwin' or sys_platform == 'linux'" },
    { name = "jmespath", marker = "sys_platform == 'darwin' or sys_platform == 'linux'" },
    { name = "s3transfer", marker = "sys_platform == 'darwin' or sys_platform == 'linux'" },
]
sdist = { url = "https://files.pythonhosted.org/packages/4b/53/760bd45ee11aaf3b4c0eb7548d153b045c10cad9912ca3bb5c4395596237/boto3-1.35.72.tar.gz", hash = "sha256:f9fc94413a959c388b1654c6687a5193293f3c69f8d0af3b86fd48b4096a23f3", size = 110997 }
wheels = [
    { url = "https://files.pythonhosted.org/packages/26/bb/60c0cdf8bd4d5c9ba2662d223e7039b58d4a92bdf902053bdd712facae88/boto3-1.35.72-py3-none-any.whl", hash = "sha256:410bb4ec676c57ee9c3c7824b7b1a3721584f18f8ee8ccc8e8ecdf285136b77f", size = 139179 },
]

[[package]]
name = "botocore"
version = "1.35.72"
source = { registry = "https://pypi.org/simple" }
dependencies = [
    { name = "jmespath", marker = "sys_platform == 'darwin' or sys_platform == 'linux'" },
    { name = "python-dateutil", marker = "sys_platform == 'darwin' or sys_platform == 'linux'" },
    { name = "urllib3", marker = "sys_platform == 'darwin' or sys_platform == 'linux'" },
]
sdist = { url = "https://files.pythonhosted.org/packages/15/59/62bdffdfa472acde76179fbb1f62aef94406c0e682c47113542a596529bb/botocore-1.35.72.tar.gz", hash = "sha256:6b5fac38ef7cfdbc7781a751e0f78833ccb9149ba815bc238b1dbb75c90fbae5", size = 13332751 }
wheels = [
    { url = "https://files.pythonhosted.org/packages/de/fc/5fa23894746923fe73050de7a8b6524ab372b0842912c05a9fb72b5fe3e2/botocore-1.35.72-py3-none-any.whl", hash = "sha256:7412877c3f766a1bfd09236e225ce1f0dc2c35e47949ae423e56e2093c8fa23a", size = 13133043 },
]

[[package]]
name = "cachetools"
version = "5.5.0"
source = { registry = "https://pypi.org/simple" }
sdist = { url = "https://files.pythonhosted.org/packages/c3/38/a0f315319737ecf45b4319a8cd1f3a908e29d9277b46942263292115eee7/cachetools-5.5.0.tar.gz", hash = "sha256:2cc24fb4cbe39633fb7badd9db9ca6295d766d9c2995f245725a46715d050f2a", size = 27661 }
wheels = [
    { url = "https://files.pythonhosted.org/packages/a4/07/14f8ad37f2d12a5ce41206c21820d8cb6561b728e51fad4530dff0552a67/cachetools-5.5.0-py3-none-any.whl", hash = "sha256:02134e8439cdc2ffb62023ce1debca2944c3f289d66bb17ead3ab3dede74b292", size = 9524 },
]

[[package]]
name = "certifi"
version = "2024.8.30"
source = { registry = "https://pypi.org/simple" }
sdist = { url = "https://files.pythonhosted.org/packages/b0/ee/9b19140fe824b367c04c5e1b369942dd754c4c5462d5674002f75c4dedc1/certifi-2024.8.30.tar.gz", hash = "sha256:bec941d2aa8195e248a60b31ff9f0558284cf01a52591ceda73ea9afffd69fd9", size = 168507 }
wheels = [
    { url = "https://files.pythonhosted.org/packages/12/90/3c9ff0512038035f59d279fddeb79f5f1eccd8859f06d6163c58798b9487/certifi-2024.8.30-py3-none-any.whl", hash = "sha256:922820b53db7a7257ffbda3f597266d435245903d80737e34f8a45ff3e3230d8", size = 167321 },
]

[[package]]
name = "cffi"
version = "1.17.1"
source = { registry = "https://pypi.org/simple" }
dependencies = [
    { name = "pycparser", marker = "sys_platform == 'darwin' or sys_platform == 'linux'" },
]
sdist = { url = "https://files.pythonhosted.org/packages/fc/97/c783634659c2920c3fc70419e3af40972dbaf758daa229a7d6ea6135c90d/cffi-1.17.1.tar.gz", hash = "sha256:1c39c6016c32bc48dd54561950ebd6836e1670f2ae46128f67cf49e789c52824", size = 516621 }
wheels = [
    { url = "https://files.pythonhosted.org/packages/5a/84/e94227139ee5fb4d600a7a4927f322e1d4aea6fdc50bd3fca8493caba23f/cffi-1.17.1-cp312-cp312-macosx_10_9_x86_64.whl", hash = "sha256:805b4371bf7197c329fcb3ead37e710d1bca9da5d583f5073b799d5c5bd1eee4", size = 183178 },
    { url = "https://files.pythonhosted.org/packages/da/ee/fb72c2b48656111c4ef27f0f91da355e130a923473bf5ee75c5643d00cca/cffi-1.17.1-cp312-cp312-macosx_11_0_arm64.whl", hash = "sha256:733e99bc2df47476e3848417c5a4540522f234dfd4ef3ab7fafdf555b082ec0c", size = 178840 },
    { url = "https://files.pythonhosted.org/packages/cc/b6/db007700f67d151abadf508cbfd6a1884f57eab90b1bb985c4c8c02b0f28/cffi-1.17.1-cp312-cp312-manylinux_2_12_i686.manylinux2010_i686.manylinux_2_17_i686.manylinux2014_i686.whl", hash = "sha256:1257bdabf294dceb59f5e70c64a3e2f462c30c7ad68092d01bbbfb1c16b1ba36", size = 454803 },
    { url = "https://files.pythonhosted.org/packages/1a/df/f8d151540d8c200eb1c6fba8cd0dfd40904f1b0682ea705c36e6c2e97ab3/cffi-1.17.1-cp312-cp312-manylinux_2_17_aarch64.manylinux2014_aarch64.whl", hash = "sha256:da95af8214998d77a98cc14e3a3bd00aa191526343078b530ceb0bd710fb48a5", size = 478850 },
    { url = "https://files.pythonhosted.org/packages/28/c0/b31116332a547fd2677ae5b78a2ef662dfc8023d67f41b2a83f7c2aa78b1/cffi-1.17.1-cp312-cp312-manylinux_2_17_ppc64le.manylinux2014_ppc64le.whl", hash = "sha256:d63afe322132c194cf832bfec0dc69a99fb9bb6bbd550f161a49e9e855cc78ff", size = 485729 },
    { url = "https://files.pythonhosted.org/packages/91/2b/9a1ddfa5c7f13cab007a2c9cc295b70fbbda7cb10a286aa6810338e60ea1/cffi-1.17.1-cp312-cp312-manylinux_2_17_s390x.manylinux2014_s390x.whl", hash = "sha256:f79fc4fc25f1c8698ff97788206bb3c2598949bfe0fef03d299eb1b5356ada99", size = 471256 },
    { url = "https://files.pythonhosted.org/packages/b2/d5/da47df7004cb17e4955df6a43d14b3b4ae77737dff8bf7f8f333196717bf/cffi-1.17.1-cp312-cp312-manylinux_2_17_x86_64.manylinux2014_x86_64.whl", hash = "sha256:b62ce867176a75d03a665bad002af8e6d54644fad99a3c70905c543130e39d93", size = 479424 },
    { url = "https://files.pythonhosted.org/packages/0b/ac/2a28bcf513e93a219c8a4e8e125534f4f6db03e3179ba1c45e949b76212c/cffi-1.17.1-cp312-cp312-musllinux_1_1_aarch64.whl", hash = "sha256:386c8bf53c502fff58903061338ce4f4950cbdcb23e2902d86c0f722b786bbe3", size = 484568 },
    { url = "https://files.pythonhosted.org/packages/d4/38/ca8a4f639065f14ae0f1d9751e70447a261f1a30fa7547a828ae08142465/cffi-1.17.1-cp312-cp312-musllinux_1_1_x86_64.whl", hash = "sha256:4ceb10419a9adf4460ea14cfd6bc43d08701f0835e979bf821052f1805850fe8", size = 488736 },
]

[[package]]
name = "cfgv"
version = "3.4.0"
source = { registry = "https://pypi.org/simple" }
sdist = { url = "https://files.pythonhosted.org/packages/11/74/539e56497d9bd1d484fd863dd69cbbfa653cd2aa27abfe35653494d85e94/cfgv-3.4.0.tar.gz", hash = "sha256:e52591d4c5f5dead8e0f673fb16db7949d2cfb3f7da4582893288f0ded8fe560", size = 7114 }
wheels = [
    { url = "https://files.pythonhosted.org/packages/c5/55/51844dd50c4fc7a33b653bfaba4c2456f06955289ca770a5dbd5fd267374/cfgv-3.4.0-py2.py3-none-any.whl", hash = "sha256:b7265b1f29fd3316bfcd2b330d63d024f2bfd8bcb8b0272f8e19a504856c48f9", size = 7249 },
]

[[package]]
name = "charset-normalizer"
version = "3.4.0"
source = { registry = "https://pypi.org/simple" }
sdist = { url = "https://files.pythonhosted.org/packages/f2/4f/e1808dc01273379acc506d18f1504eb2d299bd4131743b9fc54d7be4df1e/charset_normalizer-3.4.0.tar.gz", hash = "sha256:223217c3d4f82c3ac5e29032b3f1c2eb0fb591b72161f86d93f5719079dae93e", size = 106620 }
wheels = [
    { url = "https://files.pythonhosted.org/packages/d3/0b/4b7a70987abf9b8196845806198975b6aab4ce016632f817ad758a5aa056/charset_normalizer-3.4.0-cp312-cp312-macosx_10_13_universal2.whl", hash = "sha256:0713f3adb9d03d49d365b70b84775d0a0d18e4ab08d12bc46baa6132ba78aaf6", size = 194445 },
    { url = "https://files.pythonhosted.org/packages/50/89/354cc56cf4dd2449715bc9a0f54f3aef3dc700d2d62d1fa5bbea53b13426/charset_normalizer-3.4.0-cp312-cp312-macosx_10_13_x86_64.whl", hash = "sha256:de7376c29d95d6719048c194a9cf1a1b0393fbe8488a22008610b0361d834ecf", size = 125275 },
    { url = "https://files.pythonhosted.org/packages/fa/44/b730e2a2580110ced837ac083d8ad222343c96bb6b66e9e4e706e4d0b6df/charset_normalizer-3.4.0-cp312-cp312-macosx_11_0_arm64.whl", hash = "sha256:4a51b48f42d9358460b78725283f04bddaf44a9358197b889657deba38f329db", size = 119020 },
    { url = "https://files.pythonhosted.org/packages/9d/e4/9263b8240ed9472a2ae7ddc3e516e71ef46617fe40eaa51221ccd4ad9a27/charset_normalizer-3.4.0-cp312-cp312-manylinux_2_17_aarch64.manylinux2014_aarch64.whl", hash = "sha256:b295729485b06c1a0683af02a9e42d2caa9db04a373dc38a6a58cdd1e8abddf1", size = 139128 },
    { url = "https://files.pythonhosted.org/packages/6b/e3/9f73e779315a54334240353eaea75854a9a690f3f580e4bd85d977cb2204/charset_normalizer-3.4.0-cp312-cp312-manylinux_2_17_ppc64le.manylinux2014_ppc64le.whl", hash = "sha256:ee803480535c44e7f5ad00788526da7d85525cfefaf8acf8ab9a310000be4b03", size = 149277 },
    { url = "https://files.pythonhosted.org/packages/1a/cf/f1f50c2f295312edb8a548d3fa56a5c923b146cd3f24114d5adb7e7be558/charset_normalizer-3.4.0-cp312-cp312-manylinux_2_17_s390x.manylinux2014_s390x.whl", hash = "sha256:3d59d125ffbd6d552765510e3f31ed75ebac2c7470c7274195b9161a32350284", size = 142174 },
    { url = "https://files.pythonhosted.org/packages/16/92/92a76dc2ff3a12e69ba94e7e05168d37d0345fa08c87e1fe24d0c2a42223/charset_normalizer-3.4.0-cp312-cp312-manylinux_2_17_x86_64.manylinux2014_x86_64.whl", hash = "sha256:8cda06946eac330cbe6598f77bb54e690b4ca93f593dee1568ad22b04f347c15", size = 143838 },
    { url = "https://files.pythonhosted.org/packages/a4/01/2117ff2b1dfc61695daf2babe4a874bca328489afa85952440b59819e9d7/charset_normalizer-3.4.0-cp312-cp312-manylinux_2_5_i686.manylinux1_i686.manylinux_2_17_i686.manylinux2014_i686.whl", hash = "sha256:07afec21bbbbf8a5cc3651aa96b980afe2526e7f048fdfb7f1014d84acc8b6d8", size = 146149 },
    { url = "https://files.pythonhosted.org/packages/f6/9b/93a332b8d25b347f6839ca0a61b7f0287b0930216994e8bf67a75d050255/charset_normalizer-3.4.0-cp312-cp312-musllinux_1_2_aarch64.whl", hash = "sha256:6b40e8d38afe634559e398cc32b1472f376a4099c75fe6299ae607e404c033b2", size = 140043 },
    { url = "https://files.pythonhosted.org/packages/ab/f6/7ac4a01adcdecbc7a7587767c776d53d369b8b971382b91211489535acf0/charset_normalizer-3.4.0-cp312-cp312-musllinux_1_2_i686.whl", hash = "sha256:b8dcd239c743aa2f9c22ce674a145e0a25cb1566c495928440a181ca1ccf6719", size = 148229 },
    { url = "https://files.pythonhosted.org/packages/9d/be/5708ad18161dee7dc6a0f7e6cf3a88ea6279c3e8484844c0590e50e803ef/charset_normalizer-3.4.0-cp312-cp312-musllinux_1_2_ppc64le.whl", hash = "sha256:84450ba661fb96e9fd67629b93d2941c871ca86fc38d835d19d4225ff946a631", size = 151556 },
    { url = "https://files.pythonhosted.org/packages/5a/bb/3d8bc22bacb9eb89785e83e6723f9888265f3a0de3b9ce724d66bd49884e/charset_normalizer-3.4.0-cp312-cp312-musllinux_1_2_s390x.whl", hash = "sha256:44aeb140295a2f0659e113b31cfe92c9061622cadbc9e2a2f7b8ef6b1e29ef4b", size = 149772 },
    { url = "https://files.pythonhosted.org/packages/f7/fa/d3fc622de05a86f30beea5fc4e9ac46aead4731e73fd9055496732bcc0a4/charset_normalizer-3.4.0-cp312-cp312-musllinux_1_2_x86_64.whl", hash = "sha256:1db4e7fefefd0f548d73e2e2e041f9df5c59e178b4c72fbac4cc6f535cfb1565", size = 144800 },
    { url = "https://files.pythonhosted.org/packages/bf/9b/08c0432272d77b04803958a4598a51e2a4b51c06640af8b8f0f908c18bf2/charset_normalizer-3.4.0-py3-none-any.whl", hash = "sha256:fe9f97feb71aa9896b81973a7bbada8c49501dc73e58a10fcef6663af95e5079", size = 49446 },
]

[[package]]
name = "click"
version = "8.1.7"
source = { registry = "https://pypi.org/simple" }
sdist = { url = "https://files.pythonhosted.org/packages/96/d3/f04c7bfcf5c1862a2a5b845c6b2b360488cf47af55dfa79c98f6a6bf98b5/click-8.1.7.tar.gz", hash = "sha256:ca9853ad459e787e2192211578cc907e7594e294c7ccc834310722b41b9ca6de", size = 336121 }
wheels = [
    { url = "https://files.pythonhosted.org/packages/00/2e/d53fa4befbf2cfa713304affc7ca780ce4fc1fd8710527771b58311a3229/click-8.1.7-py3-none-any.whl", hash = "sha256:ae74fb96c20a0277a1d615f1e4d73c8414f5a98db8b799a7931d1582f3390c28", size = 97941 },
]

[[package]]
name = "db-dtypes"
version = "1.3.1"
source = { registry = "https://pypi.org/simple" }
dependencies = [
    { name = "numpy", marker = "sys_platform == 'darwin' or sys_platform == 'linux'" },
    { name = "packaging", marker = "sys_platform == 'darwin' or sys_platform == 'linux'" },
    { name = "pandas", marker = "sys_platform == 'darwin' or sys_platform == 'linux'" },
    { name = "pyarrow", marker = "sys_platform == 'darwin' or sys_platform == 'linux'" },
]
sdist = { url = "https://files.pythonhosted.org/packages/e9/80/00d501391fc5450c37b5fe0c25596e629a9fa2868fe4f194d69c5622210e/db_dtypes-1.3.1.tar.gz", hash = "sha256:a058f05dab100891f3e76a7a3db9ad0f107f18dd3d1bdd13680749a2f07eae77", size = 32492 }
wheels = [
    { url = "https://files.pythonhosted.org/packages/a2/e0/2eeacbe14b5a3a3b4ad5fd2c1e7959bd2201e4daeba851579fa78e5eccb1/db_dtypes-1.3.1-py2.py3-none-any.whl", hash = "sha256:fbc9d1740d94aaf2b5ae24601cfc875a69b4635bb9d049e3c3036e9f10203af8", size = 18742 },
]

[[package]]
name = "deepdiff"
version = "8.0.1"
source = { registry = "https://pypi.org/simple" }
dependencies = [
    { name = "orderly-set", marker = "sys_platform == 'darwin' or sys_platform == 'linux'" },
]
sdist = { url = "https://files.pythonhosted.org/packages/62/ba/aced1d6a7d988ca1b6f9b274faed7dafc7356a733e45a457819bddcf2dbc/deepdiff-8.0.1.tar.gz", hash = "sha256:245599a4586ab59bb599ca3517a9c42f3318ff600ded5e80a3432693c8ec3c4b", size = 427721 }
wheels = [
    { url = "https://files.pythonhosted.org/packages/06/46/01673060e83277a863baf0909b387cd809865cba2d5e7213db76516bedd9/deepdiff-8.0.1-py3-none-any.whl", hash = "sha256:42e99004ce603f9a53934c634a57b04ad5900e0d8ed0abb15e635767489cbc05", size = 82741 },
]

[[package]]
name = "distlib"
version = "0.3.9"
source = { registry = "https://pypi.org/simple" }
sdist = { url = "https://files.pythonhosted.org/packages/0d/dd/1bec4c5ddb504ca60fc29472f3d27e8d4da1257a854e1d96742f15c1d02d/distlib-0.3.9.tar.gz", hash = "sha256:a60f20dea646b8a33f3e7772f74dc0b2d0772d2837ee1342a00645c81edf9403", size = 613923 }
wheels = [
    { url = "https://files.pythonhosted.org/packages/91/a1/cf2472db20f7ce4a6be1253a81cfdf85ad9c7885ffbed7047fb72c24cf87/distlib-0.3.9-py2.py3-none-any.whl", hash = "sha256:47f8c22fd27c27e25a65601af709b38e4f0a45ea4fc2e710f65755fa8caaaf87", size = 468973 },
]

[[package]]
name = "dnspython"
version = "2.7.0"
source = { registry = "https://pypi.org/simple" }
sdist = { url = "https://files.pythonhosted.org/packages/b5/4a/263763cb2ba3816dd94b08ad3a33d5fdae34ecb856678773cc40a3605829/dnspython-2.7.0.tar.gz", hash = "sha256:ce9c432eda0dc91cf618a5cedf1a4e142651196bbcd2c80e89ed5a907e5cfaf1", size = 345197 }
wheels = [
    { url = "https://files.pythonhosted.org/packages/68/1b/e0a87d256e40e8c888847551b20a017a6b98139178505dc7ffb96f04e954/dnspython-2.7.0-py3-none-any.whl", hash = "sha256:b4c34b7d10b51bcc3a5071e7b8dee77939f1e878477eeecc965e9835f63c6c86", size = 313632 },
]

[[package]]
name = "ecdsa"
version = "0.19.0"
source = { registry = "https://pypi.org/simple" }
dependencies = [
    { name = "six", marker = "sys_platform == 'darwin' or sys_platform == 'linux'" },
]
sdist = { url = "https://files.pythonhosted.org/packages/5e/d0/ec8ac1de7accdcf18cfe468653ef00afd2f609faf67c423efbd02491051b/ecdsa-0.19.0.tar.gz", hash = "sha256:60eaad1199659900dd0af521ed462b793bbdf867432b3948e87416ae4caf6bf8", size = 197791 }
wheels = [
    { url = "https://files.pythonhosted.org/packages/00/e7/ed3243b30d1bec41675b6394a1daae46349dc2b855cb83be846a5a918238/ecdsa-0.19.0-py2.py3-none-any.whl", hash = "sha256:2cea9b88407fdac7bbeca0833b189e4c9c53f2ef1e1eaa29f6224dbc809b707a", size = 149266 },
]

[[package]]
name = "email-validator"
version = "2.2.0"
source = { registry = "https://pypi.org/simple" }
dependencies = [
    { name = "dnspython", marker = "sys_platform == 'darwin' or sys_platform == 'linux'" },
    { name = "idna", marker = "sys_platform == 'darwin' or sys_platform == 'linux'" },
]
sdist = { url = "https://files.pythonhosted.org/packages/48/ce/13508a1ec3f8bb981ae4ca79ea40384becc868bfae97fd1c942bb3a001b1/email_validator-2.2.0.tar.gz", hash = "sha256:cb690f344c617a714f22e66ae771445a1ceb46821152df8e165c5f9a364582b7", size = 48967 }
wheels = [
    { url = "https://files.pythonhosted.org/packages/d7/ee/bf0adb559ad3c786f12bcbc9296b3f5675f529199bef03e2df281fa1fadb/email_validator-2.2.0-py3-none-any.whl", hash = "sha256:561977c2d73ce3611850a06fa56b414621e0c8faa9d66f2611407d87465da631", size = 33521 },
]

[[package]]
name = "fastapi"
version = "0.115.6"
source = { registry = "https://pypi.org/simple" }
dependencies = [
    { name = "pydantic", marker = "sys_platform == 'darwin' or sys_platform == 'linux'" },
    { name = "starlette", marker = "sys_platform == 'darwin' or sys_platform == 'linux'" },
    { name = "typing-extensions", marker = "sys_platform == 'darwin' or sys_platform == 'linux'" },
]
sdist = { url = "https://files.pythonhosted.org/packages/93/72/d83b98cd106541e8f5e5bfab8ef2974ab45a62e8a6c5b5e6940f26d2ed4b/fastapi-0.115.6.tar.gz", hash = "sha256:9ec46f7addc14ea472958a96aae5b5de65f39721a46aaf5705c480d9a8b76654", size = 301336 }
wheels = [
    { url = "https://files.pythonhosted.org/packages/52/b3/7e4df40e585df024fac2f80d1a2d579c854ac37109675db2b0cc22c0bb9e/fastapi-0.115.6-py3-none-any.whl", hash = "sha256:e9240b29e36fa8f4bb7290316988e90c381e5092e0cbe84e7818cc3713bcf305", size = 94843 },
]

[package.optional-dependencies]
standard = [
    { name = "email-validator", marker = "sys_platform == 'darwin' or sys_platform == 'linux'" },
    { name = "fastapi-cli", extra = ["standard"], marker = "sys_platform == 'darwin' or sys_platform == 'linux'" },
    { name = "httpx", marker = "sys_platform == 'darwin' or sys_platform == 'linux'" },
    { name = "jinja2", marker = "sys_platform == 'darwin' or sys_platform == 'linux'" },
    { name = "python-multipart", marker = "sys_platform == 'darwin' or sys_platform == 'linux'" },
    { name = "uvicorn", extra = ["standard"], marker = "sys_platform == 'darwin' or sys_platform == 'linux'" },
]

[[package]]
name = "fastapi-cli"
version = "0.0.5"
source = { registry = "https://pypi.org/simple" }
dependencies = [
    { name = "typer", marker = "sys_platform == 'darwin' or sys_platform == 'linux'" },
    { name = "uvicorn", extra = ["standard"], marker = "sys_platform == 'darwin' or sys_platform == 'linux'" },
]
sdist = { url = "https://files.pythonhosted.org/packages/c5/f8/1ad5ce32d029aeb9117e9a5a9b3e314a8477525d60c12a9b7730a3c186ec/fastapi_cli-0.0.5.tar.gz", hash = "sha256:d30e1239c6f46fcb95e606f02cdda59a1e2fa778a54b64686b3ff27f6211ff9f", size = 15571 }
wheels = [
    { url = "https://files.pythonhosted.org/packages/24/ea/4b5011012ac925fe2f83b19d0e09cee9d324141ec7bf5e78bb2817f96513/fastapi_cli-0.0.5-py3-none-any.whl", hash = "sha256:e94d847524648c748a5350673546bbf9bcaeb086b33c24f2e82e021436866a46", size = 9489 },
]

[package.optional-dependencies]
standard = [
    { name = "uvicorn", extra = ["standard"], marker = "sys_platform == 'darwin' or sys_platform == 'linux'" },
]

[[package]]
name = "filelock"
version = "3.16.1"
source = { registry = "https://pypi.org/simple" }
sdist = { url = "https://files.pythonhosted.org/packages/9d/db/3ef5bb276dae18d6ec2124224403d1d67bccdbefc17af4cc8f553e341ab1/filelock-3.16.1.tar.gz", hash = "sha256:c249fbfcd5db47e5e2d6d62198e565475ee65e4831e2561c8e313fa7eb961435", size = 18037 }
wheels = [
    { url = "https://files.pythonhosted.org/packages/b9/f8/feced7779d755758a52d1f6635d990b8d98dc0a29fa568bbe0625f18fdf3/filelock-3.16.1-py3-none-any.whl", hash = "sha256:2082e5703d51fbf98ea75855d9d5527e33d8ff23099bec374a134febee6946b0", size = 16163 },
]

[[package]]
name = "google-api-core"
version = "2.24.0"
source = { registry = "https://pypi.org/simple" }
dependencies = [
    { name = "google-auth", marker = "sys_platform == 'darwin' or sys_platform == 'linux'" },
    { name = "googleapis-common-protos", marker = "sys_platform == 'darwin' or sys_platform == 'linux'" },
    { name = "proto-plus", marker = "sys_platform == 'darwin' or sys_platform == 'linux'" },
    { name = "protobuf", marker = "sys_platform == 'darwin' or sys_platform == 'linux'" },
    { name = "requests", marker = "sys_platform == 'darwin' or sys_platform == 'linux'" },
]
sdist = { url = "https://files.pythonhosted.org/packages/81/56/d70d66ed1b5ab5f6c27bf80ec889585ad8f865ff32acbafd3b2ef0bfb5d0/google_api_core-2.24.0.tar.gz", hash = "sha256:e255640547a597a4da010876d333208ddac417d60add22b6851a0c66a831fcaf", size = 162647 }
wheels = [
    { url = "https://files.pythonhosted.org/packages/a1/76/65b8b94e74bf1b6d1cc38d916089670c4da5029d25762441d8c5c19e51dd/google_api_core-2.24.0-py3-none-any.whl", hash = "sha256:10d82ac0fca69c82a25b3efdeefccf6f28e02ebb97925a8cce8edbfe379929d9", size = 158576 },
]

[package.optional-dependencies]
grpc = [
    { name = "grpcio", marker = "sys_platform == 'darwin' or sys_platform == 'linux'" },
    { name = "grpcio-status", marker = "sys_platform == 'darwin' or sys_platform == 'linux'" },
]

[[package]]
name = "google-auth"
version = "2.36.0"
source = { registry = "https://pypi.org/simple" }
dependencies = [
    { name = "cachetools", marker = "sys_platform == 'darwin' or sys_platform == 'linux'" },
    { name = "pyasn1-modules", marker = "sys_platform == 'darwin' or sys_platform == 'linux'" },
    { name = "rsa", marker = "sys_platform == 'darwin' or sys_platform == 'linux'" },
]
sdist = { url = "https://files.pythonhosted.org/packages/6a/71/4c5387d8a3e46e3526a8190ae396659484377a73b33030614dd3b28e7ded/google_auth-2.36.0.tar.gz", hash = "sha256:545e9618f2df0bcbb7dcbc45a546485b1212624716975a1ea5ae8149ce769ab1", size = 268336 }
wheels = [
    { url = "https://files.pythonhosted.org/packages/2d/9a/3d5087d27865c2f0431b942b5c4500b7d1b744dd3262fdc973a4c39d099e/google_auth-2.36.0-py2.py3-none-any.whl", hash = "sha256:51a15d47028b66fd36e5c64a82d2d57480075bccc7da37cde257fc94177a61fb", size = 209519 },
]

[[package]]
name = "google-auth-oauthlib"
version = "1.2.1"
source = { registry = "https://pypi.org/simple" }
dependencies = [
    { name = "google-auth", marker = "sys_platform == 'darwin' or sys_platform == 'linux'" },
    { name = "requests-oauthlib", marker = "sys_platform == 'darwin' or sys_platform == 'linux'" },
]
sdist = { url = "https://files.pythonhosted.org/packages/cc/0f/1772edb8d75ecf6280f1c7f51cbcebe274e8b17878b382f63738fd96cee5/google_auth_oauthlib-1.2.1.tar.gz", hash = "sha256:afd0cad092a2eaa53cd8e8298557d6de1034c6cb4a740500b5357b648af97263", size = 24970 }
wheels = [
    { url = "https://files.pythonhosted.org/packages/1a/8e/22a28dfbd218033e4eeaf3a0533b2b54852b6530da0c0fe934f0cc494b29/google_auth_oauthlib-1.2.1-py2.py3-none-any.whl", hash = "sha256:2d58a27262d55aa1b87678c3ba7142a080098cbc2024f903c62355deb235d91f", size = 24930 },
]

[[package]]
name = "google-cloud-bigquery"
version = "3.27.0"
source = { registry = "https://pypi.org/simple" }
dependencies = [
    { name = "google-api-core", extra = ["grpc"], marker = "sys_platform == 'darwin' or sys_platform == 'linux'" },
    { name = "google-auth", marker = "sys_platform == 'darwin' or sys_platform == 'linux'" },
    { name = "google-cloud-core", marker = "sys_platform == 'darwin' or sys_platform == 'linux'" },
    { name = "google-resumable-media", marker = "sys_platform == 'darwin' or sys_platform == 'linux'" },
    { name = "packaging", marker = "sys_platform == 'darwin' or sys_platform == 'linux'" },
    { name = "python-dateutil", marker = "sys_platform == 'darwin' or sys_platform == 'linux'" },
    { name = "requests", marker = "sys_platform == 'darwin' or sys_platform == 'linux'" },
]
sdist = { url = "https://files.pythonhosted.org/packages/c0/05/633ce6686b1fed2cd364fa4698bfa6d586263cd4795d012584f8097061e1/google_cloud_bigquery-3.27.0.tar.gz", hash = "sha256:379c524054d7b090fa56d0c22662cc6e6458a6229b6754c0e7177e3a73421d2c", size = 456964 }
wheels = [
    { url = "https://files.pythonhosted.org/packages/f5/40/4b11a4a8839de8ce802a3ccd60b34e70ce10d13d434a560534ba98f0ea3f/google_cloud_bigquery-3.27.0-py2.py3-none-any.whl", hash = "sha256:b53b0431e5ba362976a4cd8acce72194b4116cdf8115030c7b339b884603fcc3", size = 240100 },
]

[[package]]
name = "google-cloud-core"
version = "2.4.1"
source = { registry = "https://pypi.org/simple" }
dependencies = [
    { name = "google-api-core", marker = "sys_platform == 'darwin' or sys_platform == 'linux'" },
    { name = "google-auth", marker = "sys_platform == 'darwin' or sys_platform == 'linux'" },
]
sdist = { url = "https://files.pythonhosted.org/packages/b8/1f/9d1e0ba6919668608570418a9a51e47070ac15aeff64261fb092d8be94c0/google-cloud-core-2.4.1.tar.gz", hash = "sha256:9b7749272a812bde58fff28868d0c5e2f585b82f37e09a1f6ed2d4d10f134073", size = 35587 }
wheels = [
    { url = "https://files.pythonhosted.org/packages/5e/0f/2e2061e3fbcb9d535d5da3f58cc8de4947df1786fe6a1355960feb05a681/google_cloud_core-2.4.1-py2.py3-none-any.whl", hash = "sha256:a9e6a4422b9ac5c29f79a0ede9485473338e2ce78d91f2370c01e730eab22e61", size = 29233 },
]

[[package]]
name = "google-crc32c"
version = "1.6.0"
source = { registry = "https://pypi.org/simple" }
sdist = { url = "https://files.pythonhosted.org/packages/67/72/c3298da1a3773102359c5a78f20dae8925f5ea876e37354415f68594a6fb/google_crc32c-1.6.0.tar.gz", hash = "sha256:6eceb6ad197656a1ff49ebfbbfa870678c75be4344feb35ac1edf694309413dc", size = 14472 }
wheels = [
    { url = "https://files.pythonhosted.org/packages/cf/41/65a91657d6a8123c6c12f9aac72127b6ac76dda9e2ba1834026a842eb77c/google_crc32c-1.6.0-cp312-cp312-macosx_12_0_arm64.whl", hash = "sha256:ed767bf4ba90104c1216b68111613f0d5926fb3780660ea1198fc469af410e9d", size = 30268 },
    { url = "https://files.pythonhosted.org/packages/59/d0/ee743a267c7d5c4bb8bd865f7d4c039505f1c8a4b439df047fdc17be9769/google_crc32c-1.6.0-cp312-cp312-macosx_12_0_x86_64.whl", hash = "sha256:62f6d4a29fea082ac4a3c9be5e415218255cf11684ac6ef5488eea0c9132689b", size = 30113 },
    { url = "https://files.pythonhosted.org/packages/25/53/e5e449c368dd26ade5fb2bb209e046d4309ed0623be65b13f0ce026cb520/google_crc32c-1.6.0-cp312-cp312-manylinux_2_17_aarch64.manylinux2014_aarch64.whl", hash = "sha256:c87d98c7c4a69066fd31701c4e10d178a648c2cac3452e62c6b24dc51f9fcc00", size = 32995 },
    { url = "https://files.pythonhosted.org/packages/52/12/9bf6042d5b0ac8c25afed562fb78e51b0641474097e4139e858b45de40a5/google_crc32c-1.6.0-cp312-cp312-manylinux_2_17_x86_64.manylinux2014_x86_64.whl", hash = "sha256:bd5e7d2445d1a958c266bfa5d04c39932dc54093fa391736dbfdb0f1929c1fb3", size = 32614 },
]

[[package]]
name = "google-resumable-media"
version = "2.7.2"
source = { registry = "https://pypi.org/simple" }
dependencies = [
    { name = "google-crc32c", marker = "sys_platform == 'darwin' or sys_platform == 'linux'" },
]
sdist = { url = "https://files.pythonhosted.org/packages/58/5a/0efdc02665dca14e0837b62c8a1a93132c264bd02054a15abb2218afe0ae/google_resumable_media-2.7.2.tar.gz", hash = "sha256:5280aed4629f2b60b847b0d42f9857fd4935c11af266744df33d8074cae92fe0", size = 2163099 }
wheels = [
    { url = "https://files.pythonhosted.org/packages/82/35/b8d3baf8c46695858cb9d8835a53baa1eeb9906ddaf2f728a5f5b640fd1e/google_resumable_media-2.7.2-py2.py3-none-any.whl", hash = "sha256:3ce7551e9fe6d99e9a126101d2536612bb73486721951e9562fee0f90c6ababa", size = 81251 },
]

[[package]]
name = "googleapis-common-protos"
version = "1.66.0"
source = { registry = "https://pypi.org/simple" }
dependencies = [
    { name = "protobuf", marker = "sys_platform == 'darwin' or sys_platform == 'linux'" },
]
sdist = { url = "https://files.pythonhosted.org/packages/ff/a7/8e9cccdb1c49870de6faea2a2764fa23f627dd290633103540209f03524c/googleapis_common_protos-1.66.0.tar.gz", hash = "sha256:c3e7b33d15fdca5374cc0a7346dd92ffa847425cc4ea941d970f13680052ec8c", size = 114376 }
wheels = [
    { url = "https://files.pythonhosted.org/packages/a0/0f/c0713fb2b3d28af4b2fded3291df1c4d4f79a00d15c2374a9e010870016c/googleapis_common_protos-1.66.0-py2.py3-none-any.whl", hash = "sha256:d7abcd75fabb2e0ec9f74466401f6c119a0b498e27370e9be4c94cb7e382b8ed", size = 221682 },
]

[[package]]
name = "greenlet"
version = "3.1.1"
source = { registry = "https://pypi.org/simple" }
sdist = { url = "https://files.pythonhosted.org/packages/2f/ff/df5fede753cc10f6a5be0931204ea30c35fa2f2ea7a35b25bdaf4fe40e46/greenlet-3.1.1.tar.gz", hash = "sha256:4ce3ac6cdb6adf7946475d7ef31777c26d94bccc377e070a7986bd2d5c515467", size = 186022 }
wheels = [
    { url = "https://files.pythonhosted.org/packages/7d/ec/bad1ac26764d26aa1353216fcbfa4670050f66d445448aafa227f8b16e80/greenlet-3.1.1-cp312-cp312-macosx_11_0_universal2.whl", hash = "sha256:4afe7ea89de619adc868e087b4d2359282058479d7cfb94970adf4b55284574d", size = 274260 },
    { url = "https://files.pythonhosted.org/packages/66/d4/c8c04958870f482459ab5956c2942c4ec35cac7fe245527f1039837c17a9/greenlet-3.1.1-cp312-cp312-manylinux_2_17_aarch64.manylinux2014_aarch64.whl", hash = "sha256:f406b22b7c9a9b4f8aa9d2ab13d6ae0ac3e85c9a809bd590ad53fed2bf70dc79", size = 649064 },
    { url = "https://files.pythonhosted.org/packages/51/41/467b12a8c7c1303d20abcca145db2be4e6cd50a951fa30af48b6ec607581/greenlet-3.1.1-cp312-cp312-manylinux_2_17_ppc64le.manylinux2014_ppc64le.whl", hash = "sha256:c3a701fe5a9695b238503ce5bbe8218e03c3bcccf7e204e455e7462d770268aa", size = 663420 },
    { url = "https://files.pythonhosted.org/packages/27/8f/2a93cd9b1e7107d5c7b3b7816eeadcac2ebcaf6d6513df9abaf0334777f6/greenlet-3.1.1-cp312-cp312-manylinux_2_17_s390x.manylinux2014_s390x.whl", hash = "sha256:2846930c65b47d70b9d178e89c7e1a69c95c1f68ea5aa0a58646b7a96df12441", size = 658035 },
    { url = "https://files.pythonhosted.org/packages/57/5c/7c6f50cb12be092e1dccb2599be5a942c3416dbcfb76efcf54b3f8be4d8d/greenlet-3.1.1-cp312-cp312-manylinux_2_17_x86_64.manylinux2014_x86_64.whl", hash = "sha256:99cfaa2110534e2cf3ba31a7abcac9d328d1d9f1b95beede58294a60348fba36", size = 660105 },
    { url = "https://files.pythonhosted.org/packages/f1/66/033e58a50fd9ec9df00a8671c74f1f3a320564c6415a4ed82a1c651654ba/greenlet-3.1.1-cp312-cp312-manylinux_2_24_x86_64.manylinux_2_28_x86_64.whl", hash = "sha256:1443279c19fca463fc33e65ef2a935a5b09bb90f978beab37729e1c3c6c25fe9", size = 613077 },
    { url = "https://files.pythonhosted.org/packages/19/c5/36384a06f748044d06bdd8776e231fadf92fc896bd12cb1c9f5a1bda9578/greenlet-3.1.1-cp312-cp312-musllinux_1_1_aarch64.whl", hash = "sha256:b7cede291382a78f7bb5f04a529cb18e068dd29e0fb27376074b6d0317bf4dd0", size = 1135975 },
    { url = "https://files.pythonhosted.org/packages/38/f9/c0a0eb61bdf808d23266ecf1d63309f0e1471f284300ce6dac0ae1231881/greenlet-3.1.1-cp312-cp312-musllinux_1_1_x86_64.whl", hash = "sha256:23f20bb60ae298d7d8656c6ec6db134bca379ecefadb0b19ce6f19d1f232a942", size = 1163955 },
]

[[package]]
name = "grpcio"
version = "1.68.1"
source = { registry = "https://pypi.org/simple" }
sdist = { url = "https://files.pythonhosted.org/packages/91/ec/b76ff6d86bdfd1737a5ec889394b54c18b1ec3832d91041e25023fbcb67d/grpcio-1.68.1.tar.gz", hash = "sha256:44a8502dd5de653ae6a73e2de50a401d84184f0331d0ac3daeb044e66d5c5054", size = 12694654 }
wheels = [
    { url = "https://files.pythonhosted.org/packages/f5/15/674a1468fef234fa996989509bbdfc0d695878cbb385b9271f5d690d5cd3/grpcio-1.68.1-cp312-cp312-linux_armv7l.whl", hash = "sha256:8829924fffb25386995a31998ccbbeaa7367223e647e0122043dfc485a87c666", size = 5148351 },
    { url = "https://files.pythonhosted.org/packages/62/f5/edce368682d6d0b3573b883b134df022a44b1c888ea416dd7d78d480ab24/grpcio-1.68.1-cp312-cp312-macosx_10_9_universal2.whl", hash = "sha256:3aed6544e4d523cd6b3119b0916cef3d15ef2da51e088211e4d1eb91a6c7f4f1", size = 11127559 },
    { url = "https://files.pythonhosted.org/packages/ce/14/a6fde3114eafd9e4e345d1ebd0291c544d83b22f0554b1678a2968ae39e1/grpcio-1.68.1-cp312-cp312-manylinux_2_17_aarch64.whl", hash = "sha256:4efac5481c696d5cb124ff1c119a78bddbfdd13fc499e3bc0ca81e95fc573684", size = 5645221 },
    { url = "https://files.pythonhosted.org/packages/21/21/d1865bd6a22f9a26217e4e1b35f9105f7a0cdfb7a5fffe8be48e1a1afafc/grpcio-1.68.1-cp312-cp312-manylinux_2_17_i686.manylinux2014_i686.whl", hash = "sha256:6ab2d912ca39c51f46baf2a0d92aa265aa96b2443266fc50d234fa88bf877d8e", size = 6292270 },
    { url = "https://files.pythonhosted.org/packages/3a/f6/19798be6c3515a7b1fb9570198c91710472e2eb21f1900109a76834829e3/grpcio-1.68.1-cp312-cp312-manylinux_2_17_x86_64.manylinux2014_x86_64.whl", hash = "sha256:95c87ce2a97434dffe7327a4071839ab8e8bffd0054cc74cbe971fba98aedd60", size = 5905978 },
    { url = "https://files.pythonhosted.org/packages/9b/43/c3670a657445cd55be1246f64dbc3a6a33cab0f0141c5836df2e04f794c8/grpcio-1.68.1-cp312-cp312-musllinux_1_1_i686.whl", hash = "sha256:e4842e4872ae4ae0f5497bf60a0498fa778c192cc7a9e87877abd2814aca9475", size = 6630444 },
    { url = "https://files.pythonhosted.org/packages/80/69/fbbebccffd266bea4268b685f3e8e03613405caba69e93125dc783036465/grpcio-1.68.1-cp312-cp312-musllinux_1_1_x86_64.whl", hash = "sha256:255b1635b0ed81e9f91da4fcc8d43b7ea5520090b9a9ad9340d147066d1d3613", size = 6200324 },
]

[[package]]
name = "grpcio-status"
version = "1.68.1"
source = { registry = "https://pypi.org/simple" }
dependencies = [
    { name = "googleapis-common-protos", marker = "sys_platform == 'darwin' or sys_platform == 'linux'" },
    { name = "grpcio", marker = "sys_platform == 'darwin' or sys_platform == 'linux'" },
    { name = "protobuf", marker = "sys_platform == 'darwin' or sys_platform == 'linux'" },
]
sdist = { url = "https://files.pythonhosted.org/packages/57/db/db3911a9009f03b55e60cf13e3e29dfce423c0e501ec976794c7cbbbcd1b/grpcio_status-1.68.1.tar.gz", hash = "sha256:e1378d036c81a1610d7b4c7a146cd663dd13fcc915cf4d7d053929dba5bbb6e1", size = 13667 }
wheels = [
    { url = "https://files.pythonhosted.org/packages/86/1c/59dfc81f27f252bef2cd52c57157bf381cb3738185d3087ac4c9ff3376b0/grpcio_status-1.68.1-py3-none-any.whl", hash = "sha256:66f3d8847f665acfd56221333d66f7ad8927903d87242a482996bdb45e8d28fd", size = 14427 },
]

[[package]]
name = "gspread"
version = "6.1.4"
source = { registry = "https://pypi.org/simple" }
dependencies = [
    { name = "google-auth", marker = "sys_platform == 'darwin' or sys_platform == 'linux'" },
    { name = "google-auth-oauthlib", marker = "sys_platform == 'darwin' or sys_platform == 'linux'" },
]
sdist = { url = "https://files.pythonhosted.org/packages/48/76/d23fcdef5d8137513b64f7447849369983078e4025100d9149d5c8222e5a/gspread-6.1.4.tar.gz", hash = "sha256:b8eec27de7cadb338bb1b9f14a9be168372dee8965c0da32121816b5050ac1de", size = 78251 }
wheels = [
    { url = "https://files.pythonhosted.org/packages/47/c7/28ad61476626d635288d1671326f6540145778a5f2fc9f907ad4d929ba90/gspread-6.1.4-py3-none-any.whl", hash = "sha256:c34781c426031a243ad154952b16f21ac56a5af90687885fbee3d1fba5280dcd", size = 57574 },
]

[[package]]
name = "h11"
version = "0.14.0"
source = { registry = "https://pypi.org/simple" }
sdist = { url = "https://files.pythonhosted.org/packages/f5/38/3af3d3633a34a3316095b39c8e8fb4853a28a536e55d347bd8d8e9a14b03/h11-0.14.0.tar.gz", hash = "sha256:8f19fbbe99e72420ff35c00b27a34cb9937e902a8b810e2c88300c6f0a3b699d", size = 100418 }
wheels = [
    { url = "https://files.pythonhosted.org/packages/95/04/ff642e65ad6b90db43e668d70ffb6736436c7ce41fcc549f4e9472234127/h11-0.14.0-py3-none-any.whl", hash = "sha256:e3fe4ac4b851c468cc8363d500db52c2ead036020723024a109d37346efaa761", size = 58259 },
]

[[package]]
name = "httpcore"
version = "1.0.7"
source = { registry = "https://pypi.org/simple" }
dependencies = [
    { name = "certifi", marker = "sys_platform == 'darwin' or sys_platform == 'linux'" },
    { name = "h11", marker = "sys_platform == 'darwin' or sys_platform == 'linux'" },
]
sdist = { url = "https://files.pythonhosted.org/packages/6a/41/d7d0a89eb493922c37d343b607bc1b5da7f5be7e383740b4753ad8943e90/httpcore-1.0.7.tar.gz", hash = "sha256:8551cb62a169ec7162ac7be8d4817d561f60e08eaa485234898414bb5a8a0b4c", size = 85196 }
wheels = [
    { url = "https://files.pythonhosted.org/packages/87/f5/72347bc88306acb359581ac4d52f23c0ef445b57157adedb9aee0cd689d2/httpcore-1.0.7-py3-none-any.whl", hash = "sha256:a3fff8f43dc260d5bd363d9f9cf1830fa3a458b332856f34282de498ed420edd", size = 78551 },
]

[[package]]
name = "httptools"
version = "0.6.4"
source = { registry = "https://pypi.org/simple" }
sdist = { url = "https://files.pythonhosted.org/packages/a7/9a/ce5e1f7e131522e6d3426e8e7a490b3a01f39a6696602e1c4f33f9e94277/httptools-0.6.4.tar.gz", hash = "sha256:4e93eee4add6493b59a5c514da98c939b244fce4a0d8879cd3f466562f4b7d5c", size = 240639 }
wheels = [
    { url = "https://files.pythonhosted.org/packages/bb/0e/d0b71465c66b9185f90a091ab36389a7352985fe857e352801c39d6127c8/httptools-0.6.4-cp312-cp312-macosx_10_13_universal2.whl", hash = "sha256:df017d6c780287d5c80601dafa31f17bddb170232d85c066604d8558683711a2", size = 200683 },
    { url = "https://files.pythonhosted.org/packages/e2/b8/412a9bb28d0a8988de3296e01efa0bd62068b33856cdda47fe1b5e890954/httptools-0.6.4-cp312-cp312-macosx_11_0_arm64.whl", hash = "sha256:85071a1e8c2d051b507161f6c3e26155b5c790e4e28d7f236422dbacc2a9cc44", size = 104337 },
    { url = "https://files.pythonhosted.org/packages/9b/01/6fb20be3196ffdc8eeec4e653bc2a275eca7f36634c86302242c4fbb2760/httptools-0.6.4-cp312-cp312-manylinux_2_17_aarch64.manylinux2014_aarch64.whl", hash = "sha256:69422b7f458c5af875922cdb5bd586cc1f1033295aa9ff63ee196a87519ac8e1", size = 508796 },
    { url = "https://files.pythonhosted.org/packages/f7/d8/b644c44acc1368938317d76ac991c9bba1166311880bcc0ac297cb9d6bd7/httptools-0.6.4-cp312-cp312-manylinux_2_5_x86_64.manylinux1_x86_64.manylinux_2_17_x86_64.manylinux2014_x86_64.whl", hash = "sha256:16e603a3bff50db08cd578d54f07032ca1631450ceb972c2f834c2b860c28ea2", size = 510837 },
    { url = "https://files.pythonhosted.org/packages/52/d8/254d16a31d543073a0e57f1c329ca7378d8924e7e292eda72d0064987486/httptools-0.6.4-cp312-cp312-musllinux_1_2_aarch64.whl", hash = "sha256:ec4f178901fa1834d4a060320d2f3abc5c9e39766953d038f1458cb885f47e81", size = 485289 },
    { url = "https://files.pythonhosted.org/packages/5f/3c/4aee161b4b7a971660b8be71a92c24d6c64372c1ab3ae7f366b3680df20f/httptools-0.6.4-cp312-cp312-musllinux_1_2_x86_64.whl", hash = "sha256:f9eb89ecf8b290f2e293325c646a211ff1c2493222798bb80a530c5e7502494f", size = 489779 },
]

[[package]]
name = "httpx"
version = "0.27.2"
source = { registry = "https://pypi.org/simple" }
dependencies = [
    { name = "anyio", marker = "sys_platform == 'darwin' or sys_platform == 'linux'" },
    { name = "certifi", marker = "sys_platform == 'darwin' or sys_platform == 'linux'" },
    { name = "httpcore", marker = "sys_platform == 'darwin' or sys_platform == 'linux'" },
    { name = "idna", marker = "sys_platform == 'darwin' or sys_platform == 'linux'" },
    { name = "sniffio", marker = "sys_platform == 'darwin' or sys_platform == 'linux'" },
]
sdist = { url = "https://files.pythonhosted.org/packages/78/82/08f8c936781f67d9e6b9eeb8a0c8b4e406136ea4c3d1f89a5db71d42e0e6/httpx-0.27.2.tar.gz", hash = "sha256:f7c2be1d2f3c3c3160d441802406b206c2b76f5947b11115e6df10c6c65e66c2", size = 144189 }
wheels = [
    { url = "https://files.pythonhosted.org/packages/56/95/9377bcb415797e44274b51d46e3249eba641711cf3348050f76ee7b15ffc/httpx-0.27.2-py3-none-any.whl", hash = "sha256:7bb2708e112d8fdd7829cd4243970f0c223274051cb35ee80c03301ee29a3df0", size = 76395 },
]

[[package]]
name = "identify"
version = "2.6.3"
source = { registry = "https://pypi.org/simple" }
sdist = { url = "https://files.pythonhosted.org/packages/1a/5f/05f0d167be94585d502b4adf8c7af31f1dc0b1c7e14f9938a88fdbbcf4a7/identify-2.6.3.tar.gz", hash = "sha256:62f5dae9b5fef52c84cc188514e9ea4f3f636b1d8799ab5ebc475471f9e47a02", size = 99179 }
wheels = [
    { url = "https://files.pythonhosted.org/packages/c9/f5/09644a3ad803fae9eca8efa17e1f2aef380c7f0b02f7ec4e8d446e51d64a/identify-2.6.3-py2.py3-none-any.whl", hash = "sha256:9edba65473324c2ea9684b1f944fe3191db3345e50b6d04571d10ed164f8d7bd", size = 99049 },
]

[[package]]
name = "idna"
version = "3.10"
source = { registry = "https://pypi.org/simple" }
sdist = { url = "https://files.pythonhosted.org/packages/f1/70/7703c29685631f5a7590aa73f1f1d3fa9a380e654b86af429e0934a32f7d/idna-3.10.tar.gz", hash = "sha256:12f65c9b470abda6dc35cf8e63cc574b1c52b11df2c86030af0ac09b01b13ea9", size = 190490 }
wheels = [
    { url = "https://files.pythonhosted.org/packages/76/c6/c88e154df9c4e1a2a66ccf0005a88dfb2650c1dffb6f5ce603dfbd452ce3/idna-3.10-py3-none-any.whl", hash = "sha256:946d195a0d259cbba61165e88e65941f16e9b36ea6ddb97f00452bae8b1287d3", size = 70442 },
]

[[package]]
name = "iniconfig"
version = "2.0.0"
source = { registry = "https://pypi.org/simple" }
sdist = { url = "https://files.pythonhosted.org/packages/d7/4b/cbd8e699e64a6f16ca3a8220661b5f83792b3017d0f79807cb8708d33913/iniconfig-2.0.0.tar.gz", hash = "sha256:2d91e135bf72d31a410b17c16da610a82cb55f6b0477d1a902134b24a455b8b3", size = 4646 }
wheels = [
    { url = "https://files.pythonhosted.org/packages/ef/a6/62565a6e1cf69e10f5727360368e451d4b7f58beeac6173dc9db836a5b46/iniconfig-2.0.0-py3-none-any.whl", hash = "sha256:b6a85871a79d2e3b22d2d1b94ac2824226a63c6b741c88f7ae975f18b6778374", size = 5892 },
]

[[package]]
name = "jinja2"
version = "3.1.4"
source = { registry = "https://pypi.org/simple" }
dependencies = [
    { name = "markupsafe", marker = "sys_platform == 'darwin' or sys_platform == 'linux'" },
]
sdist = { url = "https://files.pythonhosted.org/packages/ed/55/39036716d19cab0747a5020fc7e907f362fbf48c984b14e62127f7e68e5d/jinja2-3.1.4.tar.gz", hash = "sha256:4a3aee7acbbe7303aede8e9648d13b8bf88a429282aa6122a993f0ac800cb369", size = 240245 }
wheels = [
    { url = "https://files.pythonhosted.org/packages/31/80/3a54838c3fb461f6fec263ebf3a3a41771bd05190238de3486aae8540c36/jinja2-3.1.4-py3-none-any.whl", hash = "sha256:bc5dd2abb727a5319567b7a813e6a2e7318c39f4f487cfe6c89c6f9c7d25197d", size = 133271 },
]

[[package]]
name = "jmespath"
version = "1.0.1"
source = { registry = "https://pypi.org/simple" }
sdist = { url = "https://files.pythonhosted.org/packages/00/2a/e867e8531cf3e36b41201936b7fa7ba7b5702dbef42922193f05c8976cd6/jmespath-1.0.1.tar.gz", hash = "sha256:90261b206d6defd58fdd5e85f478bf633a2901798906be2ad389150c5c60edbe", size = 25843 }
wheels = [
    { url = "https://files.pythonhosted.org/packages/31/b4/b9b800c45527aadd64d5b442f9b932b00648617eb5d63d2c7a6587b7cafc/jmespath-1.0.1-py3-none-any.whl", hash = "sha256:02e2e4cc71b5bcab88332eebf907519190dd9e6e82107fa7f83b1003a6252980", size = 20256 },
]

[[package]]
name = "loguru"
version = "0.7.3"
source = { registry = "https://pypi.org/simple" }
sdist = { url = "https://files.pythonhosted.org/packages/3a/05/a1dae3dffd1116099471c643b8924f5aa6524411dc6c63fdae648c4f1aca/loguru-0.7.3.tar.gz", hash = "sha256:19480589e77d47b8d85b2c827ad95d49bf31b0dcde16593892eb51dd18706eb6", size = 63559 }
wheels = [
    { url = "https://files.pythonhosted.org/packages/0c/29/0348de65b8cc732daa3e33e67806420b2ae89bdce2b04af740289c5c6c8c/loguru-0.7.3-py3-none-any.whl", hash = "sha256:31a33c10c8e1e10422bfd431aeb5d351c7cf7fa671e3c4df004162264b28220c", size = 61595 },
]

[[package]]
name = "markdown-it-py"
version = "3.0.0"
source = { registry = "https://pypi.org/simple" }
dependencies = [
    { name = "mdurl", marker = "sys_platform == 'darwin' or sys_platform == 'linux'" },
]
sdist = { url = "https://files.pythonhosted.org/packages/38/71/3b932df36c1a044d397a1f92d1cf91ee0a503d91e470cbd670aa66b07ed0/markdown-it-py-3.0.0.tar.gz", hash = "sha256:e3f60a94fa066dc52ec76661e37c851cb232d92f9886b15cb560aaada2df8feb", size = 74596 }
wheels = [
    { url = "https://files.pythonhosted.org/packages/42/d7/1ec15b46af6af88f19b8e5ffea08fa375d433c998b8a7639e76935c14f1f/markdown_it_py-3.0.0-py3-none-any.whl", hash = "sha256:355216845c60bd96232cd8d8c40e8f9765cc86f46880e43a8fd22dc1a1a8cab1", size = 87528 },
]

[[package]]
name = "markupsafe"
version = "3.0.2"
source = { registry = "https://pypi.org/simple" }
sdist = { url = "https://files.pythonhosted.org/packages/b2/97/5d42485e71dfc078108a86d6de8fa46db44a1a9295e89c5d6d4a06e23a62/markupsafe-3.0.2.tar.gz", hash = "sha256:ee55d3edf80167e48ea11a923c7386f4669df67d7994554387f84e7d8b0a2bf0", size = 20537 }
wheels = [
    { url = "https://files.pythonhosted.org/packages/22/09/d1f21434c97fc42f09d290cbb6350d44eb12f09cc62c9476effdb33a18aa/MarkupSafe-3.0.2-cp312-cp312-macosx_10_13_universal2.whl", hash = "sha256:9778bd8ab0a994ebf6f84c2b949e65736d5575320a17ae8984a77fab08db94cf", size = 14274 },
    { url = "https://files.pythonhosted.org/packages/6b/b0/18f76bba336fa5aecf79d45dcd6c806c280ec44538b3c13671d49099fdd0/MarkupSafe-3.0.2-cp312-cp312-macosx_11_0_arm64.whl", hash = "sha256:846ade7b71e3536c4e56b386c2a47adf5741d2d8b94ec9dc3e92e5e1ee1e2225", size = 12348 },
    { url = "https://files.pythonhosted.org/packages/e0/25/dd5c0f6ac1311e9b40f4af06c78efde0f3b5cbf02502f8ef9501294c425b/MarkupSafe-3.0.2-cp312-cp312-manylinux_2_17_aarch64.manylinux2014_aarch64.whl", hash = "sha256:1c99d261bd2d5f6b59325c92c73df481e05e57f19837bdca8413b9eac4bd8028", size = 24149 },
    { url = "https://files.pythonhosted.org/packages/f3/f0/89e7aadfb3749d0f52234a0c8c7867877876e0a20b60e2188e9850794c17/MarkupSafe-3.0.2-cp312-cp312-manylinux_2_17_x86_64.manylinux2014_x86_64.whl", hash = "sha256:e17c96c14e19278594aa4841ec148115f9c7615a47382ecb6b82bd8fea3ab0c8", size = 23118 },
    { url = "https://files.pythonhosted.org/packages/d5/da/f2eeb64c723f5e3777bc081da884b414671982008c47dcc1873d81f625b6/MarkupSafe-3.0.2-cp312-cp312-manylinux_2_5_i686.manylinux1_i686.manylinux_2_17_i686.manylinux2014_i686.whl", hash = "sha256:88416bd1e65dcea10bc7569faacb2c20ce071dd1f87539ca2ab364bf6231393c", size = 22993 },
    { url = "https://files.pythonhosted.org/packages/da/0e/1f32af846df486dce7c227fe0f2398dc7e2e51d4a370508281f3c1c5cddc/MarkupSafe-3.0.2-cp312-cp312-musllinux_1_2_aarch64.whl", hash = "sha256:2181e67807fc2fa785d0592dc2d6206c019b9502410671cc905d132a92866557", size = 24178 },
    { url = "https://files.pythonhosted.org/packages/c4/f6/bb3ca0532de8086cbff5f06d137064c8410d10779c4c127e0e47d17c0b71/MarkupSafe-3.0.2-cp312-cp312-musllinux_1_2_i686.whl", hash = "sha256:52305740fe773d09cffb16f8ed0427942901f00adedac82ec8b67752f58a1b22", size = 23319 },
    { url = "https://files.pythonhosted.org/packages/a2/82/8be4c96ffee03c5b4a034e60a31294daf481e12c7c43ab8e34a1453ee48b/MarkupSafe-3.0.2-cp312-cp312-musllinux_1_2_x86_64.whl", hash = "sha256:ad10d3ded218f1039f11a75f8091880239651b52e9bb592ca27de44eed242a48", size = 23352 },
]

[[package]]
name = "mdurl"
version = "0.1.2"
source = { registry = "https://pypi.org/simple" }
sdist = { url = "https://files.pythonhosted.org/packages/d6/54/cfe61301667036ec958cb99bd3efefba235e65cdeb9c84d24a8293ba1d90/mdurl-0.1.2.tar.gz", hash = "sha256:bb413d29f5eea38f31dd4754dd7377d4465116fb207585f97bf925588687c1ba", size = 8729 }
wheels = [
    { url = "https://files.pythonhosted.org/packages/b3/38/89ba8ad64ae25be8de66a6d463314cf1eb366222074cfda9ee839c56a4b4/mdurl-0.1.2-py3-none-any.whl", hash = "sha256:84008a41e51615a49fc9966191ff91509e3c40b939176e643fd50a5c2196b8f8", size = 9979 },
]

[[package]]
name = "mypy"
version = "1.13.0"
source = { registry = "https://pypi.org/simple" }
dependencies = [
    { name = "mypy-extensions", marker = "sys_platform == 'darwin' or sys_platform == 'linux'" },
    { name = "typing-extensions", marker = "sys_platform == 'darwin' or sys_platform == 'linux'" },
]
sdist = { url = "https://files.pythonhosted.org/packages/e8/21/7e9e523537991d145ab8a0a2fd98548d67646dc2aaaf6091c31ad883e7c1/mypy-1.13.0.tar.gz", hash = "sha256:0291a61b6fbf3e6673e3405cfcc0e7650bebc7939659fdca2702958038bd835e", size = 3152532 }
wheels = [
    { url = "https://files.pythonhosted.org/packages/fb/31/c526a7bd2e5c710ae47717c7a5f53f616db6d9097caf48ad650581e81748/mypy-1.13.0-cp312-cp312-macosx_10_13_x86_64.whl", hash = "sha256:5c7051a3461ae84dfb5dd15eff5094640c61c5f22257c8b766794e6dd85e72d5", size = 11077900 },
    { url = "https://files.pythonhosted.org/packages/83/67/b7419c6b503679d10bd26fc67529bc6a1f7a5f220bbb9f292dc10d33352f/mypy-1.13.0-cp312-cp312-macosx_11_0_arm64.whl", hash = "sha256:39bb21c69a5d6342f4ce526e4584bc5c197fd20a60d14a8624d8743fffb9472e", size = 10074818 },
    { url = "https://files.pythonhosted.org/packages/ba/07/37d67048786ae84e6612575e173d713c9a05d0ae495dde1e68d972207d98/mypy-1.13.0-cp312-cp312-manylinux_2_17_x86_64.manylinux2014_x86_64.manylinux_2_28_x86_64.whl", hash = "sha256:164f28cb9d6367439031f4c81e84d3ccaa1e19232d9d05d37cb0bd880d3f93c2", size = 12589275 },
    { url = "https://files.pythonhosted.org/packages/1f/17/b1018c6bb3e9f1ce3956722b3bf91bff86c1cefccca71cec05eae49d6d41/mypy-1.13.0-cp312-cp312-musllinux_1_1_x86_64.whl", hash = "sha256:a4c1bfcdbce96ff5d96fc9b08e3831acb30dc44ab02671eca5953eadad07d6d0", size = 13037783 },
    { url = "https://files.pythonhosted.org/packages/3b/86/72ce7f57431d87a7ff17d442f521146a6585019eb8f4f31b7c02801f78ad/mypy-1.13.0-py3-none-any.whl", hash = "sha256:9c250883f9fd81d212e0952c92dbfcc96fc237f4b7c92f56ac81fd48460b3e5a", size = 2647043 },
]

[[package]]
name = "mypy-extensions"
version = "1.0.0"
source = { registry = "https://pypi.org/simple" }
sdist = { url = "https://files.pythonhosted.org/packages/98/a4/1ab47638b92648243faf97a5aeb6ea83059cc3624972ab6b8d2316078d3f/mypy_extensions-1.0.0.tar.gz", hash = "sha256:75dbf8955dc00442a438fc4d0666508a9a97b6bd41aa2f0ffe9d2f2725af0782", size = 4433 }
wheels = [
    { url = "https://files.pythonhosted.org/packages/2a/e2/5d3f6ada4297caebe1a2add3b126fe800c96f56dbe5d1988a2cbe0b267aa/mypy_extensions-1.0.0-py3-none-any.whl", hash = "sha256:4392f6c0eb8a5668a69e23d168ffa70f0be9ccfd32b5cc2d26a34ae5b844552d", size = 4695 },
]

[[package]]
name = "nodeenv"
version = "1.9.1"
source = { registry = "https://pypi.org/simple" }
sdist = { url = "https://files.pythonhosted.org/packages/43/16/fc88b08840de0e0a72a2f9d8c6bae36be573e475a6326ae854bcc549fc45/nodeenv-1.9.1.tar.gz", hash = "sha256:6ec12890a2dab7946721edbfbcd91f3319c6ccc9aec47be7c7e6b7011ee6645f", size = 47437 }
wheels = [
    { url = "https://files.pythonhosted.org/packages/d2/1d/1b658dbd2b9fa9c4c9f32accbfc0205d532c8c6194dc0f2a4c0428e7128a/nodeenv-1.9.1-py2.py3-none-any.whl", hash = "sha256:ba11c9782d29c27c70ffbdda2d7415098754709be8a7056d79a737cd901155c9", size = 22314 },
]

[[package]]
name = "numpy"
version = "1.26.4"
source = { registry = "https://pypi.org/simple" }
sdist = { url = "https://files.pythonhosted.org/packages/65/6e/09db70a523a96d25e115e71cc56a6f9031e7b8cd166c1ac8438307c14058/numpy-1.26.4.tar.gz", hash = "sha256:2a02aba9ed12e4ac4eb3ea9421c420301a0c6460d9830d74a9df87efa4912010", size = 15786129 }
wheels = [
    { url = "https://files.pythonhosted.org/packages/95/12/8f2020a8e8b8383ac0177dc9570aad031a3beb12e38847f7129bacd96228/numpy-1.26.4-cp312-cp312-macosx_10_9_x86_64.whl", hash = "sha256:b3ce300f3644fb06443ee2222c2201dd3a89ea6040541412b8fa189341847218", size = 20335901 },
    { url = "https://files.pythonhosted.org/packages/75/5b/ca6c8bd14007e5ca171c7c03102d17b4f4e0ceb53957e8c44343a9546dcc/numpy-1.26.4-cp312-cp312-macosx_11_0_arm64.whl", hash = "sha256:03a8c78d01d9781b28a6989f6fa1bb2c4f2d51201cf99d3dd875df6fbd96b23b", size = 13685868 },
    { url = "https://files.pythonhosted.org/packages/79/f8/97f10e6755e2a7d027ca783f63044d5b1bc1ae7acb12afe6a9b4286eac17/numpy-1.26.4-cp312-cp312-manylinux_2_17_aarch64.manylinux2014_aarch64.whl", hash = "sha256:9fad7dcb1aac3c7f0584a5a8133e3a43eeb2fe127f47e3632d43d677c66c102b", size = 13925109 },
    { url = "https://files.pythonhosted.org/packages/0f/50/de23fde84e45f5c4fda2488c759b69990fd4512387a8632860f3ac9cd225/numpy-1.26.4-cp312-cp312-manylinux_2_17_x86_64.manylinux2014_x86_64.whl", hash = "sha256:675d61ffbfa78604709862923189bad94014bef562cc35cf61d3a07bba02a7ed", size = 17950613 },
    { url = "https://files.pythonhosted.org/packages/4c/0c/9c603826b6465e82591e05ca230dfc13376da512b25ccd0894709b054ed0/numpy-1.26.4-cp312-cp312-musllinux_1_1_aarch64.whl", hash = "sha256:ab47dbe5cc8210f55aa58e4805fe224dac469cde56b9f731a4c098b91917159a", size = 13572172 },
    { url = "https://files.pythonhosted.org/packages/76/8c/2ba3902e1a0fc1c74962ea9bb33a534bb05984ad7ff9515bf8d07527cadd/numpy-1.26.4-cp312-cp312-musllinux_1_1_x86_64.whl", hash = "sha256:1dda2e7b4ec9dd512f84935c5f126c8bd8b9f2fc001e9f54af255e8c5f16b0e0", size = 17786643 },
]

[[package]]
name = "oauthlib"
version = "3.2.2"
source = { registry = "https://pypi.org/simple" }
sdist = { url = "https://files.pythonhosted.org/packages/6d/fa/fbf4001037904031639e6bfbfc02badfc7e12f137a8afa254df6c4c8a670/oauthlib-3.2.2.tar.gz", hash = "sha256:9859c40929662bec5d64f34d01c99e093149682a3f38915dc0655d5a633dd918", size = 177352 }
wheels = [
    { url = "https://files.pythonhosted.org/packages/7e/80/cab10959dc1faead58dc8384a781dfbf93cb4d33d50988f7a69f1b7c9bbe/oauthlib-3.2.2-py3-none-any.whl", hash = "sha256:8139f29aac13e25d502680e9e19963e83f16838d48a0d71c287fe40e7067fbca", size = 151688 },
]

[[package]]
name = "orderly-set"
version = "5.2.2"
source = { registry = "https://pypi.org/simple" }
sdist = { url = "https://files.pythonhosted.org/packages/c8/71/5408fee86ce5408132a3ece6eff61afa2c25d5b37cd76bc100a9a4a4d8dd/orderly_set-5.2.2.tar.gz", hash = "sha256:52a18b86aaf3f5d5a498bbdb27bf3253a4e5c57ab38e5b7a56fa00115cd28448", size = 19103 }
wheels = [
    { url = "https://files.pythonhosted.org/packages/69/71/6f9554919da608cb5bcf709822a9644ba4785cc7856e01ea375f6d808774/orderly_set-5.2.2-py3-none-any.whl", hash = "sha256:f7a37c95a38c01cdfe41c3ffb62925a318a2286ea0a41790c057fc802aec54da", size = 11621 },
]

[[package]]
name = "packaging"
version = "24.2"
source = { registry = "https://pypi.org/simple" }
sdist = { url = "https://files.pythonhosted.org/packages/d0/63/68dbb6eb2de9cb10ee4c9c14a0148804425e13c4fb20d61cce69f53106da/packaging-24.2.tar.gz", hash = "sha256:c228a6dc5e932d346bc5739379109d49e8853dd8223571c7c5b55260edc0b97f", size = 163950 }
wheels = [
    { url = "https://files.pythonhosted.org/packages/88/ef/eb23f262cca3c0c4eb7ab1933c3b1f03d021f2c48f54763065b6f0e321be/packaging-24.2-py3-none-any.whl", hash = "sha256:09abb1bccd265c01f4a3aa3f7a7db064b36514d2cba19a2f694fe6150451a759", size = 65451 },
]

[[package]]
name = "pandas"
version = "2.2.3"
source = { registry = "https://pypi.org/simple" }
dependencies = [
    { name = "numpy", marker = "sys_platform == 'darwin' or sys_platform == 'linux'" },
    { name = "python-dateutil", marker = "sys_platform == 'darwin' or sys_platform == 'linux'" },
    { name = "pytz", marker = "sys_platform == 'darwin' or sys_platform == 'linux'" },
    { name = "tzdata", marker = "sys_platform == 'darwin' or sys_platform == 'linux'" },
]
sdist = { url = "https://files.pythonhosted.org/packages/9c/d6/9f8431bacc2e19dca897724cd097b1bb224a6ad5433784a44b587c7c13af/pandas-2.2.3.tar.gz", hash = "sha256:4f18ba62b61d7e192368b84517265a99b4d7ee8912f8708660fb4a366cc82667", size = 4399213 }
wheels = [
    { url = "https://files.pythonhosted.org/packages/17/a3/fb2734118db0af37ea7433f57f722c0a56687e14b14690edff0cdb4b7e58/pandas-2.2.3-cp312-cp312-macosx_10_9_x86_64.whl", hash = "sha256:b1d432e8d08679a40e2a6d8b2f9770a5c21793a6f9f47fdd52c5ce1948a5a8a9", size = 12529893 },
    { url = "https://files.pythonhosted.org/packages/e1/0c/ad295fd74bfac85358fd579e271cded3ac969de81f62dd0142c426b9da91/pandas-2.2.3-cp312-cp312-macosx_11_0_arm64.whl", hash = "sha256:a5a1595fe639f5988ba6a8e5bc9649af3baf26df3998a0abe56c02609392e0a4", size = 11363475 },
    { url = "https://files.pythonhosted.org/packages/c6/2a/4bba3f03f7d07207481fed47f5b35f556c7441acddc368ec43d6643c5777/pandas-2.2.3-cp312-cp312-manylinux2014_aarch64.manylinux_2_17_aarch64.whl", hash = "sha256:5de54125a92bb4d1c051c0659e6fcb75256bf799a732a87184e5ea503965bce3", size = 15188645 },
    { url = "https://files.pythonhosted.org/packages/38/f8/d8fddee9ed0d0c0f4a2132c1dfcf0e3e53265055da8df952a53e7eaf178c/pandas-2.2.3-cp312-cp312-manylinux_2_17_x86_64.manylinux2014_x86_64.whl", hash = "sha256:fffb8ae78d8af97f849404f21411c95062db1496aeb3e56f146f0355c9989319", size = 12739445 },
    { url = "https://files.pythonhosted.org/packages/20/e8/45a05d9c39d2cea61ab175dbe6a2de1d05b679e8de2011da4ee190d7e748/pandas-2.2.3-cp312-cp312-musllinux_1_2_aarch64.whl", hash = "sha256:6dfcb5ee8d4d50c06a51c2fffa6cff6272098ad6540aed1a76d15fb9318194d8", size = 16359235 },
    { url = "https://files.pythonhosted.org/packages/1d/99/617d07a6a5e429ff90c90da64d428516605a1ec7d7bea494235e1c3882de/pandas-2.2.3-cp312-cp312-musllinux_1_2_x86_64.whl", hash = "sha256:062309c1b9ea12a50e8ce661145c6aab431b1e99530d3cd60640e255778bd43a", size = 14056756 },
]

[[package]]
name = "pandas-gbq"
version = "0.25.0"
source = { registry = "https://pypi.org/simple" }
dependencies = [
    { name = "db-dtypes", marker = "sys_platform == 'darwin' or sys_platform == 'linux'" },
    { name = "google-api-core", marker = "sys_platform == 'darwin' or sys_platform == 'linux'" },
    { name = "google-auth", marker = "sys_platform == 'darwin' or sys_platform == 'linux'" },
    { name = "google-auth-oauthlib", marker = "sys_platform == 'darwin' or sys_platform == 'linux'" },
    { name = "google-cloud-bigquery", marker = "sys_platform == 'darwin' or sys_platform == 'linux'" },
    { name = "numpy", marker = "sys_platform == 'darwin' or sys_platform == 'linux'" },
    { name = "packaging", marker = "sys_platform == 'darwin' or sys_platform == 'linux'" },
    { name = "pandas", marker = "sys_platform == 'darwin' or sys_platform == 'linux'" },
    { name = "pyarrow", marker = "sys_platform == 'darwin' or sys_platform == 'linux'" },
    { name = "pydata-google-auth", marker = "sys_platform == 'darwin' or sys_platform == 'linux'" },
    { name = "setuptools", marker = "sys_platform == 'darwin' or sys_platform == 'linux'" },
]
sdist = { url = "https://files.pythonhosted.org/packages/1c/45/11cc72ad49587112a95bb053a271660816c205b8e55159763991776138a1/pandas_gbq-0.25.0.tar.gz", hash = "sha256:e16362701788c2b528e0202ac744195b1e1c9153e1fe5cfa130401756077e2d7", size = 60705 }
wheels = [
    { url = "https://files.pythonhosted.org/packages/f9/7e/3efc07e054ebc950fe7370937b2a073aa10240baf0559357d08193359962/pandas_gbq-0.25.0-py2.py3-none-any.whl", hash = "sha256:fbb89146c959cf54ed9003db0a5775af908c41de8cf5f24739fa8959893c67e6", size = 35799 },
]

[[package]]
name = "pandas-stubs"
version = "2.2.3.241126"
source = { registry = "https://pypi.org/simple" }
dependencies = [
    { name = "numpy", marker = "sys_platform == 'darwin' or sys_platform == 'linux'" },
    { name = "types-pytz", marker = "sys_platform == 'darwin' or sys_platform == 'linux'" },
]
sdist = { url = "https://files.pythonhosted.org/packages/90/86/93c545d149c3e1fe1c4c55478cc3a69859d0ea3467e1d9892e9eb28cb1e7/pandas_stubs-2.2.3.241126.tar.gz", hash = "sha256:cf819383c6d9ae7d4dabf34cd47e1e45525bb2f312e6ad2939c2c204cb708acd", size = 104204 }
wheels = [
    { url = "https://files.pythonhosted.org/packages/6f/ab/ed42acf15bab2e86e5c49fad4aa038315233c4c2d22f41b49faa4d837516/pandas_stubs-2.2.3.241126-py3-none-any.whl", hash = "sha256:74aa79c167af374fe97068acc90776c0ebec5266a6e5c69fe11e9c2cf51f2267", size = 158280 },
]

[[package]]
name = "parsy"
version = "2.1"
source = { registry = "https://pypi.org/simple" }
sdist = { url = "https://files.pythonhosted.org/packages/53/ea/e0853951be3b3e0ca41f962971816065b671ac88e257b99abcd0879198ce/parsy-2.1.tar.gz", hash = "sha256:fd5dd18d7b0b61f8275ee88665f430a20c02cf5a82d88557f35330530186d7ac", size = 45252 }
wheels = [
    { url = "https://files.pythonhosted.org/packages/b3/05/1c84e2ebd1eb2817d92ae05a917e60e57b1c83f7b89e63c31df2cd6fcb70/parsy-2.1-py3-none-any.whl", hash = "sha256:8f18e7b11985e7802e7e3ecbd8291c6ca243d29820b1186e4c84605db4efffa0", size = 9111 },
]

[[package]]
name = "patsy"
version = "1.0.1"
source = { registry = "https://pypi.org/simple" }
dependencies = [
    { name = "numpy", marker = "sys_platform == 'darwin' or sys_platform == 'linux'" },
]
sdist = { url = "https://files.pythonhosted.org/packages/d1/81/74f6a65b848ffd16c18f920620ce999fe45fe27f01ab3911260ce4ed85e4/patsy-1.0.1.tar.gz", hash = "sha256:e786a9391eec818c054e359b737bbce692f051aee4c661f4141cc88fb459c0c4", size = 396010 }
wheels = [
    { url = "https://files.pythonhosted.org/packages/87/2b/b50d3d08ea0fc419c183a84210571eba005328efa62b6b98bc28e9ead32a/patsy-1.0.1-py2.py3-none-any.whl", hash = "sha256:751fb38f9e97e62312e921a1954b81e1bb2bcda4f5eeabaf94db251ee791509c", size = 232923 },
]

[[package]]
name = "platformdirs"
version = "4.3.6"
source = { registry = "https://pypi.org/simple" }
sdist = { url = "https://files.pythonhosted.org/packages/13/fc/128cc9cb8f03208bdbf93d3aa862e16d376844a14f9a0ce5cf4507372de4/platformdirs-4.3.6.tar.gz", hash = "sha256:357fb2acbc885b0419afd3ce3ed34564c13c9b95c89360cd9563f73aa5e2b907", size = 21302 }
wheels = [
    { url = "https://files.pythonhosted.org/packages/3c/a6/bc1012356d8ece4d66dd75c4b9fc6c1f6650ddd5991e421177d9f8f671be/platformdirs-4.3.6-py3-none-any.whl", hash = "sha256:73e575e1408ab8103900836b97580d5307456908a03e92031bab39e4554cc3fb", size = 18439 },
]

[[package]]
name = "pluggy"
version = "1.5.0"
source = { registry = "https://pypi.org/simple" }
sdist = { url = "https://files.pythonhosted.org/packages/96/2d/02d4312c973c6050a18b314a5ad0b3210edb65a906f868e31c111dede4a6/pluggy-1.5.0.tar.gz", hash = "sha256:2cffa88e94fdc978c4c574f15f9e59b7f4201d439195c3715ca9e2486f1d0cf1", size = 67955 }
wheels = [
    { url = "https://files.pythonhosted.org/packages/88/5f/e351af9a41f866ac3f1fac4ca0613908d9a41741cfcf2228f4ad853b697d/pluggy-1.5.0-py3-none-any.whl", hash = "sha256:44e1ad92c8ca002de6377e165f3e0f1be63266ab4d554740532335b9d75ea669", size = 20556 },
]

[[package]]
name = "pre-commit"
version = "4.0.1"
source = { registry = "https://pypi.org/simple" }
dependencies = [
    { name = "cfgv", marker = "sys_platform == 'darwin' or sys_platform == 'linux'" },
    { name = "identify", marker = "sys_platform == 'darwin' or sys_platform == 'linux'" },
    { name = "nodeenv", marker = "sys_platform == 'darwin' or sys_platform == 'linux'" },
    { name = "pyyaml", marker = "sys_platform == 'darwin' or sys_platform == 'linux'" },
    { name = "virtualenv", marker = "sys_platform == 'darwin' or sys_platform == 'linux'" },
]
sdist = { url = "https://files.pythonhosted.org/packages/2e/c8/e22c292035f1bac8b9f5237a2622305bc0304e776080b246f3df57c4ff9f/pre_commit-4.0.1.tar.gz", hash = "sha256:80905ac375958c0444c65e9cebebd948b3cdb518f335a091a670a89d652139d2", size = 191678 }
wheels = [
    { url = "https://files.pythonhosted.org/packages/16/8f/496e10d51edd6671ebe0432e33ff800aa86775d2d147ce7d43389324a525/pre_commit-4.0.1-py2.py3-none-any.whl", hash = "sha256:efde913840816312445dc98787724647c65473daefe420785f885e8ed9a06878", size = 218713 },
]

[[package]]
name = "proto-plus"
version = "1.25.0"
source = { registry = "https://pypi.org/simple" }
dependencies = [
    { name = "protobuf", marker = "sys_platform == 'darwin' or sys_platform == 'linux'" },
]
sdist = { url = "https://files.pythonhosted.org/packages/7e/05/74417b2061e1bf1b82776037cad97094228fa1c1b6e82d08a78d3fb6ddb6/proto_plus-1.25.0.tar.gz", hash = "sha256:fbb17f57f7bd05a68b7707e745e26528b0b3c34e378db91eef93912c54982d91", size = 56124 }
wheels = [
    { url = "https://files.pythonhosted.org/packages/dd/25/0b7cc838ae3d76d46539020ec39fc92bfc9acc29367e58fe912702c2a79e/proto_plus-1.25.0-py3-none-any.whl", hash = "sha256:c91fc4a65074ade8e458e95ef8bac34d4008daa7cce4a12d6707066fca648961", size = 50126 },
]

[[package]]
name = "protobuf"
version = "5.29.1"
source = { registry = "https://pypi.org/simple" }
sdist = { url = "https://files.pythonhosted.org/packages/d2/4f/1639b7b1633d8fd55f216ba01e21bf2c43384ab25ef3ddb35d85a52033e8/protobuf-5.29.1.tar.gz", hash = "sha256:683be02ca21a6ffe80db6dd02c0b5b2892322c59ca57fd6c872d652cb80549cb", size = 424965 }
wheels = [
    { url = "https://files.pythonhosted.org/packages/e5/39/44239fb1c6ec557e1731d996a5de89a9eb1ada7a92491fcf9c5d714052ed/protobuf-5.29.1-cp38-abi3-macosx_10_9_universal2.whl", hash = "sha256:d473655e29c0c4bbf8b69e9a8fb54645bc289dead6d753b952e7aa660254ae18", size = 417822 },
    { url = "https://files.pythonhosted.org/packages/fb/4a/ec56f101d38d4bef2959a9750209809242d86cf8b897db00f2f98bfa360e/protobuf-5.29.1-cp38-abi3-manylinux2014_aarch64.whl", hash = "sha256:b5ba1d0e4c8a40ae0496d0e2ecfdbb82e1776928a205106d14ad6985a09ec155", size = 319572 },
    { url = "https://files.pythonhosted.org/packages/04/52/c97c58a33b3d6c89a8138788576d372a90a6556f354799971c6b4d16d871/protobuf-5.29.1-cp38-abi3-manylinux2014_x86_64.whl", hash = "sha256:8ee1461b3af56145aca2800e6a3e2f928108c749ba8feccc6f5dd0062c410c0d", size = 319671 },
    { url = "https://files.pythonhosted.org/packages/3b/24/c8c49df8f6587719e1d400109b16c10c6902d0c9adddc8fff82840146f99/protobuf-5.29.1-py3-none-any.whl", hash = "sha256:32600ddb9c2a53dedc25b8581ea0f1fd8ea04956373c0c07577ce58d312522e0", size = 172547 },
]

[[package]]
name = "psycopg"
version = "3.2.3"
source = { registry = "https://pypi.org/simple" }
dependencies = [
    { name = "typing-extensions", marker = "sys_platform == 'darwin' or sys_platform == 'linux'" },
]
sdist = { url = "https://files.pythonhosted.org/packages/d1/ad/7ce016ae63e231575df0498d2395d15f005f05e32d3a2d439038e1bd0851/psycopg-3.2.3.tar.gz", hash = "sha256:a5764f67c27bec8bfac85764d23c534af2c27b893550377e37ce59c12aac47a2", size = 155550 }
wheels = [
    { url = "https://files.pythonhosted.org/packages/ce/21/534b8f5bd9734b7a2fcd3a16b1ee82ef6cad81a4796e95ebf4e0c6a24119/psycopg-3.2.3-py3-none-any.whl", hash = "sha256:644d3973fe26908c73d4be746074f6e5224b03c1101d302d9a53bf565ad64907", size = 197934 },
]

[[package]]
name = "psycopg2"
version = "2.9.10"
source = { registry = "https://pypi.org/simple" }
sdist = { url = "https://files.pythonhosted.org/packages/62/51/2007ea29e605957a17ac6357115d0c1a1b60c8c984951c19419b3474cdfd/psycopg2-2.9.10.tar.gz", hash = "sha256:12ec0b40b0273f95296233e8750441339298e6a572f7039da5b260e3c8b60e11", size = 385672 }

[[package]]
name = "pyarrow"
version = "18.1.0"
source = { registry = "https://pypi.org/simple" }
sdist = { url = "https://files.pythonhosted.org/packages/7f/7b/640785a9062bb00314caa8a387abce547d2a420cf09bd6c715fe659ccffb/pyarrow-18.1.0.tar.gz", hash = "sha256:9386d3ca9c145b5539a1cfc75df07757dff870168c959b473a0bccbc3abc8c73", size = 1118671 }
wheels = [
    { url = "https://files.pythonhosted.org/packages/6a/50/12829e7111b932581e51dda51d5cb39207a056c30fe31ef43f14c63c4d7e/pyarrow-18.1.0-cp312-cp312-macosx_12_0_arm64.whl", hash = "sha256:9f3a76670b263dc41d0ae877f09124ab96ce10e4e48f3e3e4257273cee61ad0d", size = 29514620 },
    { url = "https://files.pythonhosted.org/packages/d1/41/468c944eab157702e96abab3d07b48b8424927d4933541ab43788bb6964d/pyarrow-18.1.0-cp312-cp312-macosx_12_0_x86_64.whl", hash = "sha256:da31fbca07c435be88a0c321402c4e31a2ba61593ec7473630769de8346b54ee", size = 30856494 },
    { url = "https://files.pythonhosted.org/packages/68/f9/29fb659b390312a7345aeb858a9d9c157552a8852522f2c8bad437c29c0a/pyarrow-18.1.0-cp312-cp312-manylinux_2_17_aarch64.manylinux2014_aarch64.whl", hash = "sha256:543ad8459bc438efc46d29a759e1079436290bd583141384c6f7a1068ed6f992", size = 39203624 },
    { url = "https://files.pythonhosted.org/packages/6e/f6/19360dae44200e35753c5c2889dc478154cd78e61b1f738514c9f131734d/pyarrow-18.1.0-cp312-cp312-manylinux_2_17_x86_64.manylinux2014_x86_64.whl", hash = "sha256:0743e503c55be0fdb5c08e7d44853da27f19dc854531c0570f9f394ec9671d54", size = 40139341 },
    { url = "https://files.pythonhosted.org/packages/bb/e6/9b3afbbcf10cc724312e824af94a2e993d8ace22994d823f5c35324cebf5/pyarrow-18.1.0-cp312-cp312-manylinux_2_28_aarch64.whl", hash = "sha256:d4b3d2a34780645bed6414e22dda55a92e0fcd1b8a637fba86800ad737057e33", size = 38618629 },
    { url = "https://files.pythonhosted.org/packages/3a/2e/3b99f8a3d9e0ccae0e961978a0d0089b25fb46ebbcfb5ebae3cca179a5b3/pyarrow-18.1.0-cp312-cp312-manylinux_2_28_x86_64.whl", hash = "sha256:c52f81aa6f6575058d8e2c782bf79d4f9fdc89887f16825ec3a66607a5dd8e30", size = 40078661 },
]

[[package]]
name = "pyasn1"
version = "0.6.1"
source = { registry = "https://pypi.org/simple" }
sdist = { url = "https://files.pythonhosted.org/packages/ba/e9/01f1a64245b89f039897cb0130016d79f77d52669aae6ee7b159a6c4c018/pyasn1-0.6.1.tar.gz", hash = "sha256:6f580d2bdd84365380830acf45550f2511469f673cb4a5ae3857a3170128b034", size = 145322 }
wheels = [
    { url = "https://files.pythonhosted.org/packages/c8/f1/d6a797abb14f6283c0ddff96bbdd46937f64122b8c925cab503dd37f8214/pyasn1-0.6.1-py3-none-any.whl", hash = "sha256:0d632f46f2ba09143da3a8afe9e33fb6f92fa2320ab7e886e2d0f7672af84629", size = 83135 },
]

[[package]]
name = "pyasn1-modules"
version = "0.4.1"
source = { registry = "https://pypi.org/simple" }
dependencies = [
    { name = "pyasn1", marker = "sys_platform == 'darwin' or sys_platform == 'linux'" },
]
sdist = { url = "https://files.pythonhosted.org/packages/1d/67/6afbf0d507f73c32d21084a79946bfcfca5fbc62a72057e9c23797a737c9/pyasn1_modules-0.4.1.tar.gz", hash = "sha256:c28e2dbf9c06ad61c71a075c7e0f9fd0f1b0bb2d2ad4377f240d33ac2ab60a7c", size = 310028 }
wheels = [
    { url = "https://files.pythonhosted.org/packages/77/89/bc88a6711935ba795a679ea6ebee07e128050d6382eaa35a0a47c8032bdc/pyasn1_modules-0.4.1-py3-none-any.whl", hash = "sha256:49bfa96b45a292b711e986f222502c1c9a5e1f4e568fc30e2574a6c7d07838fd", size = 181537 },
]

[[package]]
name = "pycparser"
version = "2.22"
source = { registry = "https://pypi.org/simple" }
sdist = { url = "https://files.pythonhosted.org/packages/1d/b2/31537cf4b1ca988837256c910a668b553fceb8f069bedc4b1c826024b52c/pycparser-2.22.tar.gz", hash = "sha256:491c8be9c040f5390f5bf44a5b07752bd07f56edf992381b05c701439eec10f6", size = 172736 }
wheels = [
    { url = "https://files.pythonhosted.org/packages/13/a3/a812df4e2dd5696d1f351d58b8fe16a405b234ad2886a0dab9183fb78109/pycparser-2.22-py3-none-any.whl", hash = "sha256:c3702b6d3dd8c7abc1afa565d7e63d53a1d0bd86cdc24edd75470f4de499cfcc", size = 117552 },
]

[[package]]
name = "pydantic"
version = "2.10.4"
source = { registry = "https://pypi.org/simple" }
dependencies = [
    { name = "annotated-types", marker = "sys_platform == 'darwin' or sys_platform == 'linux'" },
    { name = "pydantic-core", marker = "sys_platform == 'darwin' or sys_platform == 'linux'" },
    { name = "typing-extensions", marker = "sys_platform == 'darwin' or sys_platform == 'linux'" },
]
sdist = { url = "https://files.pythonhosted.org/packages/70/7e/fb60e6fee04d0ef8f15e4e01ff187a196fa976eb0f0ab524af4599e5754c/pydantic-2.10.4.tar.gz", hash = "sha256:82f12e9723da6de4fe2ba888b5971157b3be7ad914267dea8f05f82b28254f06", size = 762094 }
wheels = [
    { url = "https://files.pythonhosted.org/packages/f3/26/3e1bbe954fde7ee22a6e7d31582c642aad9e84ffe4b5fb61e63b87cd326f/pydantic-2.10.4-py3-none-any.whl", hash = "sha256:597e135ea68be3a37552fb524bc7d0d66dcf93d395acd93a00682f1efcb8ee3d", size = 431765 },
]

[[package]]
name = "pydantic-core"
version = "2.27.2"
source = { registry = "https://pypi.org/simple" }
dependencies = [
    { name = "typing-extensions", marker = "sys_platform == 'darwin' or sys_platform == 'linux'" },
]
sdist = { url = "https://files.pythonhosted.org/packages/fc/01/f3e5ac5e7c25833db5eb555f7b7ab24cd6f8c322d3a3ad2d67a952dc0abc/pydantic_core-2.27.2.tar.gz", hash = "sha256:eb026e5a4c1fee05726072337ff51d1efb6f59090b7da90d30ea58625b1ffb39", size = 413443 }
wheels = [
    { url = "https://files.pythonhosted.org/packages/d6/74/51c8a5482ca447871c93e142d9d4a92ead74de6c8dc5e66733e22c9bba89/pydantic_core-2.27.2-cp312-cp312-macosx_10_12_x86_64.whl", hash = "sha256:9e0c8cfefa0ef83b4da9588448b6d8d2a2bf1a53c3f1ae5fca39eb3061e2f0b0", size = 1893127 },
    { url = "https://files.pythonhosted.org/packages/d3/f3/c97e80721735868313c58b89d2de85fa80fe8dfeeed84dc51598b92a135e/pydantic_core-2.27.2-cp312-cp312-macosx_11_0_arm64.whl", hash = "sha256:83097677b8e3bd7eaa6775720ec8e0405f1575015a463285a92bfdfe254529ef", size = 1811340 },
    { url = "https://files.pythonhosted.org/packages/9e/91/840ec1375e686dbae1bd80a9e46c26a1e0083e1186abc610efa3d9a36180/pydantic_core-2.27.2-cp312-cp312-manylinux_2_17_aarch64.manylinux2014_aarch64.whl", hash = "sha256:172fce187655fece0c90d90a678424b013f8fbb0ca8b036ac266749c09438cb7", size = 1822900 },
    { url = "https://files.pythonhosted.org/packages/f6/31/4240bc96025035500c18adc149aa6ffdf1a0062a4b525c932065ceb4d868/pydantic_core-2.27.2-cp312-cp312-manylinux_2_17_armv7l.manylinux2014_armv7l.whl", hash = "sha256:519f29f5213271eeeeb3093f662ba2fd512b91c5f188f3bb7b27bc5973816934", size = 1869177 },
    { url = "https://files.pythonhosted.org/packages/fa/20/02fbaadb7808be578317015c462655c317a77a7c8f0ef274bc016a784c54/pydantic_core-2.27.2-cp312-cp312-manylinux_2_17_ppc64le.manylinux2014_ppc64le.whl", hash = "sha256:05e3a55d124407fffba0dd6b0c0cd056d10e983ceb4e5dbd10dda135c31071d6", size = 2038046 },
    { url = "https://files.pythonhosted.org/packages/06/86/7f306b904e6c9eccf0668248b3f272090e49c275bc488a7b88b0823444a4/pydantic_core-2.27.2-cp312-cp312-manylinux_2_17_s390x.manylinux2014_s390x.whl", hash = "sha256:9c3ed807c7b91de05e63930188f19e921d1fe90de6b4f5cd43ee7fcc3525cb8c", size = 2685386 },
    { url = "https://files.pythonhosted.org/packages/8d/f0/49129b27c43396581a635d8710dae54a791b17dfc50c70164866bbf865e3/pydantic_core-2.27.2-cp312-cp312-manylinux_2_17_x86_64.manylinux2014_x86_64.whl", hash = "sha256:6fb4aadc0b9a0c063206846d603b92030eb6f03069151a625667f982887153e2", size = 1997060 },
    { url = "https://files.pythonhosted.org/packages/0d/0f/943b4af7cd416c477fd40b187036c4f89b416a33d3cc0ab7b82708a667aa/pydantic_core-2.27.2-cp312-cp312-manylinux_2_5_i686.manylinux1_i686.whl", hash = "sha256:28ccb213807e037460326424ceb8b5245acb88f32f3d2777427476e1b32c48c4", size = 2004870 },
    { url = "https://files.pythonhosted.org/packages/35/40/aea70b5b1a63911c53a4c8117c0a828d6790483f858041f47bab0b779f44/pydantic_core-2.27.2-cp312-cp312-musllinux_1_1_aarch64.whl", hash = "sha256:de3cd1899e2c279b140adde9357c4495ed9d47131b4a4eaff9052f23398076b3", size = 1999822 },
    { url = "https://files.pythonhosted.org/packages/f2/b3/807b94fd337d58effc5498fd1a7a4d9d59af4133e83e32ae39a96fddec9d/pydantic_core-2.27.2-cp312-cp312-musllinux_1_1_armv7l.whl", hash = "sha256:220f892729375e2d736b97d0e51466252ad84c51857d4d15f5e9692f9ef12be4", size = 2130364 },
    { url = "https://files.pythonhosted.org/packages/fc/df/791c827cd4ee6efd59248dca9369fb35e80a9484462c33c6649a8d02b565/pydantic_core-2.27.2-cp312-cp312-musllinux_1_1_x86_64.whl", hash = "sha256:a0fcd29cd6b4e74fe8ddd2c90330fd8edf2e30cb52acda47f06dd615ae72da57", size = 2158303 },
]

[[package]]
name = "pydata-google-auth"
version = "1.9.0"
source = { registry = "https://pypi.org/simple" }
dependencies = [
    { name = "google-auth", marker = "sys_platform == 'darwin' or sys_platform == 'linux'" },
    { name = "google-auth-oauthlib", marker = "sys_platform == 'darwin' or sys_platform == 'linux'" },
    { name = "setuptools", marker = "sys_platform == 'darwin' or sys_platform == 'linux'" },
]
sdist = { url = "https://files.pythonhosted.org/packages/96/92/51140850fa44d33f41a393df4767d3f7bd63169e1edc2358397f2a5b57bb/pydata-google-auth-1.9.0.tar.gz", hash = "sha256:2f546e88f007dfdb050087556eb46d6008e351386a7b368096797fae5df374f2", size = 29791 }
wheels = [
    { url = "https://files.pythonhosted.org/packages/07/34/91cf24101f7c456c0d9be43b975396772481c26e4b218c78f71769ee0555/pydata_google_auth-1.9.0-py2.py3-none-any.whl", hash = "sha256:e17a44ce8de5b48883667357c03595b85d80938bf1fb714d65bfac9a9f9c8add", size = 15552 },
]

[[package]]
name = "pygments"
version = "2.18.0"
source = { registry = "https://pypi.org/simple" }
sdist = { url = "https://files.pythonhosted.org/packages/8e/62/8336eff65bcbc8e4cb5d05b55faf041285951b6e80f33e2bff2024788f31/pygments-2.18.0.tar.gz", hash = "sha256:786ff802f32e91311bff3889f6e9a86e81505fe99f2735bb6d60ae0c5004f199", size = 4891905 }
wheels = [
    { url = "https://files.pythonhosted.org/packages/f7/3f/01c8b82017c199075f8f788d0d906b9ffbbc5a47dc9918a945e13d5a2bda/pygments-2.18.0-py3-none-any.whl", hash = "sha256:b8e6aca0523f3ab76fee51799c488e38782ac06eafcf95e7ba832985c8e7b13a", size = 1205513 },
]

[[package]]
name = "pytest"
version = "8.3.4"
source = { registry = "https://pypi.org/simple" }
dependencies = [
    { name = "iniconfig", marker = "sys_platform == 'darwin' or sys_platform == 'linux'" },
    { name = "packaging", marker = "sys_platform == 'darwin' or sys_platform == 'linux'" },
    { name = "pluggy", marker = "sys_platform == 'darwin' or sys_platform == 'linux'" },
]
sdist = { url = "https://files.pythonhosted.org/packages/05/35/30e0d83068951d90a01852cb1cef56e5d8a09d20c7f511634cc2f7e0372a/pytest-8.3.4.tar.gz", hash = "sha256:965370d062bce11e73868e0335abac31b4d3de0e82f4007408d242b4f8610761", size = 1445919 }
wheels = [
    { url = "https://files.pythonhosted.org/packages/11/92/76a1c94d3afee238333bc0a42b82935dd8f9cf8ce9e336ff87ee14d9e1cf/pytest-8.3.4-py3-none-any.whl", hash = "sha256:50e16d954148559c9a74109af1eaf0c945ba2d8f30f0a3d3335edde19788b6f6", size = 343083 },
]

[[package]]
name = "pytest-env"
version = "1.1.5"
source = { registry = "https://pypi.org/simple" }
dependencies = [
    { name = "pytest", marker = "sys_platform == 'darwin' or sys_platform == 'linux'" },
]
sdist = { url = "https://files.pythonhosted.org/packages/1f/31/27f28431a16b83cab7a636dce59cf397517807d247caa38ee67d65e71ef8/pytest_env-1.1.5.tar.gz", hash = "sha256:91209840aa0e43385073ac464a554ad2947cc2fd663a9debf88d03b01e0cc1cf", size = 8911 }
wheels = [
    { url = "https://files.pythonhosted.org/packages/de/b8/87cfb16045c9d4092cfcf526135d73b88101aac83bc1adcf82dfb5fd3833/pytest_env-1.1.5-py3-none-any.whl", hash = "sha256:ce90cf8772878515c24b31cd97c7fa1f4481cd68d588419fd45f10ecaee6bc30", size = 6141 },
]

[[package]]
name = "pytest-mock"
version = "3.14.0"
source = { registry = "https://pypi.org/simple" }
dependencies = [
    { name = "pytest", marker = "sys_platform == 'darwin' or sys_platform == 'linux'" },
]
sdist = { url = "https://files.pythonhosted.org/packages/c6/90/a955c3ab35ccd41ad4de556596fa86685bf4fc5ffcc62d22d856cfd4e29a/pytest-mock-3.14.0.tar.gz", hash = "sha256:2719255a1efeceadbc056d6bf3df3d1c5015530fb40cf347c0f9afac88410bd0", size = 32814 }
wheels = [
    { url = "https://files.pythonhosted.org/packages/f2/3b/b26f90f74e2986a82df6e7ac7e319b8ea7ccece1caec9f8ab6104dc70603/pytest_mock-3.14.0-py3-none-any.whl", hash = "sha256:0b72c38033392a5f4621342fe11e9219ac11ec9d375f8e2a0c164539e0d70f6f", size = 9863 },
]

[[package]]
name = "python-dateutil"
version = "2.9.0.post0"
source = { registry = "https://pypi.org/simple" }
dependencies = [
    { name = "six", marker = "sys_platform == 'darwin' or sys_platform == 'linux'" },
]
sdist = { url = "https://files.pythonhosted.org/packages/66/c0/0c8b6ad9f17a802ee498c46e004a0eb49bc148f2fd230864601a86dcf6db/python-dateutil-2.9.0.post0.tar.gz", hash = "sha256:37dd54208da7e1cd875388217d5e00ebd4179249f90fb72437e91a35459a0ad3", size = 342432 }
wheels = [
    { url = "https://files.pythonhosted.org/packages/ec/57/56b9bcc3c9c6a792fcbaf139543cee77261f3651ca9da0c93f5c1221264b/python_dateutil-2.9.0.post0-py2.py3-none-any.whl", hash = "sha256:a8b2bc7bffae282281c8140a97d3aa9c14da0b136dfe83f850eea9a5f7470427", size = 229892 },
]

[[package]]
name = "python-dotenv"
version = "1.0.1"
source = { registry = "https://pypi.org/simple" }
sdist = { url = "https://files.pythonhosted.org/packages/bc/57/e84d88dfe0aec03b7a2d4327012c1627ab5f03652216c63d49846d7a6c58/python-dotenv-1.0.1.tar.gz", hash = "sha256:e324ee90a023d808f1959c46bcbc04446a10ced277783dc6ee09987c37ec10ca", size = 39115 }
wheels = [
    { url = "https://files.pythonhosted.org/packages/6a/3e/b68c118422ec867fa7ab88444e1274aa40681c606d59ac27de5a5588f082/python_dotenv-1.0.1-py3-none-any.whl", hash = "sha256:f7b63ef50f1b690dddf550d03497b66d609393b40b564ed0d674909a68ebf16a", size = 19863 },
]

[[package]]
name = "python-jose"
version = "3.3.0"
source = { registry = "https://pypi.org/simple" }
dependencies = [
    { name = "ecdsa", marker = "sys_platform == 'darwin' or sys_platform == 'linux'" },
    { name = "pyasn1", marker = "sys_platform == 'darwin' or sys_platform == 'linux'" },
    { name = "rsa", marker = "sys_platform == 'darwin' or sys_platform == 'linux'" },
]
sdist = { url = "https://files.pythonhosted.org/packages/e4/19/b2c86504116dc5f0635d29f802da858404d77d930a25633d2e86a64a35b3/python-jose-3.3.0.tar.gz", hash = "sha256:55779b5e6ad599c6336191246e95eb2293a9ddebd555f796a65f838f07e5d78a", size = 129068 }
wheels = [
    { url = "https://files.pythonhosted.org/packages/bd/2d/e94b2f7bab6773c70efc70a61d66e312e1febccd9e0db6b9e0adf58cbad1/python_jose-3.3.0-py2.py3-none-any.whl", hash = "sha256:9b1376b023f8b298536eedd47ae1089bcdb848f1535ab30555cd92002d78923a", size = 33530 },
]

[[package]]
name = "python-multipart"
version = "0.0.19"
source = { registry = "https://pypi.org/simple" }
sdist = { url = "https://files.pythonhosted.org/packages/c1/19/93bfb43a3c41b1dd0fa1fa66a08286f6467d36d30297a7aaab8c0b176a26/python_multipart-0.0.19.tar.gz", hash = "sha256:905502ef39050557b7a6af411f454bc19526529ca46ae6831508438890ce12cc", size = 36886 }
wheels = [
    { url = "https://files.pythonhosted.org/packages/e1/f4/ddd0fcdc454cf3870153ae16a818256523d31c3c8136e216bc6836ed4cd1/python_multipart-0.0.19-py3-none-any.whl", hash = "sha256:f8d5b0b9c618575bf9df01c684ded1d94a338839bdd8223838afacfb4bb2082d", size = 24448 },
]

[[package]]
name = "pytz"
version = "2024.2"
source = { registry = "https://pypi.org/simple" }
sdist = { url = "https://files.pythonhosted.org/packages/3a/31/3c70bf7603cc2dca0f19bdc53b4537a797747a58875b552c8c413d963a3f/pytz-2024.2.tar.gz", hash = "sha256:2aa355083c50a0f93fa581709deac0c9ad65cca8a9e9beac660adcbd493c798a", size = 319692 }
wheels = [
    { url = "https://files.pythonhosted.org/packages/11/c3/005fcca25ce078d2cc29fd559379817424e94885510568bc1bc53d7d5846/pytz-2024.2-py2.py3-none-any.whl", hash = "sha256:31c7c1817eb7fae7ca4b8c7ee50c72f93aa2dd863de768e1ef4245d426aa0725", size = 508002 },
]

[[package]]
name = "pyyaml"
version = "6.0.2"
source = { registry = "https://pypi.org/simple" }
sdist = { url = "https://files.pythonhosted.org/packages/54/ed/79a089b6be93607fa5cdaedf301d7dfb23af5f25c398d5ead2525b063e17/pyyaml-6.0.2.tar.gz", hash = "sha256:d584d9ec91ad65861cc08d42e834324ef890a082e591037abe114850ff7bbc3e", size = 130631 }
wheels = [
    { url = "https://files.pythonhosted.org/packages/86/0c/c581167fc46d6d6d7ddcfb8c843a4de25bdd27e4466938109ca68492292c/PyYAML-6.0.2-cp312-cp312-macosx_10_9_x86_64.whl", hash = "sha256:c70c95198c015b85feafc136515252a261a84561b7b1d51e3384e0655ddf25ab", size = 183873 },
    { url = "https://files.pythonhosted.org/packages/a8/0c/38374f5bb272c051e2a69281d71cba6fdb983413e6758b84482905e29a5d/PyYAML-6.0.2-cp312-cp312-macosx_11_0_arm64.whl", hash = "sha256:ce826d6ef20b1bc864f0a68340c8b3287705cae2f8b4b1d932177dcc76721725", size = 173302 },
    { url = "https://files.pythonhosted.org/packages/c3/93/9916574aa8c00aa06bbac729972eb1071d002b8e158bd0e83a3b9a20a1f7/PyYAML-6.0.2-cp312-cp312-manylinux_2_17_aarch64.manylinux2014_aarch64.whl", hash = "sha256:1f71ea527786de97d1a0cc0eacd1defc0985dcf6b3f17bb77dcfc8c34bec4dc5", size = 739154 },
    { url = "https://files.pythonhosted.org/packages/95/0f/b8938f1cbd09739c6da569d172531567dbcc9789e0029aa070856f123984/PyYAML-6.0.2-cp312-cp312-manylinux_2_17_s390x.manylinux2014_s390x.whl", hash = "sha256:9b22676e8097e9e22e36d6b7bda33190d0d400f345f23d4065d48f4ca7ae0425", size = 766223 },
    { url = "https://files.pythonhosted.org/packages/b9/2b/614b4752f2e127db5cc206abc23a8c19678e92b23c3db30fc86ab731d3bd/PyYAML-6.0.2-cp312-cp312-manylinux_2_17_x86_64.manylinux2014_x86_64.whl", hash = "sha256:80bab7bfc629882493af4aa31a4cfa43a4c57c83813253626916b8c7ada83476", size = 767542 },
    { url = "https://files.pythonhosted.org/packages/d4/00/dd137d5bcc7efea1836d6264f049359861cf548469d18da90cd8216cf05f/PyYAML-6.0.2-cp312-cp312-musllinux_1_1_aarch64.whl", hash = "sha256:0833f8694549e586547b576dcfaba4a6b55b9e96098b36cdc7ebefe667dfed48", size = 731164 },
    { url = "https://files.pythonhosted.org/packages/c9/1f/4f998c900485e5c0ef43838363ba4a9723ac0ad73a9dc42068b12aaba4e4/PyYAML-6.0.2-cp312-cp312-musllinux_1_1_x86_64.whl", hash = "sha256:8b9c7197f7cb2738065c481a0461e50ad02f18c78cd75775628afb4d7137fb3b", size = 756611 },
]

[[package]]
name = "requests"
version = "2.32.3"
source = { registry = "https://pypi.org/simple" }
dependencies = [
    { name = "certifi", marker = "sys_platform == 'darwin' or sys_platform == 'linux'" },
    { name = "charset-normalizer", marker = "sys_platform == 'darwin' or sys_platform == 'linux'" },
    { name = "idna", marker = "sys_platform == 'darwin' or sys_platform == 'linux'" },
    { name = "urllib3", marker = "sys_platform == 'darwin' or sys_platform == 'linux'" },
]
sdist = { url = "https://files.pythonhosted.org/packages/63/70/2bf7780ad2d390a8d301ad0b550f1581eadbd9a20f896afe06353c2a2913/requests-2.32.3.tar.gz", hash = "sha256:55365417734eb18255590a9ff9eb97e9e1da868d4ccd6402399eaf68af20a760", size = 131218 }
wheels = [
    { url = "https://files.pythonhosted.org/packages/f9/9b/335f9764261e915ed497fcdeb11df5dfd6f7bf257d4a6a2a686d80da4d54/requests-2.32.3-py3-none-any.whl", hash = "sha256:70761cfe03c773ceb22aa2f671b4757976145175cdfca038c02654d061d6dcc6", size = 64928 },
]

[[package]]
name = "requests-oauthlib"
version = "2.0.0"
source = { registry = "https://pypi.org/simple" }
dependencies = [
    { name = "oauthlib", marker = "sys_platform == 'darwin' or sys_platform == 'linux'" },
    { name = "requests", marker = "sys_platform == 'darwin' or sys_platform == 'linux'" },
]
sdist = { url = "https://files.pythonhosted.org/packages/42/f2/05f29bc3913aea15eb670be136045bf5c5bbf4b99ecb839da9b422bb2c85/requests-oauthlib-2.0.0.tar.gz", hash = "sha256:b3dffaebd884d8cd778494369603a9e7b58d29111bf6b41bdc2dcd87203af4e9", size = 55650 }
wheels = [
    { url = "https://files.pythonhosted.org/packages/3b/5d/63d4ae3b9daea098d5d6f5da83984853c1bbacd5dc826764b249fe119d24/requests_oauthlib-2.0.0-py2.py3-none-any.whl", hash = "sha256:7dd8a5c40426b779b0868c404bdef9768deccf22749cde15852df527e6269b36", size = 24179 },
]

[[package]]
name = "rich"
version = "13.9.4"
source = { registry = "https://pypi.org/simple" }
dependencies = [
    { name = "markdown-it-py", marker = "sys_platform == 'darwin' or sys_platform == 'linux'" },
    { name = "pygments", marker = "sys_platform == 'darwin' or sys_platform == 'linux'" },
]
sdist = { url = "https://files.pythonhosted.org/packages/ab/3a/0316b28d0761c6734d6bc14e770d85506c986c85ffb239e688eeaab2c2bc/rich-13.9.4.tar.gz", hash = "sha256:439594978a49a09530cff7ebc4b5c7103ef57baf48d5ea3184f21d9a2befa098", size = 223149 }
wheels = [
    { url = "https://files.pythonhosted.org/packages/19/71/39c7c0d87f8d4e6c020a393182060eaefeeae6c01dab6a84ec346f2567df/rich-13.9.4-py3-none-any.whl", hash = "sha256:6049d5e6ec054bf2779ab3358186963bac2ea89175919d699e378b99738c2a90", size = 242424 },
]

[[package]]
name = "rsa"
version = "4.9"
source = { registry = "https://pypi.org/simple" }
dependencies = [
    { name = "pyasn1", marker = "sys_platform == 'darwin' or sys_platform == 'linux'" },
]
sdist = { url = "https://files.pythonhosted.org/packages/aa/65/7d973b89c4d2351d7fb232c2e452547ddfa243e93131e7cfa766da627b52/rsa-4.9.tar.gz", hash = "sha256:e38464a49c6c85d7f1351b0126661487a7e0a14a50f1675ec50eb34d4f20ef21", size = 29711 }
wheels = [
    { url = "https://files.pythonhosted.org/packages/49/97/fa78e3d2f65c02c8e1268b9aba606569fe97f6c8f7c2d74394553347c145/rsa-4.9-py3-none-any.whl", hash = "sha256:90260d9058e514786967344d0ef75fa8727eed8a7d2e43ce9f4bcf1b536174f7", size = 34315 },
]

[[package]]
name = "ruff"
version = "0.8.1"
source = { registry = "https://pypi.org/simple" }
sdist = { url = "https://files.pythonhosted.org/packages/95/d0/8ff5b189d125f4260f2255d143bf2fa413b69c2610c405ace7a0a8ec81ec/ruff-0.8.1.tar.gz", hash = "sha256:3583db9a6450364ed5ca3f3b4225958b24f78178908d5c4bc0f46251ccca898f", size = 3313222 }
wheels = [
    { url = "https://files.pythonhosted.org/packages/a2/d6/1a6314e568db88acdbb5121ed53e2c52cebf3720d3437a76f82f923bf171/ruff-0.8.1-py3-none-linux_armv6l.whl", hash = "sha256:fae0805bd514066f20309f6742f6ee7904a773eb9e6c17c45d6b1600ca65c9b5", size = 10532605 },
    { url = "https://files.pythonhosted.org/packages/89/a8/a957a8812e31facffb6a26a30be0b5b4af000a6e30c7d43a22a5232a3398/ruff-0.8.1-py3-none-macosx_10_12_x86_64.whl", hash = "sha256:b8a4f7385c2285c30f34b200ca5511fcc865f17578383db154e098150ce0a087", size = 10278243 },
    { url = "https://files.pythonhosted.org/packages/a8/23/9db40fa19c453fabf94f7a35c61c58f20e8200b4734a20839515a19da790/ruff-0.8.1-py3-none-macosx_11_0_arm64.whl", hash = "sha256:cd054486da0c53e41e0086e1730eb77d1f698154f910e0cd9e0d64274979a209", size = 9917739 },
    { url = "https://files.pythonhosted.org/packages/e2/a0/6ee2d949835d5701d832fc5acd05c0bfdad5e89cfdd074a171411f5ccad5/ruff-0.8.1-py3-none-manylinux_2_17_aarch64.manylinux2014_aarch64.whl", hash = "sha256:2029b8c22da147c50ae577e621a5bfbc5d1fed75d86af53643d7a7aee1d23871", size = 10779153 },
    { url = "https://files.pythonhosted.org/packages/7a/25/9c11dca9404ef1eb24833f780146236131a3c7941de394bc356912ef1041/ruff-0.8.1-py3-none-manylinux_2_17_armv7l.manylinux2014_armv7l.whl", hash = "sha256:2666520828dee7dfc7e47ee4ea0d928f40de72056d929a7c5292d95071d881d1", size = 10304387 },
    { url = "https://files.pythonhosted.org/packages/c8/b9/84c323780db1b06feae603a707d82dbbd85955c8c917738571c65d7d5aff/ruff-0.8.1-py3-none-manylinux_2_17_i686.manylinux2014_i686.whl", hash = "sha256:333c57013ef8c97a53892aa56042831c372e0bb1785ab7026187b7abd0135ad5", size = 11360351 },
    { url = "https://files.pythonhosted.org/packages/6b/e1/9d4bbb2ace7aad14ded20e4674a48cda5b902aed7a1b14e6b028067060c4/ruff-0.8.1-py3-none-manylinux_2_17_ppc64.manylinux2014_ppc64.whl", hash = "sha256:288326162804f34088ac007139488dcb43de590a5ccfec3166396530b58fb89d", size = 12022879 },
    { url = "https://files.pythonhosted.org/packages/75/28/752ff6120c0e7f9981bc4bc275d540c7f36db1379ba9db9142f69c88db21/ruff-0.8.1-py3-none-manylinux_2_17_ppc64le.manylinux2014_ppc64le.whl", hash = "sha256:b12c39b9448632284561cbf4191aa1b005882acbc81900ffa9f9f471c8ff7e26", size = 11610354 },
    { url = "https://files.pythonhosted.org/packages/ba/8c/967b61c2cc8ebd1df877607fbe462bc1e1220b4a30ae3352648aec8c24bd/ruff-0.8.1-py3-none-manylinux_2_17_s390x.manylinux2014_s390x.whl", hash = "sha256:364e6674450cbac8e998f7b30639040c99d81dfb5bbc6dfad69bc7a8f916b3d1", size = 12813976 },
    { url = "https://files.pythonhosted.org/packages/7f/29/e059f945d6bd2d90213387b8c360187f2fefc989ddcee6bbf3c241329b92/ruff-0.8.1-py3-none-manylinux_2_17_x86_64.manylinux2014_x86_64.whl", hash = "sha256:b22346f845fec132aa39cd29acb94451d030c10874408dbf776af3aaeb53284c", size = 11154564 },
    { url = "https://files.pythonhosted.org/packages/55/47/cbd05e5a62f3fb4c072bc65c1e8fd709924cad1c7ec60a1000d1e4ee8307/ruff-0.8.1-py3-none-musllinux_1_2_aarch64.whl", hash = "sha256:b2f2f7a7e7648a2bfe6ead4e0a16745db956da0e3a231ad443d2a66a105c04fa", size = 10760604 },
    { url = "https://files.pythonhosted.org/packages/bb/ee/4c3981c47147c72647a198a94202633130cfda0fc95cd863a553b6f65c6a/ruff-0.8.1-py3-none-musllinux_1_2_armv7l.whl", hash = "sha256:adf314fc458374c25c5c4a4a9270c3e8a6a807b1bec018cfa2813d6546215540", size = 10391071 },
    { url = "https://files.pythonhosted.org/packages/6b/e6/083eb61300214590b188616a8ac6ae1ef5730a0974240fb4bec9c17de78b/ruff-0.8.1-py3-none-musllinux_1_2_i686.whl", hash = "sha256:a885d68342a231b5ba4d30b8c6e1b1ee3a65cf37e3d29b3c74069cdf1ee1e3c9", size = 10896657 },
    { url = "https://files.pythonhosted.org/packages/77/bd/aacdb8285d10f1b943dbeb818968efca35459afc29f66ae3bd4596fbf954/ruff-0.8.1-py3-none-musllinux_1_2_x86_64.whl", hash = "sha256:d2c16e3508c8cc73e96aa5127d0df8913d2290098f776416a4b157657bee44c5", size = 11228362 },
]

[[package]]
name = "s3transfer"
version = "0.10.4"
source = { registry = "https://pypi.org/simple" }
dependencies = [
    { name = "botocore", marker = "sys_platform == 'darwin' or sys_platform == 'linux'" },
]
sdist = { url = "https://files.pythonhosted.org/packages/c0/0a/1cdbabf9edd0ea7747efdf6c9ab4e7061b085aa7f9bfc36bb1601563b069/s3transfer-0.10.4.tar.gz", hash = "sha256:29edc09801743c21eb5ecbc617a152df41d3c287f67b615f73e5f750583666a7", size = 145287 }
wheels = [
    { url = "https://files.pythonhosted.org/packages/66/05/7957af15543b8c9799209506df4660cba7afc4cf94bfb60513827e96bed6/s3transfer-0.10.4-py3-none-any.whl", hash = "sha256:244a76a24355363a68164241438de1b72f8781664920260c48465896b712a41e", size = 83175 },
]

[[package]]
name = "scipy"
version = "1.14.1"
source = { registry = "https://pypi.org/simple" }
dependencies = [
    { name = "numpy", marker = "sys_platform == 'darwin' or sys_platform == 'linux'" },
]
sdist = { url = "https://files.pythonhosted.org/packages/62/11/4d44a1f274e002784e4dbdb81e0ea96d2de2d1045b2132d5af62cc31fd28/scipy-1.14.1.tar.gz", hash = "sha256:5a275584e726026a5699459aa72f828a610821006228e841b94275c4a7c08417", size = 58620554 }
wheels = [
    { url = "https://files.pythonhosted.org/packages/c0/04/2bdacc8ac6387b15db6faa40295f8bd25eccf33f1f13e68a72dc3c60a99e/scipy-1.14.1-cp312-cp312-macosx_10_13_x86_64.whl", hash = "sha256:631f07b3734d34aced009aaf6fedfd0eb3498a97e581c3b1e5f14a04164a456d", size = 39128781 },
    { url = "https://files.pythonhosted.org/packages/c8/53/35b4d41f5fd42f5781dbd0dd6c05d35ba8aa75c84ecddc7d44756cd8da2e/scipy-1.14.1-cp312-cp312-macosx_12_0_arm64.whl", hash = "sha256:af29a935803cc707ab2ed7791c44288a682f9c8107bc00f0eccc4f92c08d6e07", size = 29939542 },
    { url = "https://files.pythonhosted.org/packages/66/67/6ef192e0e4d77b20cc33a01e743b00bc9e68fb83b88e06e636d2619a8767/scipy-1.14.1-cp312-cp312-macosx_14_0_arm64.whl", hash = "sha256:2843f2d527d9eebec9a43e6b406fb7266f3af25a751aa91d62ff416f54170bc5", size = 23148375 },
    { url = "https://files.pythonhosted.org/packages/f6/32/3a6dedd51d68eb7b8e7dc7947d5d841bcb699f1bf4463639554986f4d782/scipy-1.14.1-cp312-cp312-macosx_14_0_x86_64.whl", hash = "sha256:eb58ca0abd96911932f688528977858681a59d61a7ce908ffd355957f7025cfc", size = 25578573 },
    { url = "https://files.pythonhosted.org/packages/f0/5a/efa92a58dc3a2898705f1dc9dbaf390ca7d4fba26d6ab8cfffb0c72f656f/scipy-1.14.1-cp312-cp312-manylinux_2_17_aarch64.manylinux2014_aarch64.whl", hash = "sha256:30ac8812c1d2aab7131a79ba62933a2a76f582d5dbbc695192453dae67ad6310", size = 35319299 },
    { url = "https://files.pythonhosted.org/packages/8e/ee/8a26858ca517e9c64f84b4c7734b89bda8e63bec85c3d2f432d225bb1886/scipy-1.14.1-cp312-cp312-manylinux_2_17_x86_64.manylinux2014_x86_64.whl", hash = "sha256:8f9ea80f2e65bdaa0b7627fb00cbeb2daf163caa015e59b7516395fe3bd1e066", size = 40849331 },
    { url = "https://files.pythonhosted.org/packages/a5/cd/06f72bc9187840f1c99e1a8750aad4216fc7dfdd7df46e6280add14b4822/scipy-1.14.1-cp312-cp312-musllinux_1_2_x86_64.whl", hash = "sha256:edaf02b82cd7639db00dbff629995ef185c8df4c3ffa71a5562a595765a06ce1", size = 42544049 },
]

[[package]]
name = "sentry-sdk"
version = "2.19.2"
source = { registry = "https://pypi.org/simple" }
dependencies = [
    { name = "certifi", marker = "sys_platform == 'darwin' or sys_platform == 'linux'" },
    { name = "urllib3", marker = "sys_platform == 'darwin' or sys_platform == 'linux'" },
]
sdist = { url = "https://files.pythonhosted.org/packages/36/4a/eccdcb8c2649d53440ae1902447b86e2e2ad1bc84207c80af9696fa07614/sentry_sdk-2.19.2.tar.gz", hash = "sha256:467df6e126ba242d39952375dd816fbee0f217d119bf454a8ce74cf1e7909e8d", size = 299047 }
wheels = [
    { url = "https://files.pythonhosted.org/packages/31/4d/74597bb6bcc23abc774b8901277652c61331a9d4d0a8d1bdb20679b9bbcb/sentry_sdk-2.19.2-py2.py3-none-any.whl", hash = "sha256:ebdc08228b4d131128e568d696c210d846e5b9d70aa0327dec6b1272d9d40b84", size = 322942 },
]

[package.optional-dependencies]
fastapi = [
    { name = "fastapi", marker = "sys_platform == 'darwin' or sys_platform == 'linux'" },
]

[[package]]
name = "setuptools"
version = "75.6.0"
source = { registry = "https://pypi.org/simple" }
sdist = { url = "https://files.pythonhosted.org/packages/43/54/292f26c208734e9a7f067aea4a7e282c080750c4546559b58e2e45413ca0/setuptools-75.6.0.tar.gz", hash = "sha256:8199222558df7c86216af4f84c30e9b34a61d8ba19366cc914424cdbd28252f6", size = 1337429 }
wheels = [
    { url = "https://files.pythonhosted.org/packages/55/21/47d163f615df1d30c094f6c8bbb353619274edccf0327b185cc2493c2c33/setuptools-75.6.0-py3-none-any.whl", hash = "sha256:ce74b49e8f7110f9bf04883b730f4765b774ef3ef28f722cce7c273d253aaf7d", size = 1224032 },
]

[[package]]
name = "shellingham"
version = "1.5.4"
source = { registry = "https://pypi.org/simple" }
sdist = { url = "https://files.pythonhosted.org/packages/58/15/8b3609fd3830ef7b27b655beb4b4e9c62313a4e8da8c676e142cc210d58e/shellingham-1.5.4.tar.gz", hash = "sha256:8dbca0739d487e5bd35ab3ca4b36e11c4078f3a234bfce294b0a0291363404de", size = 10310 }
wheels = [
    { url = "https://files.pythonhosted.org/packages/e0/f9/0595336914c5619e5f28a1fb793285925a8cd4b432c9da0a987836c7f822/shellingham-1.5.4-py2.py3-none-any.whl", hash = "sha256:7ecfff8f2fd72616f7481040475a65b2bf8af90a56c89140852d1120324e8686", size = 9755 },
]

[[package]]
name = "six"
version = "1.16.0"
source = { registry = "https://pypi.org/simple" }
sdist = { url = "https://files.pythonhosted.org/packages/71/39/171f1c67cd00715f190ba0b100d606d440a28c93c7714febeca8b79af85e/six-1.16.0.tar.gz", hash = "sha256:1e61c37477a1626458e36f7b1d82aa5c9b094fa4802892072e49de9c60c4c926", size = 34041 }
wheels = [
    { url = "https://files.pythonhosted.org/packages/d9/5a/e7c31adbe875f2abbb91bd84cf2dc52d792b5a01506781dbcf25c91daf11/six-1.16.0-py2.py3-none-any.whl", hash = "sha256:8abb2f1d86890a2dfb989f9a77cfcfd3e47c2a354b01111771326f8aa26e0254", size = 11053 },
]

[[package]]
name = "sniffio"
version = "1.3.1"
source = { registry = "https://pypi.org/simple" }
sdist = { url = "https://files.pythonhosted.org/packages/a2/87/a6771e1546d97e7e041b6ae58d80074f81b7d5121207425c964ddf5cfdbd/sniffio-1.3.1.tar.gz", hash = "sha256:f4324edc670a0f49750a81b895f35c3adb843cca46f0530f79fc1babb23789dc", size = 20372 }
wheels = [
    { url = "https://files.pythonhosted.org/packages/e9/44/75a9c9421471a6c4805dbf2356f7c181a29c1879239abab1ea2cc8f38b40/sniffio-1.3.1-py3-none-any.whl", hash = "sha256:2f6da418d1f1e0fddd844478f41680e794e6051915791a034ff65e5f100525a2", size = 10235 },
]

[[package]]
name = "sqlalchemy"
version = "2.0.32"
source = { registry = "https://pypi.org/simple" }
dependencies = [
    { name = "greenlet", marker = "(platform_machine == 'AMD64' and sys_platform == 'darwin') or (platform_machine == 'WIN32' and sys_platform == 'darwin') or (platform_machine == 'aarch64' and sys_platform == 'darwin') or (platform_machine == 'amd64' and sys_platform == 'darwin') or (platform_machine == 'ppc64le' and sys_platform == 'darwin') or (platform_machine == 'win32' and sys_platform == 'darwin') or (platform_machine == 'x86_64' and sys_platform == 'darwin') or (platform_machine == 'AMD64' and sys_platform == 'linux') or (platform_machine == 'WIN32' and sys_platform == 'linux') or (platform_machine == 'aarch64' and sys_platform == 'linux') or (platform_machine == 'amd64' and sys_platform == 'linux') or (platform_machine == 'ppc64le' and sys_platform == 'linux') or (platform_machine == 'win32' and sys_platform == 'linux') or (platform_machine == 'x86_64' and sys_platform == 'linux')" },
    { name = "typing-extensions", marker = "sys_platform == 'darwin' or sys_platform == 'linux'" },
]
sdist = { url = "https://files.pythonhosted.org/packages/af/6f/967e987683908af816aa3072c1a6997ac9933cf38d66b0474fb03f253323/SQLAlchemy-2.0.32.tar.gz", hash = "sha256:c1b88cc8b02b6a5f0efb0345a03672d4c897dc7d92585176f88c67346f565ea8", size = 9546691 }
wheels = [
    { url = "https://files.pythonhosted.org/packages/06/95/88beb07aa61c611829c9ce950f349adcf00065c1bb313090c20d80a520ca/SQLAlchemy-2.0.32-cp312-cp312-macosx_10_9_x86_64.whl", hash = "sha256:6bab3db192a0c35e3c9d1560eb8332463e29e5507dbd822e29a0a3c48c0a8d92", size = 2087267 },
    { url = "https://files.pythonhosted.org/packages/11/93/0b28f9d261af927eef3df472e5bbf144fb33e062de770b2c312bb516702b/SQLAlchemy-2.0.32-cp312-cp312-macosx_11_0_arm64.whl", hash = "sha256:19d98f4f58b13900d8dec4ed09dd09ef292208ee44cc9c2fe01c1f0a2fe440e9", size = 2077732 },
    { url = "https://files.pythonhosted.org/packages/84/50/1ce1dec4b1cce8f1163c2c58bb1588ac5076c3dbc4bb1d3eab70e798fdd4/SQLAlchemy-2.0.32-cp312-cp312-manylinux_2_17_aarch64.manylinux2014_aarch64.whl", hash = "sha256:3cd33c61513cb1b7371fd40cf221256456d26a56284e7d19d1f0b9f1eb7dd7e8", size = 3227230 },
    { url = "https://files.pythonhosted.org/packages/9d/b8/aa822988d390cf06afa3c69d86a3a38bba79b51385207cd7cd99d0be17bb/SQLAlchemy-2.0.32-cp312-cp312-manylinux_2_17_x86_64.manylinux2014_x86_64.whl", hash = "sha256:7d6ba0497c1d066dd004e0f02a92426ca2df20fac08728d03f67f6960271feec", size = 3238118 },
    { url = "https://files.pythonhosted.org/packages/c3/d7/7a65172ed2713acf0262a65392dfcf05ca2b7a67c988ebad425eba9b3843/SQLAlchemy-2.0.32-cp312-cp312-musllinux_1_2_aarch64.whl", hash = "sha256:2b6be53e4fde0065524f1a0a7929b10e9280987b320716c1509478b712a7688c", size = 3173610 },
    { url = "https://files.pythonhosted.org/packages/a9/0f/8da0613e3f0b095ef423802943ed4b98242370736034ed5043a43c46c3d4/SQLAlchemy-2.0.32-cp312-cp312-musllinux_1_2_x86_64.whl", hash = "sha256:916a798f62f410c0b80b63683c8061f5ebe237b0f4ad778739304253353bc1cb", size = 3200224 },
    { url = "https://files.pythonhosted.org/packages/99/1b/045185a9f6481d926a451aafaa0d07c98f19ac7abe730dff9630c9ead4fa/SQLAlchemy-2.0.32-py3-none-any.whl", hash = "sha256:e567a8793a692451f706b363ccf3c45e056b67d90ead58c3bc9471af5d212202", size = 1878765 },
]

[[package]]
name = "sqlalchemy-bigquery"
version = "1.12.0"
source = { registry = "https://pypi.org/simple" }
dependencies = [
    { name = "google-api-core", marker = "sys_platform == 'darwin' or sys_platform == 'linux'" },
    { name = "google-auth", marker = "sys_platform == 'darwin' or sys_platform == 'linux'" },
    { name = "google-cloud-bigquery", marker = "sys_platform == 'darwin' or sys_platform == 'linux'" },
    { name = "packaging", marker = "sys_platform == 'darwin' or sys_platform == 'linux'" },
    { name = "sqlalchemy", marker = "sys_platform == 'darwin' or sys_platform == 'linux'" },
]
sdist = { url = "https://files.pythonhosted.org/packages/75/39/6d2fb718e61d18c07cfc3de84362c198aa429e3dcf3c1d0a1e476e474196/sqlalchemy_bigquery-1.12.0.tar.gz", hash = "sha256:12783ad83ffad34e8e6e14046cb14bb2f1a3e7fb52676f5a24e940ff5cdeb864", size = 113993 }
wheels = [
    { url = "https://files.pythonhosted.org/packages/7d/ba/684540c3970f70ba68405283671dd23fd42fd7de559bf0aea5bf4117c9e7/sqlalchemy_bigquery-1.12.0-py2.py3-none-any.whl", hash = "sha256:5b2b77bdaefe9c0663db213d9475a5abbae88fa46108c352d19fa6fc51a47a1a", size = 38258 },
]

[[package]]
name = "starlette"
version = "0.41.3"
source = { registry = "https://pypi.org/simple" }
dependencies = [
    { name = "anyio", marker = "sys_platform == 'darwin' or sys_platform == 'linux'" },
]
sdist = { url = "https://files.pythonhosted.org/packages/1a/4c/9b5764bd22eec91c4039ef4c55334e9187085da2d8a2df7bd570869aae18/starlette-0.41.3.tar.gz", hash = "sha256:0e4ab3d16522a255be6b28260b938eae2482f98ce5cc934cb08dce8dc3ba5835", size = 2574159 }
wheels = [
    { url = "https://files.pythonhosted.org/packages/96/00/2b325970b3060c7cecebab6d295afe763365822b1306a12eeab198f74323/starlette-0.41.3-py3-none-any.whl", hash = "sha256:44cedb2b7c77a9de33a8b74b2b90e9f50d11fcf25d8270ea525ad71a25374ff7", size = 73225 },
]

[[package]]
name = "statsmodels"
version = "0.14.4"
source = { registry = "https://pypi.org/simple" }
dependencies = [
    { name = "numpy", marker = "sys_platform == 'darwin' or sys_platform == 'linux'" },
    { name = "packaging", marker = "sys_platform == 'darwin' or sys_platform == 'linux'" },
    { name = "pandas", marker = "sys_platform == 'darwin' or sys_platform == 'linux'" },
    { name = "patsy", marker = "sys_platform == 'darwin' or sys_platform == 'linux'" },
    { name = "scipy", marker = "sys_platform == 'darwin' or sys_platform == 'linux'" },
]
sdist = { url = "https://files.pythonhosted.org/packages/1f/3b/963a015dd8ea17e10c7b0e2f14d7c4daec903baf60a017e756b57953a4bf/statsmodels-0.14.4.tar.gz", hash = "sha256:5d69e0f39060dc72c067f9bb6e8033b6dccdb0bae101d76a7ef0bcc94e898b67", size = 20354802 }
wheels = [
    { url = "https://files.pythonhosted.org/packages/f5/99/654fd41a9024643ee70b239e5ebc987bf98ce9fc2693bd550bee58136564/statsmodels-0.14.4-cp312-cp312-macosx_10_13_x86_64.whl", hash = "sha256:5221dba7424cf4f2561b22e9081de85f5bb871228581124a0d1b572708545199", size = 10220508 },
    { url = "https://files.pythonhosted.org/packages/67/d8/ac30cf4cf97adaa48548be57e7cf02e894f31b45fd55bf9213358d9781c9/statsmodels-0.14.4-cp312-cp312-macosx_11_0_arm64.whl", hash = "sha256:17672b30c6b98afe2b095591e32d1d66d4372f2651428e433f16a3667f19eabb", size = 9912317 },
    { url = "https://files.pythonhosted.org/packages/e0/77/2440d551eaf27f9c1d3650e13b3821a35ad5b21d3a19f62fb302af9203e8/statsmodels-0.14.4-cp312-cp312-manylinux_2_17_aarch64.manylinux2014_aarch64.whl", hash = "sha256:ab5e6312213b8cfb9dca93dd46a0f4dccb856541f91d3306227c3d92f7659245", size = 10301662 },
    { url = "https://files.pythonhosted.org/packages/fa/e1/60a652f18996a40a7410aeb7eb476c18da8a39792c7effe67f06883e9852/statsmodels-0.14.4-cp312-cp312-manylinux_2_17_x86_64.manylinux2014_x86_64.whl", hash = "sha256:4bbb150620b53133d6cd1c5d14c28a4f85701e6c781d9b689b53681effaa655f", size = 10741763 },
    { url = "https://files.pythonhosted.org/packages/81/0c/2453eec3ac25e300847d9ed97f41156de145e507391ecb5ac989e111e525/statsmodels-0.14.4-cp312-cp312-musllinux_1_2_x86_64.whl", hash = "sha256:bb695c2025d122a101c2aca66d2b78813c321b60d3a7c86bb8ec4467bb53b0f9", size = 10879534 },
]

[[package]]
name = "stochatreat"
version = "0.0.20"
source = { registry = "https://pypi.org/simple" }
dependencies = [
    { name = "pandas", marker = "sys_platform == 'darwin' or sys_platform == 'linux'" },
]
sdist = { url = "https://files.pythonhosted.org/packages/2f/97/10de45a859538e10eb017958565f93a08ed0d75de34ef9faa0e1e4888bdf/stochatreat-0.0.20.tar.gz", hash = "sha256:e6265dd194eee74e0ea24c3edf53440d4253fa4523b5cf35ee7a6c29a2b66fa2", size = 13341 }
wheels = [
    { url = "https://files.pythonhosted.org/packages/8c/e3/2b7aa512aae8da8d3e0b2f4592b337d2b33cae219e0573de602bdade80bb/stochatreat-0.0.20-py3-none-any.whl", hash = "sha256:d887e182f06d291489f3bd5320eeacbe759a1248f5d9efdb269bd603925ed3f7", size = 8105 },
]

[[package]]
name = "tenacity"
version = "9.0.0"
source = { registry = "https://pypi.org/simple" }
sdist = { url = "https://files.pythonhosted.org/packages/cd/94/91fccdb4b8110642462e653d5dcb27e7b674742ad68efd146367da7bdb10/tenacity-9.0.0.tar.gz", hash = "sha256:807f37ca97d62aa361264d497b0e31e92b8027044942bfa756160d908320d73b", size = 47421 }
wheels = [
    { url = "https://files.pythonhosted.org/packages/b6/cb/b86984bed139586d01532a587464b5805f12e397594f19f931c4c2fbfa61/tenacity-9.0.0-py3-none-any.whl", hash = "sha256:93de0c98785b27fcf659856aa9f54bfbd399e29969b0621bc7f762bd441b4539", size = 28169 },
]

[[package]]
name = "typer"
version = "0.12.5"
source = { registry = "https://pypi.org/simple" }
dependencies = [
    { name = "click", marker = "sys_platform == 'darwin' or sys_platform == 'linux'" },
    { name = "rich", marker = "sys_platform == 'darwin' or sys_platform == 'linux'" },
    { name = "shellingham", marker = "sys_platform == 'darwin' or sys_platform == 'linux'" },
    { name = "typing-extensions", marker = "sys_platform == 'darwin' or sys_platform == 'linux'" },
]
sdist = { url = "https://files.pythonhosted.org/packages/c5/58/a79003b91ac2c6890fc5d90145c662fd5771c6f11447f116b63300436bc9/typer-0.12.5.tar.gz", hash = "sha256:f592f089bedcc8ec1b974125d64851029c3b1af145f04aca64d69410f0c9b722", size = 98953 }
wheels = [
    { url = "https://files.pythonhosted.org/packages/a8/2b/886d13e742e514f704c33c4caa7df0f3b89e5a25ef8db02aa9ca3d9535d5/typer-0.12.5-py3-none-any.whl", hash = "sha256:62fe4e471711b147e3365034133904df3e235698399bc4de2b36c8579298d52b", size = 47288 },
]

[[package]]
name = "types-psycopg2"
version = "2.9.21.20241019"
source = { registry = "https://pypi.org/simple" }
sdist = { url = "https://files.pythonhosted.org/packages/60/ca/81a545e0e005c062fddbc36ac6159838b3eec63199a62b2c3ed5360fc9cf/types-psycopg2-2.9.21.20241019.tar.gz", hash = "sha256:bca89b988d2ebd19bcd08b177d22a877ea8b841decb10ed130afcf39404612fa", size = 21626 }
wheels = [
    { url = "https://files.pythonhosted.org/packages/ef/ca/c29b9411d2e025bad0b9964404baa8f4ff20d1dc351e92b31d9bc371ed26/types_psycopg2-2.9.21.20241019-py3-none-any.whl", hash = "sha256:44d091e67732d16a941baae48cd7b53bf91911bc36888652447cf1ef0c1fb3f6", size = 20088 },
]

[[package]]
name = "types-pytz"
version = "2024.2.0.20241003"
source = { registry = "https://pypi.org/simple" }
sdist = { url = "https://files.pythonhosted.org/packages/66/d0/73aa3063a9ef9881bd7103cb4ae379bfd8fafda0e86b01b694d676313a4b/types-pytz-2024.2.0.20241003.tar.gz", hash = "sha256:575dc38f385a922a212bac00a7d6d2e16e141132a3c955078f4a4fd13ed6cb44", size = 5474 }
wheels = [
    { url = "https://files.pythonhosted.org/packages/86/60/2a2977ce0f91255bbb668350b127a801a06ad37c326a2e5bfd52f03e0784/types_pytz-2024.2.0.20241003-py3-none-any.whl", hash = "sha256:3e22df1336c0c6ad1d29163c8fda82736909eb977281cb823c57f8bae07118b7", size = 5245 },
]

[[package]]
name = "typing-extensions"
version = "4.12.2"
source = { registry = "https://pypi.org/simple" }
sdist = { url = "https://files.pythonhosted.org/packages/df/db/f35a00659bc03fec321ba8bce9420de607a1d37f8342eee1863174c69557/typing_extensions-4.12.2.tar.gz", hash = "sha256:1a7ead55c7e559dd4dee8856e3a88b41225abfe1ce8df57b7c13915fe121ffb8", size = 85321 }
wheels = [
    { url = "https://files.pythonhosted.org/packages/26/9f/ad63fc0248c5379346306f8668cda6e2e2e9c95e01216d2b8ffd9ff037d0/typing_extensions-4.12.2-py3-none-any.whl", hash = "sha256:04e5ca0351e0f3f85c6853954072df659d0d13fac324d0072316b67d7794700d", size = 37438 },
]

[[package]]
name = "tzdata"
version = "2024.2"
source = { registry = "https://pypi.org/simple" }
sdist = { url = "https://files.pythonhosted.org/packages/e1/34/943888654477a574a86a98e9896bae89c7aa15078ec29f490fef2f1e5384/tzdata-2024.2.tar.gz", hash = "sha256:7d85cc416e9382e69095b7bdf4afd9e3880418a2413feec7069d533d6b4e31cc", size = 193282 }
wheels = [
    { url = "https://files.pythonhosted.org/packages/a6/ab/7e5f53c3b9d14972843a647d8d7a853969a58aecc7559cb3267302c94774/tzdata-2024.2-py2.py3-none-any.whl", hash = "sha256:a48093786cdcde33cad18c2555e8532f34422074448fbc874186f0abd79565cd", size = 346586 },
]

[[package]]
name = "urllib3"
version = "2.2.3"
source = { registry = "https://pypi.org/simple" }
sdist = { url = "https://files.pythonhosted.org/packages/ed/63/22ba4ebfe7430b76388e7cd448d5478814d3032121827c12a2cc287e2260/urllib3-2.2.3.tar.gz", hash = "sha256:e7d814a81dad81e6caf2ec9fdedb284ecc9c73076b62654547cc64ccdcae26e9", size = 300677 }
wheels = [
    { url = "https://files.pythonhosted.org/packages/ce/d9/5f4c13cecde62396b0d3fe530a50ccea91e7dfc1ccf0e09c228841bb5ba8/urllib3-2.2.3-py3-none-any.whl", hash = "sha256:ca899ca043dcb1bafa3e262d73aa25c465bfb49e0bd9dd5d59f1d0acba2f8fac", size = 126338 },
]

[[package]]
name = "uvicorn"
version = "0.32.1"
source = { registry = "https://pypi.org/simple" }
dependencies = [
    { name = "click", marker = "sys_platform == 'darwin' or sys_platform == 'linux'" },
    { name = "h11", marker = "sys_platform == 'darwin' or sys_platform == 'linux'" },
]
sdist = { url = "https://files.pythonhosted.org/packages/6a/3c/21dba3e7d76138725ef307e3d7ddd29b763119b3aa459d02cc05fefcff75/uvicorn-0.32.1.tar.gz", hash = "sha256:ee9519c246a72b1c084cea8d3b44ed6026e78a4a309cbedae9c37e4cb9fbb175", size = 77630 }
wheels = [
    { url = "https://files.pythonhosted.org/packages/50/c1/2d27b0a15826c2b71dcf6e2f5402181ef85acf439617bb2f1453125ce1f3/uvicorn-0.32.1-py3-none-any.whl", hash = "sha256:82ad92fd58da0d12af7482ecdb5f2470a04c9c9a53ced65b9bbb4a205377602e", size = 63828 },
]

[package.optional-dependencies]
standard = [
    { name = "httptools", marker = "sys_platform == 'darwin' or sys_platform == 'linux'" },
    { name = "python-dotenv", marker = "sys_platform == 'darwin' or sys_platform == 'linux'" },
    { name = "pyyaml", marker = "sys_platform == 'darwin' or sys_platform == 'linux'" },
    { name = "uvloop", marker = "(platform_python_implementation != 'PyPy' and sys_platform == 'darwin') or (platform_python_implementation != 'PyPy' and sys_platform == 'linux')" },
    { name = "watchfiles", marker = "sys_platform == 'darwin' or sys_platform == 'linux'" },
    { name = "websockets", marker = "sys_platform == 'darwin' or sys_platform == 'linux'" },
]

[[package]]
name = "uvloop"
version = "0.21.0"
source = { registry = "https://pypi.org/simple" }
sdist = { url = "https://files.pythonhosted.org/packages/af/c0/854216d09d33c543f12a44b393c402e89a920b1a0a7dc634c42de91b9cf6/uvloop-0.21.0.tar.gz", hash = "sha256:3bf12b0fda68447806a7ad847bfa591613177275d35b6724b1ee573faa3704e3", size = 2492741 }
wheels = [
    { url = "https://files.pythonhosted.org/packages/8c/4c/03f93178830dc7ce8b4cdee1d36770d2f5ebb6f3d37d354e061eefc73545/uvloop-0.21.0-cp312-cp312-macosx_10_13_universal2.whl", hash = "sha256:359ec2c888397b9e592a889c4d72ba3d6befba8b2bb01743f72fffbde663b59c", size = 1471284 },
    { url = "https://files.pythonhosted.org/packages/43/3e/92c03f4d05e50f09251bd8b2b2b584a2a7f8fe600008bcc4523337abe676/uvloop-0.21.0-cp312-cp312-macosx_10_13_x86_64.whl", hash = "sha256:f7089d2dc73179ce5ac255bdf37c236a9f914b264825fdaacaded6990a7fb4c2", size = 821349 },
    { url = "https://files.pythonhosted.org/packages/a6/ef/a02ec5da49909dbbfb1fd205a9a1ac4e88ea92dcae885e7c961847cd51e2/uvloop-0.21.0-cp312-cp312-manylinux_2_17_aarch64.manylinux2014_aarch64.whl", hash = "sha256:baa4dcdbd9ae0a372f2167a207cd98c9f9a1ea1188a8a526431eef2f8116cc8d", size = 4580089 },
    { url = "https://files.pythonhosted.org/packages/06/a7/b4e6a19925c900be9f98bec0a75e6e8f79bb53bdeb891916609ab3958967/uvloop-0.21.0-cp312-cp312-manylinux_2_17_x86_64.manylinux2014_x86_64.whl", hash = "sha256:86975dca1c773a2c9864f4c52c5a55631038e387b47eaf56210f873887b6c8dc", size = 4693770 },
    { url = "https://files.pythonhosted.org/packages/ce/0c/f07435a18a4b94ce6bd0677d8319cd3de61f3a9eeb1e5f8ab4e8b5edfcb3/uvloop-0.21.0-cp312-cp312-musllinux_1_2_aarch64.whl", hash = "sha256:461d9ae6660fbbafedd07559c6a2e57cd553b34b0065b6550685f6653a98c1cb", size = 4451321 },
    { url = "https://files.pythonhosted.org/packages/8f/eb/f7032be105877bcf924709c97b1bf3b90255b4ec251f9340cef912559f28/uvloop-0.21.0-cp312-cp312-musllinux_1_2_x86_64.whl", hash = "sha256:183aef7c8730e54c9a3ee3227464daed66e37ba13040bb3f350bc2ddc040f22f", size = 4659022 },
]

[[package]]
name = "virtualenv"
version = "20.28.0"
source = { registry = "https://pypi.org/simple" }
dependencies = [
    { name = "distlib", marker = "sys_platform == 'darwin' or sys_platform == 'linux'" },
    { name = "filelock", marker = "sys_platform == 'darwin' or sys_platform == 'linux'" },
    { name = "platformdirs", marker = "sys_platform == 'darwin' or sys_platform == 'linux'" },
]
sdist = { url = "https://files.pythonhosted.org/packages/bf/75/53316a5a8050069228a2f6d11f32046cfa94fbb6cc3f08703f59b873de2e/virtualenv-20.28.0.tar.gz", hash = "sha256:2c9c3262bb8e7b87ea801d715fae4495e6032450c71d2309be9550e7364049aa", size = 7650368 }
wheels = [
    { url = "https://files.pythonhosted.org/packages/10/f9/0919cf6f1432a8c4baa62511f8f8da8225432d22e83e3476f5be1a1edc6e/virtualenv-20.28.0-py3-none-any.whl", hash = "sha256:23eae1b4516ecd610481eda647f3a7c09aea295055337331bb4e6892ecce47b0", size = 4276702 },
]

[[package]]
name = "watchfiles"
version = "1.0.0"
source = { registry = "https://pypi.org/simple" }
dependencies = [
    { name = "anyio", marker = "sys_platform == 'darwin' or sys_platform == 'linux'" },
]
sdist = { url = "https://files.pythonhosted.org/packages/9e/5e/5a9dfb8594b075d7c225d5fb628d498001c5dfae62298e9eb85b8754668f/watchfiles-1.0.0.tar.gz", hash = "sha256:37566c844c9ce3b5deb964fe1a23378e575e74b114618d211fbda8f59d7b5dab", size = 38187 }
wheels = [
    { url = "https://files.pythonhosted.org/packages/37/0a/75491ba001f1495d2a12d7f6b90738f20badac78291ca5d56bf7990c859a/watchfiles-1.0.0-cp312-cp312-macosx_10_12_x86_64.whl", hash = "sha256:28fb64b5843d94e2c2483f7b024a1280662a44409bedee8f2f51439767e2d107", size = 394139 },
    { url = "https://files.pythonhosted.org/packages/5a/ee/935095538ff08ab68555de2bbc18acaf91f4cce8518bf32196f1ff9b8326/watchfiles-1.0.0-cp312-cp312-macosx_11_0_arm64.whl", hash = "sha256:e3750434c83b61abb3163b49c64b04180b85b4dabb29a294513faec57f2ffdb7", size = 382832 },
    { url = "https://files.pythonhosted.org/packages/74/40/86787dca3ea251aabb3abfbe4beeffe9c7ae6e69de56a25d572aecde580e/watchfiles-1.0.0-cp312-cp312-manylinux_2_17_aarch64.manylinux2014_aarch64.whl", hash = "sha256:bedf84835069f51c7b026b3ca04e2e747ea8ed0a77c72006172c72d28c9f69fc", size = 441232 },
    { url = "https://files.pythonhosted.org/packages/59/e2/08db1ba48a30462ec7e382c2b1de5400b09a2a7c95fe3f16d3e7da844f0c/watchfiles-1.0.0-cp312-cp312-manylinux_2_17_armv7l.manylinux2014_armv7l.whl", hash = "sha256:90004553be36427c3d06ec75b804233f8f816374165d5225b93abd94ba6e7234", size = 447569 },
    { url = "https://files.pythonhosted.org/packages/73/54/10adf42f203d876076cf0684726c102b3dba82b1c7eea2d82e5991875f62/watchfiles-1.0.0-cp312-cp312-manylinux_2_17_i686.manylinux2014_i686.whl", hash = "sha256:b46e15c34d4e401e976d6949ad3a74d244600d5c4b88c827a3fdf18691a46359", size = 472439 },
    { url = "https://files.pythonhosted.org/packages/29/77/d0d3b5ec6224800cd77f5d058473d0a844d753a3dad9f53f369bc98946bc/watchfiles-1.0.0-cp312-cp312-manylinux_2_17_ppc64le.manylinux2014_ppc64le.whl", hash = "sha256:487d15927f1b0bd24e7df921913399bb1ab94424c386bea8b267754d698f8f0e", size = 492707 },
    { url = "https://files.pythonhosted.org/packages/c8/74/616bd8edfa7b0aaee96e4b3ad7edd0ccf0f4213a06050e965d68e0cdbaef/watchfiles-1.0.0-cp312-cp312-manylinux_2_17_s390x.manylinux2014_s390x.whl", hash = "sha256:1ff236d7a3f4b0a42f699a22fc374ba526bc55048a70cbb299661158e1bb5e1f", size = 489293 },
    { url = "https://files.pythonhosted.org/packages/9c/1e/5335eaf5fb9a9516722c7f63f477ca1e361d8159fe46e03d96539cb80f5b/watchfiles-1.0.0-cp312-cp312-manylinux_2_17_x86_64.manylinux2014_x86_64.whl", hash = "sha256:9c01446626574561756067f00b37e6b09c8622b0fc1e9fdbc7cbcea328d4e514", size = 442559 },
    { url = "https://files.pythonhosted.org/packages/c7/1c/df716e9acf7931b52f48bd9b2eec9a26ff55c73b43bfdbc03ea985543d01/watchfiles-1.0.0-cp312-cp312-musllinux_1_1_aarch64.whl", hash = "sha256:b551c465a59596f3d08170bd7e1c532c7260dd90ed8135778038e13c5d48aa81", size = 614531 },
    { url = "https://files.pythonhosted.org/packages/8d/38/c97d572e147234dd5f107179854efbf9ac6470db11db96f690cdb80e9b1b/watchfiles-1.0.0-cp312-cp312-musllinux_1_1_x86_64.whl", hash = "sha256:e1ed613ee107269f66c2df631ec0fc8efddacface85314d392a4131abe299f00", size = 612853 },
]

[[package]]
name = "websockets"
version = "14.1"
source = { registry = "https://pypi.org/simple" }
sdist = { url = "https://files.pythonhosted.org/packages/f4/1b/380b883ce05bb5f45a905b61790319a28958a9ab1e4b6b95ff5464b60ca1/websockets-14.1.tar.gz", hash = "sha256:398b10c77d471c0aab20a845e7a60076b6390bfdaac7a6d2edb0d2c59d75e8d8", size = 162840 }
wheels = [
    { url = "https://files.pythonhosted.org/packages/55/64/55698544ce29e877c9188f1aee9093712411a8fc9732cca14985e49a8e9c/websockets-14.1-cp312-cp312-macosx_10_13_universal2.whl", hash = "sha256:ed907449fe5e021933e46a3e65d651f641975a768d0649fee59f10c2985529ed", size = 161957 },
    { url = "https://files.pythonhosted.org/packages/a2/b1/b088f67c2b365f2c86c7b48edb8848ac27e508caf910a9d9d831b2f343cb/websockets-14.1-cp312-cp312-macosx_10_13_x86_64.whl", hash = "sha256:87e31011b5c14a33b29f17eb48932e63e1dcd3fa31d72209848652310d3d1f0d", size = 159620 },
    { url = "https://files.pythonhosted.org/packages/c1/89/2a09db1bbb40ba967a1b8225b07b7df89fea44f06de9365f17f684d0f7e6/websockets-14.1-cp312-cp312-macosx_11_0_arm64.whl", hash = "sha256:bc6ccf7d54c02ae47a48ddf9414c54d48af9c01076a2e1023e3b486b6e72c707", size = 159852 },
    { url = "https://files.pythonhosted.org/packages/ca/c1/f983138cd56e7d3079f1966e81f77ce6643f230cd309f73aa156bb181749/websockets-14.1-cp312-cp312-manylinux_2_17_aarch64.manylinux2014_aarch64.whl", hash = "sha256:9777564c0a72a1d457f0848977a1cbe15cfa75fa2f67ce267441e465717dcf1a", size = 169675 },
    { url = "https://files.pythonhosted.org/packages/c1/c8/84191455d8660e2a0bdb33878d4ee5dfa4a2cedbcdc88bbd097303b65bfa/websockets-14.1-cp312-cp312-manylinux_2_5_i686.manylinux1_i686.manylinux_2_17_i686.manylinux2014_i686.whl", hash = "sha256:a655bde548ca98f55b43711b0ceefd2a88a71af6350b0c168aa77562104f3f45", size = 168619 },
    { url = "https://files.pythonhosted.org/packages/8d/a7/62e551fdcd7d44ea74a006dc193aba370505278ad76efd938664531ce9d6/websockets-14.1-cp312-cp312-manylinux_2_5_x86_64.manylinux1_x86_64.manylinux_2_17_x86_64.manylinux2014_x86_64.whl", hash = "sha256:a3dfff83ca578cada2d19e665e9c8368e1598d4e787422a460ec70e531dbdd58", size = 169042 },
    { url = "https://files.pythonhosted.org/packages/ad/ed/1532786f55922c1e9c4d329608e36a15fdab186def3ca9eb10d7465bc1cc/websockets-14.1-cp312-cp312-musllinux_1_2_aarch64.whl", hash = "sha256:6a6c9bcf7cdc0fd41cc7b7944447982e8acfd9f0d560ea6d6845428ed0562058", size = 169345 },
    { url = "https://files.pythonhosted.org/packages/ea/fb/160f66960d495df3de63d9bcff78e1b42545b2a123cc611950ffe6468016/websockets-14.1-cp312-cp312-musllinux_1_2_i686.whl", hash = "sha256:4b6caec8576e760f2c7dd878ba817653144d5f369200b6ddf9771d64385b84d4", size = 168725 },
    { url = "https://files.pythonhosted.org/packages/cf/53/1bf0c06618b5ac35f1d7906444b9958f8485682ab0ea40dee7b17a32da1e/websockets-14.1-cp312-cp312-musllinux_1_2_x86_64.whl", hash = "sha256:eb6d38971c800ff02e4a6afd791bbe3b923a9a57ca9aeab7314c21c84bf9ff05", size = 168712 },
    { url = "https://files.pythonhosted.org/packages/b0/0b/c7e5d11020242984d9d37990310520ed663b942333b83a033c2f20191113/websockets-14.1-py3-none-any.whl", hash = "sha256:4d4fc827a20abe6d544a119896f6b78ee13fe81cbfef416f3f2ddf09a03f0e2e", size = 156277 },
]

[[package]]
name = "xngin"
version = "0.0.1"
source = { editable = "." }
dependencies = [
    { name = "atlas-provider-sqlalchemy", marker = "sys_platform == 'darwin' or sys_platform == 'linux'" },
    { name = "boto3", marker = "sys_platform == 'darwin' or sys_platform == 'linux'" },
    { name = "deepdiff", marker = "sys_platform == 'darwin' or sys_platform == 'linux'" },
    { name = "dnspython", marker = "sys_platform == 'darwin' or sys_platform == 'linux'" },
    { name = "email-validator", marker = "sys_platform == 'darwin' or sys_platform == 'linux'" },
    { name = "fastapi", extra = ["standard"], marker = "sys_platform == 'darwin' or sys_platform == 'linux'" },
    { name = "gspread", marker = "sys_platform == 'darwin' or sys_platform == 'linux'" },
    { name = "httpx", marker = "sys_platform == 'darwin' or sys_platform == 'linux'" },
    { name = "loguru", marker = "sys_platform == 'darwin' or sys_platform == 'linux'" },
    { name = "numpy", marker = "sys_platform == 'darwin' or sys_platform == 'linux'" },
    { name = "pandas", marker = "sys_platform == 'darwin' or sys_platform == 'linux'" },
    { name = "pandas-gbq", marker = "sys_platform == 'darwin' or sys_platform == 'linux'" },
    { name = "parsy", marker = "sys_platform == 'darwin' or sys_platform == 'linux'" },
    { name = "psycopg", marker = "sys_platform == 'darwin' or sys_platform == 'linux'" },
    { name = "psycopg2", marker = "sys_platform == 'darwin' or sys_platform == 'linux'" },
    { name = "pydantic", marker = "sys_platform == 'darwin' or sys_platform == 'linux'" },
    { name = "python-jose", marker = "sys_platform == 'darwin' or sys_platform == 'linux'" },
    { name = "scipy", marker = "sys_platform == 'darwin' or sys_platform == 'linux'" },
    { name = "sentry-sdk", extra = ["fastapi"], marker = "sys_platform == 'darwin' or sys_platform == 'linux'" },
    { name = "sqlalchemy", marker = "sys_platform == 'darwin' or sys_platform == 'linux'" },
    { name = "sqlalchemy-bigquery", marker = "sys_platform == 'darwin' or sys_platform == 'linux'" },
    { name = "statsmodels", marker = "sys_platform == 'darwin' or sys_platform == 'linux'" },
    { name = "stochatreat", marker = "sys_platform == 'darwin' or sys_platform == 'linux'" },
    { name = "tenacity", marker = "sys_platform == 'darwin' or sys_platform == 'linux'" },
    { name = "typer", marker = "sys_platform == 'darwin' or sys_platform == 'linux'" },
    { name = "uvicorn", extra = ["standard"], marker = "sys_platform == 'darwin' or sys_platform == 'linux'" },
    { name = "zstandard", marker = "sys_platform == 'darwin' or sys_platform == 'linux'" },
]

[package.dev-dependencies]
dev = [
    { name = "mypy", marker = "sys_platform == 'darwin' or sys_platform == 'linux'" },
    { name = "pandas-stubs", marker = "sys_platform == 'darwin' or sys_platform == 'linux'" },
    { name = "pre-commit", marker = "sys_platform == 'darwin' or sys_platform == 'linux'" },
    { name = "pytest", marker = "sys_platform == 'darwin' or sys_platform == 'linux'" },
    { name = "pytest-env", marker = "sys_platform == 'darwin' or sys_platform == 'linux'" },
    { name = "pytest-mock", marker = "sys_platform == 'darwin' or sys_platform == 'linux'" },
    { name = "ruff", marker = "sys_platform == 'darwin' or sys_platform == 'linux'" },
    { name = "types-psycopg2", marker = "sys_platform == 'darwin' or sys_platform == 'linux'" },
]

[package.metadata]
requires-dist = [
    { name = "atlas-provider-sqlalchemy", specifier = ">=0.2.4,<3" },
    { name = "boto3", specifier = ">=1.35,<1.36" },
    { name = "deepdiff", specifier = ">=8.0.1,<8.1" },
    { name = "dnspython", specifier = ">=2.7.0" },
    { name = "email-validator", specifier = ">=2.2.0" },
    { name = "fastapi", extras = ["standard"], specifier = ">=0.115.6,<0.116.0" },
    { name = "gspread", specifier = ">=6.1.2,<6.2.0" },
    { name = "httpx", specifier = ">=0.27.0,<0.28.0" },
<<<<<<< HEAD
    { name = "loguru", specifier = ">=0.7.2,<0.8.0" },
=======
    { name = "loguru", specifier = ">=0.7.3" },
>>>>>>> 8cf9cc88
    { name = "numpy", specifier = ">=1.26.4,<1.27" },
    { name = "pandas", specifier = ">=2.2.0,<3" },
    { name = "pandas-gbq", specifier = ">=0.25.0,<0.26" },
    { name = "parsy", specifier = ">=2.1,<3" },
    { name = "psycopg", specifier = ">=3.2.3,<4" },
    { name = "psycopg2", specifier = ">=2.9.10,<3" },
    { name = "pydantic", specifier = ">=2.10.4,<3.0.0" },
    { name = "python-jose", specifier = ">=3.3.0,<3.4" },
    { name = "scipy", specifier = ">=1.12.0,<2" },
    { name = "sentry-sdk", extras = ["fastapi"], specifier = ">=2.19.2,<2.20" },
    { name = "sqlalchemy", specifier = "==2.0.32" },
    { name = "sqlalchemy-bigquery", specifier = ">=1.12.0,<2" },
    { name = "statsmodels", specifier = ">=0.14.1,<0.20" },
    { name = "stochatreat", specifier = ">=0.0.20,<0.1.0" },
    { name = "tenacity", specifier = ">=9.0.0,<9.1.0" },
    { name = "typer", specifier = ">=0.12.5,<0.13.0" },
    { name = "uvicorn", extras = ["standard"], specifier = ">=0.32.0" },
    { name = "zstandard", specifier = ">=0.23.0,<0.24" },
]

[package.metadata.requires-dev]
dev = [
    { name = "mypy", specifier = ">=1.13.0" },
    { name = "pandas-stubs", specifier = ">=2.2.3.241126" },
    { name = "pre-commit", specifier = ">=4.0.1,<4.1.0" },
    { name = "pytest", specifier = ">=8.3.2,<9.0.0" },
    { name = "pytest-env", specifier = ">=1.1.5,<1.2" },
    { name = "pytest-mock", specifier = ">=3.14.0,<4" },
    { name = "ruff", specifier = ">=0.8.0,<0.9.0" },
    { name = "types-psycopg2", specifier = ">=2.9.10,<3" },
]

[[package]]
name = "zstandard"
version = "0.23.0"
source = { registry = "https://pypi.org/simple" }
dependencies = [
    { name = "cffi", marker = "(platform_python_implementation == 'PyPy' and sys_platform == 'darwin') or (platform_python_implementation == 'PyPy' and sys_platform == 'linux')" },
]
sdist = { url = "https://files.pythonhosted.org/packages/ed/f6/2ac0287b442160a89d726b17a9184a4c615bb5237db763791a7fd16d9df1/zstandard-0.23.0.tar.gz", hash = "sha256:b2d8c62d08e7255f68f7a740bae85b3c9b8e5466baa9cbf7f57f1cde0ac6bc09", size = 681701 }
wheels = [
    { url = "https://files.pythonhosted.org/packages/7b/83/f23338c963bd9de687d47bf32efe9fd30164e722ba27fb59df33e6b1719b/zstandard-0.23.0-cp312-cp312-macosx_10_9_x86_64.whl", hash = "sha256:b4567955a6bc1b20e9c31612e615af6b53733491aeaa19a6b3b37f3b65477094", size = 788713 },
    { url = "https://files.pythonhosted.org/packages/5b/b3/1a028f6750fd9227ee0b937a278a434ab7f7fdc3066c3173f64366fe2466/zstandard-0.23.0-cp312-cp312-macosx_11_0_arm64.whl", hash = "sha256:1e172f57cd78c20f13a3415cc8dfe24bf388614324d25539146594c16d78fcc8", size = 633459 },
    { url = "https://files.pythonhosted.org/packages/26/af/36d89aae0c1f95a0a98e50711bc5d92c144939efc1f81a2fcd3e78d7f4c1/zstandard-0.23.0-cp312-cp312-manylinux_2_17_aarch64.manylinux2014_aarch64.whl", hash = "sha256:b0e166f698c5a3e914947388c162be2583e0c638a4703fc6a543e23a88dea3c1", size = 4945707 },
    { url = "https://files.pythonhosted.org/packages/cd/2e/2051f5c772f4dfc0aae3741d5fc72c3dcfe3aaeb461cc231668a4db1ce14/zstandard-0.23.0-cp312-cp312-manylinux_2_17_ppc64le.manylinux2014_ppc64le.whl", hash = "sha256:12a289832e520c6bd4dcaad68e944b86da3bad0d339ef7989fb7e88f92e96072", size = 5306545 },
    { url = "https://files.pythonhosted.org/packages/0a/9e/a11c97b087f89cab030fa71206963090d2fecd8eb83e67bb8f3ffb84c024/zstandard-0.23.0-cp312-cp312-manylinux_2_17_s390x.manylinux2014_s390x.whl", hash = "sha256:d50d31bfedd53a928fed6707b15a8dbeef011bb6366297cc435accc888b27c20", size = 5337533 },
    { url = "https://files.pythonhosted.org/packages/fc/79/edeb217c57fe1bf16d890aa91a1c2c96b28c07b46afed54a5dcf310c3f6f/zstandard-0.23.0-cp312-cp312-manylinux_2_17_x86_64.manylinux2014_x86_64.whl", hash = "sha256:72c68dda124a1a138340fb62fa21b9bf4848437d9ca60bd35db36f2d3345f373", size = 5436510 },
    { url = "https://files.pythonhosted.org/packages/81/4f/c21383d97cb7a422ddf1ae824b53ce4b51063d0eeb2afa757eb40804a8ef/zstandard-0.23.0-cp312-cp312-manylinux_2_5_i686.manylinux1_i686.manylinux_2_17_i686.manylinux2014_i686.whl", hash = "sha256:53dd9d5e3d29f95acd5de6802e909ada8d8d8cfa37a3ac64836f3bc4bc5512db", size = 4859973 },
    { url = "https://files.pythonhosted.org/packages/ab/15/08d22e87753304405ccac8be2493a495f529edd81d39a0870621462276ef/zstandard-0.23.0-cp312-cp312-musllinux_1_1_aarch64.whl", hash = "sha256:6a41c120c3dbc0d81a8e8adc73312d668cd34acd7725f036992b1b72d22c1772", size = 4936968 },
    { url = "https://files.pythonhosted.org/packages/eb/fa/f3670a597949fe7dcf38119a39f7da49a8a84a6f0b1a2e46b2f71a0ab83f/zstandard-0.23.0-cp312-cp312-musllinux_1_1_x86_64.whl", hash = "sha256:40b33d93c6eddf02d2c19f5773196068d875c41ca25730e8288e9b672897c105", size = 5467179 },
    { url = "https://files.pythonhosted.org/packages/4e/a9/dad2ab22020211e380adc477a1dbf9f109b1f8d94c614944843e20dc2a99/zstandard-0.23.0-cp312-cp312-musllinux_1_2_aarch64.whl", hash = "sha256:9206649ec587e6b02bd124fb7799b86cddec350f6f6c14bc82a2b70183e708ba", size = 4848577 },
    { url = "https://files.pythonhosted.org/packages/08/03/dd28b4484b0770f1e23478413e01bee476ae8227bbc81561f9c329e12564/zstandard-0.23.0-cp312-cp312-musllinux_1_2_i686.whl", hash = "sha256:76e79bc28a65f467e0409098fa2c4376931fd3207fbeb6b956c7c476d53746dd", size = 4693899 },
    { url = "https://files.pythonhosted.org/packages/2b/64/3da7497eb635d025841e958bcd66a86117ae320c3b14b0ae86e9e8627518/zstandard-0.23.0-cp312-cp312-musllinux_1_2_ppc64le.whl", hash = "sha256:66b689c107857eceabf2cf3d3fc699c3c0fe8ccd18df2219d978c0283e4c508a", size = 5199964 },
    { url = "https://files.pythonhosted.org/packages/43/a4/d82decbab158a0e8a6ebb7fc98bc4d903266bce85b6e9aaedea1d288338c/zstandard-0.23.0-cp312-cp312-musllinux_1_2_s390x.whl", hash = "sha256:9c236e635582742fee16603042553d276cca506e824fa2e6489db04039521e90", size = 5655398 },
    { url = "https://files.pythonhosted.org/packages/f2/61/ac78a1263bc83a5cf29e7458b77a568eda5a8f81980691bbc6eb6a0d45cc/zstandard-0.23.0-cp312-cp312-musllinux_1_2_x86_64.whl", hash = "sha256:a8fffdbd9d1408006baaf02f1068d7dd1f016c6bcb7538682622c556e7b68e35", size = 5191313 },
]<|MERGE_RESOLUTION|>--- conflicted
+++ resolved
@@ -1481,11 +1481,7 @@
     { name = "fastapi", extras = ["standard"], specifier = ">=0.115.6,<0.116.0" },
     { name = "gspread", specifier = ">=6.1.2,<6.2.0" },
     { name = "httpx", specifier = ">=0.27.0,<0.28.0" },
-<<<<<<< HEAD
     { name = "loguru", specifier = ">=0.7.2,<0.8.0" },
-=======
-    { name = "loguru", specifier = ">=0.7.3" },
->>>>>>> 8cf9cc88
     { name = "numpy", specifier = ">=1.26.4,<1.27" },
     { name = "pandas", specifier = ">=2.2.0,<3" },
     { name = "pandas-gbq", specifier = ">=0.25.0,<0.26" },

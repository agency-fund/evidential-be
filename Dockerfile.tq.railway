--- conflicted
+++ resolved
@@ -1,12 +1,6 @@
 # Defines a production runtime environment for the task queue service hosted on Railway.
 # This is not for development uses.
 FROM python:3.12-bookworm
-<<<<<<< HEAD
-ARG RAILWAY_GIT_COMMIT_SHA
-ARG XNGIN_SECRETS_BACKEND
-ARG XNGIN_SECRETS_NACL_KEYSET
-=======
->>>>>>> adf8844e
 ENV ATLAS_NO_ANON_TELEMETRY=true
 ENV PYTHONUNBUFFERED=1
 ENV UV_COMPILE_BYTECODE=1

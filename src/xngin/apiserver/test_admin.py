import base64
import datetime
import json
from functools import partial
import uuid

import pytest
from fastapi.testclient import TestClient
from pydantic import SecretStr
from sqlalchemy.orm import Session

from xngin.apiserver import conftest
from xngin.apiserver import main as main_module
from xngin.apiserver.api_types import DataType
from xngin.apiserver.dependencies import xngin_db_session
from xngin.apiserver.main import app
from xngin.apiserver.models.enums import ExperimentState
from xngin.apiserver.models.tables import Experiment, Organization, User
from xngin.apiserver.routers import oidc_dependencies
from xngin.apiserver.routers.admin_api_types import (
    CreateDatasourceRequest,
    CreateDatasourceResponse,
    CreateParticipantsTypeRequest,
    CreateParticipantsTypeResponse,
    FieldMetadata,
    InspectDatasourceResponse,
    InspectDatasourceTableResponse,
    ListDatasourcesResponse,
    ListParticipantsTypeResponse,
    UpdateDatasourceRequest,
    UpdateParticipantsTypeRequest,
    UpdateParticipantsTypeResponse,
)
from xngin.apiserver.routers.experiments_api_types import (
    CreateExperimentWithAssignmentResponse,
    ExperimentConfig,
    GetExperimentAssigmentsResponse,
    ListExperimentsResponse,
)
from xngin.apiserver.routers.oidc_dependencies import (
    PRIVILEGED_TOKEN_FOR_TESTING,
    PRIVILEGED_EMAIL,
    UNPRIVILEGED_EMAIL,
    UNPRIVILEGED_TOKEN_FOR_TESTING,
)
from xngin.apiserver.settings import (
    Dsn,
    BqDsn,
    GcpServiceAccountInfo,
    SheetParticipantsRef,
    ParticipantsDef,
)
from xngin.cli.main import create_testing_dwh
from xngin.schema.schema_types import ParticipantsSchema, FieldDescriptor

SAMPLE_GCLOUD_SERVICE_ACCOUNT_KEY = {
    "auth_provider_x509_cert_url": "",
    "auth_uri": "",
    "client_email": "",
    "client_id": "",
    "client_x509_cert_url": "",
    "private_key": "",
    "private_key_id": "",
    "project_id": "",
    "token_uri": "",
    "type": "service_account",
    "universe_domain": "googleapis.com",
}

conftest.setup(app)
client = TestClient(app)

pget = partial(
    client.get, headers={"Authorization": f"Bearer {PRIVILEGED_TOKEN_FOR_TESTING}"}
)
ppost = partial(
    client.post, headers={"Authorization": f"Bearer {PRIVILEGED_TOKEN_FOR_TESTING}"}
)
ppatch = partial(
    client.patch, headers={"Authorization": f"Bearer {PRIVILEGED_TOKEN_FOR_TESTING}"}
)
pdelete = partial(
    client.delete, headers={"Authorization": f"Bearer {PRIVILEGED_TOKEN_FOR_TESTING}"}
)
uget = partial(
    client.get, headers={"Authorization": f"Bearer {UNPRIVILEGED_TOKEN_FOR_TESTING}"}
)


@pytest.fixture(scope="module")
def db_session():
    session = next(app.dependency_overrides[xngin_db_session]())
    yield session


@pytest.fixture(autouse=True, scope="function")
def fixture_teardown(db_session: Session):
    # setup here
    yield
    # teardown here

    # Clean up objects created in each test by truncating tables and leveraging cascade.
    db_session.query(Organization).delete()
    db_session.query(User).delete()
    db_session.commit()
    db_session.close()


@pytest.fixture(scope="module", autouse=True)
def enable_apis_under_test():
    # TODO: Calling enable_*() has the minor side effect of enabling these APIs for all subsequent unit tests.
    main_module.enable_oidc_api()
    main_module.enable_admin_api()
    oidc_dependencies.TESTING_TOKENS_ENABLED = True


@pytest.fixture(scope="function")
def testing_datasource_with_user_added(testing_datasource):
    """Add the privileged user to the test ds's organization so we can access the ds."""
    response = ppost(
        f"/v1/m/organizations/{testing_datasource.org.id}/members",
        json={"email": PRIVILEGED_EMAIL},
    )
    assert response.status_code == 204, response.content
    return testing_datasource


def make_createexperimentrequest_json(participant_type: str = "test_participant_type"):
    """Create an experiment on the test ds."""
    return {
        "design_spec": {
            "experiment_name": "test",
            "description": "test",
            "start_date": "2024-01-01T00:00:00",
            "end_date": "2024-01-02T00:00:00",
            "arms": [
                {"arm_name": "control", "arm_description": "control"},
                {"arm_name": "treatment", "arm_description": "treatment"},
            ],
            "strata_field_names": [],
            "metrics": [
                {
                    "field_name": "current_income",
                    "metric_pct_change": 0.1,
                }
            ],
        },
        "audience_spec": {
            "participant_type": participant_type,
            "filters": [],
        },
    }


def make_insertable_experiment(state: ExperimentState, datasource_id="testing"):
    request = make_createexperimentrequest_json()
    return Experiment(
        id=str(uuid.uuid4()),
        datasource_id=datasource_id,
        state=state,
        start_date=datetime.datetime.fromisoformat(
            request["design_spec"]["start_date"]
        ),
        end_date=datetime.datetime.fromisoformat(request["design_spec"]["end_date"]),
        design_spec=request["design_spec"],
        audience_spec=request["audience_spec"],
        power_analyses=None,
        assign_summary=None,
    )


def test_list_orgs_unauthenticated():
    response = client.get("/v1/m/organizations")
    assert response.status_code == 403, response.content


def test_list_orgs_privileged(testing_datasource):
    response = pget("/v1/m/organizations")
    assert response.status_code == 200, response.content


def test_list_orgs_unprivileged(testing_datasource):
    response = uget("/v1/m/organizations")
    assert response.status_code == 403, response.content


def test_lifecycle(testing_datasource):
    """Exercises the admin API methods that can operate purely in-process w/o an external database."""
    # Add privileged user to existing organization
    response = ppost(
        f"/v1/m/organizations/{testing_datasource.org.id}/members",
        json={"email": PRIVILEGED_EMAIL},
    )
    assert response.status_code == 204, response.content

    # Add unprivileged user to existing organization
    response = ppost(
        f"/v1/m/organizations/{testing_datasource.org.id}/members",
        json={"email": UNPRIVILEGED_EMAIL},
    )
    assert response.status_code == 204, response.content

    # List organizations
    response = pget(
        "/v1/m/organizations",
    )
    assert response.status_code == 200, response.content
    # user has their own org created upon account creation, and we created another for it.
    assert len(response.json()["items"]) == 2
    assert testing_datasource.org.id in {o["id"] for o in response.json()["items"]}

    # Create datasource
    response = ppost(
        "/v1/m/datasources",
        content=CreateDatasourceRequest(
            organization_id=testing_datasource.org.id,
            name="test remote ds",
            # These settings correspond to the Postgres spun up in GHA or via localpg.py.
            dwh=Dsn(
                driver="postgresql+psycopg",
                host="127.0.0.1",
                user="postgres",
                port=5499,
                password=SecretStr("postgres"),
                dbname="postgres",
                sslmode="disable",
            ),
        ).model_dump_json(),
    )
    assert response.status_code == 200, response.content
    parsed = CreateDatasourceResponse.model_validate(response.json())
    datasource_id = parsed.id

    # List datasources
    response = pget(f"/v1/m/organizations/{testing_datasource.org.id}/datasources")
    assert response.status_code == 200, response.content
    parsed = ListDatasourcesResponse.model_validate(response.json())
    assert len(parsed.items) == 2
    assert {i.driver for i in parsed.items} == {
        "postgresql+psycopg2",
        "postgresql+psycopg",
    }
    assert parsed.items[0].organization_id == parsed.items[1].organization_id

    # Update datasource name
    response = ppatch(
        f"/v1/m/datasources/{datasource_id}",
        content=UpdateDatasourceRequest(
            name="updated name",
        ).model_dump_json(),
    )
    assert response.status_code == 204, response.content

    # List datasources to confirm update
    response = pget(f"/v1/m/organizations/{testing_datasource.org.id}/datasources")
    assert response.status_code == 200, response.content
    assert "updated name" in {i["name"] for i in response.json()["items"]}, (
        response.json()
    )

    # Update DWH on the datasource
    response = ppatch(
        f"/v1/m/datasources/{datasource_id}",
        content=UpdateDatasourceRequest(
            dwh=BqDsn(
                driver="bigquery",
                project_id="1234",
                dataset_id="ds",
                credentials=GcpServiceAccountInfo(
                    type="serviceaccountinfo",
                    content_base64=base64.b64encode(
                        json.dumps(SAMPLE_GCLOUD_SERVICE_ACCOUNT_KEY).encode("utf-8")
                    ).decode(),
                ),
            )
        ).model_dump_json(),
    )
    assert response.status_code == 204, response.content

    # List datasources to confirm update
    response = pget(
        f"/v1/m/organizations/{testing_datasource.org.id}/datasources",
    )
    assert response.status_code == 200, response.content
    assert "bigquery" in {i["driver"] for i in response.json()["items"]}, (
        response.json()
    )

    # Get participants (sheet version)
    response = pget(
        f"/v1/m/datasources/{testing_datasource.ds.id}/participants/test_participant_type",
    )
    assert response.status_code == 200, response.content
    parsed = SheetParticipantsRef.model_validate(response.json())
    assert parsed.participant_type == "test_participant_type"
    assert parsed.sheet.worksheet == "Sheet1"

    # Create participant
    response = ppost(
        f"/v1/m/datasources/{testing_datasource.ds.id}/participants",
        content=CreateParticipantsTypeRequest(
            participant_type="newpt",
            schema_def=ParticipantsSchema(
                table_name="newps",
                fields=[
                    FieldDescriptor(
                        field_name="newf",
                        data_type=DataType.INTEGER,
                        description="test",
                        is_unique_id=True,
                        is_strata=False,
                        is_filter=False,
                        is_metric=False,
                    )
                ],
            ),
        ).model_dump_json(),
    )
    assert response.status_code == 200, response.content
    parsed = CreateParticipantsTypeResponse.model_validate(response.json())
    assert parsed.participant_type == "newpt"

    # List participants
    response = pget(
        f"/v1/m/datasources/{testing_datasource.ds.id}/participants",
    )
    assert response.status_code == 200, response.content
    parsed = ListParticipantsTypeResponse.model_validate(response.json())
    assert len(parsed.items) == 2, parsed

    # Update participant
    response = ppatch(
        f"/v1/m/datasources/{testing_datasource.ds.id}/participants/newpt",
        content=UpdateParticipantsTypeRequest(
            participant_type="renamedpt"
        ).model_dump_json(),
    )
    assert response.status_code == 200
    parsed = UpdateParticipantsTypeResponse.model_validate(response.json())
    assert parsed.participant_type == "renamedpt"

    # List participants (again)
    response = pget(f"/v1/m/datasources/{testing_datasource.ds.id}/participants")
    assert response.status_code == 200, response.content
    parsed = ListParticipantsTypeResponse.model_validate(response.json())
    assert len(parsed.items) == 2, parsed

    # Get the named participant type
    response = pget(
        f"/v1/m/datasources/{testing_datasource.ds.id}/participants/renamedpt",
    )
    assert response.status_code == 200, response.content
    parsed = ParticipantsDef.model_validate(response.json())
    assert parsed.participant_type == "renamedpt"

    # Delete the renamed participant type.
    response = pdelete(
        f"/v1/m/datasources/{testing_datasource.ds.id}/participants/renamedpt"
    )
    assert response.status_code == 204, response.content

    # Get the named participant type after it has been deleted
    response = pget(
        f"/v1/m/datasources/{testing_datasource.ds.id}/participants/renamedpt"
    )
    assert response.status_code == 404, response.content

    # Delete the testing participant type.
    response = pdelete(
        f"/v1/m/datasources/{testing_datasource.ds.id}/participants/test_participant_type",
    )
    assert response.status_code == 204, response.content

    # Delete the testing participant type a 2nd time.
    response = pdelete(
        f"/v1/m/datasources/{testing_datasource.ds.id}/participants/test_participant_type",
    )
    assert response.status_code == 404, response.content

    # Delete datasources
    response = pdelete(f"/v1/m/datasources/{testing_datasource.ds.id}")
    assert response.status_code == 204, response.content


def test_create_participants_type_invalid(testing_datasource):
    response = ppost(
        f"/v1/m/datasources/{testing_datasource.ds.id}/participants",
        content=CreateParticipantsTypeRequest.model_construct(
            participant_type="newpt",
            schema_def=ParticipantsSchema.model_construct(
                table_name="newps",
                fields=[
                    FieldDescriptor(
                        field_name="newf",
                        data_type=DataType.INTEGER,
                        description="test",
                        is_unique_id=False,
                        is_strata=False,
                        is_filter=False,
                        is_metric=False,
                    )
                ],
            ),
        ).model_dump_json(),
    )
    assert response.status_code == 422, response.content
    assert "no columns marked as unique ID." in response.json()["detail"][0]["msg"], (
        response.content
    )


@pytest.mark.pgintegration
def test_lifecycle_with_pg(testing_datasource):
    """Exercises the admin API methods that require an external database."""
    # Add the privileged user to the organization.
    response = ppost(
        f"/v1/m/organizations/{testing_datasource.org.id}/members",
        json={"email": PRIVILEGED_EMAIL},
    )
    assert response.status_code == 204, response.content

    # Populate the testing data warehouse.
    create_testing_dwh(dsn=testing_datasource.dsn, nrows=100)

    # Inspect the datasource.
    response = pget(f"/v1/m/datasources/{testing_datasource.ds.id}/inspect")
    assert response.status_code == 200, response.content
    parsed = InspectDatasourceResponse.model_validate(response.json())
    assert parsed.tables == ["dwh"], response.json()

    # Inspect one table in the datasource.
    response = pget(f"/v1/m/datasources/{testing_datasource.ds.id}/inspect/dwh")
    assert response.status_code == 200, response.content
    parsed = InspectDatasourceTableResponse.model_validate(response.json())
    assert parsed == InspectDatasourceTableResponse(
        detected_unique_id_fields=["id"],
        fields=[
            FieldMetadata(
                field_name="baseline_income", data_type=DataType.NUMERIC, description=""
            ),
            FieldMetadata(
                field_name="current_income", data_type=DataType.NUMERIC, description=""
            ),
            FieldMetadata(
                field_name="ethnicity",
                data_type=DataType.CHARACTER_VARYING,
                description="",
            ),
            FieldMetadata(
                field_name="first_name",
                data_type=DataType.CHARACTER_VARYING,
                description="",
            ),
            FieldMetadata(
                field_name="gender",
                data_type=DataType.CHARACTER_VARYING,
                description="",
            ),
            FieldMetadata(field_name="id", data_type=DataType.INTEGER, description=""),
            FieldMetadata(
                field_name="income", data_type=DataType.NUMERIC, description=""
            ),
            FieldMetadata(
                field_name="is_engaged", data_type=DataType.BOOLEAN, description=""
            ),
            FieldMetadata(
                field_name="is_onboarded", data_type=DataType.BOOLEAN, description=""
            ),
            FieldMetadata(
                field_name="is_recruited", data_type=DataType.BOOLEAN, description=""
            ),
            FieldMetadata(
                field_name="is_registered", data_type=DataType.BOOLEAN, description=""
            ),
            FieldMetadata(
                field_name="is_retained", data_type=DataType.BOOLEAN, description=""
            ),
            FieldMetadata(
                field_name="last_name",
                data_type=DataType.CHARACTER_VARYING,
                description="",
            ),
            FieldMetadata(
                field_name="potential_0", data_type=DataType.NUMERIC, description=""
            ),
            FieldMetadata(
                field_name="potential_1", data_type=DataType.INTEGER, description=""
            ),
        ],
    )

    # Create participant
    participant_type = "participant_type_dwh"
    response = ppost(
        f"/v1/m/datasources/{testing_datasource.ds.id}/participants",
        content=CreateParticipantsTypeRequest(
            participant_type=participant_type,
            schema_def=ParticipantsSchema(
                table_name="dwh",
                fields=[
                    FieldDescriptor(
                        field_name="id",
                        data_type=DataType.INTEGER,
                        description="test",
                        is_unique_id=True,
                        is_strata=False,
                        is_filter=False,
                        is_metric=False,
                    ),
                    FieldDescriptor(
                        field_name="current_income",
                        data_type=DataType.NUMERIC,
                        description="test",
                        is_unique_id=False,
                        is_strata=False,
                        is_filter=False,
                        is_metric=True,
                    ),
                ],
            ),
        ).model_dump_json(),
    )
    assert response.status_code == 200, response.content
    parsed = CreateParticipantsTypeResponse.model_validate(response.json())
    assert parsed.participant_type == participant_type

    # Create experiment using that participant type.
    response = ppost(
        f"/v1/m/experiments/{testing_datasource.ds.id}/with-assignment",
        params={"chosen_n": 100},
        json=make_createexperimentrequest_json(participant_type),
    )
    assert response.status_code == 200, response.content
    parsed = CreateExperimentWithAssignmentResponse.model_validate(response.json())
    parsed_experiment_id = parsed.design_spec.experiment_id
    parsed_arm_ids = {arm.arm_id for arm in parsed.design_spec.arms}
    assert parsed_experiment_id is not None
    assert len(parsed_arm_ids) == 2

    # Get that experiment.
    response = pget(
        f"/v1/m/datasources/{testing_datasource.ds.id}/experiments/{parsed_experiment_id}"
    )
    assert response.status_code == 200, response.content
    parsed = ExperimentConfig.model_validate(response.json())
    assert parsed.design_spec.experiment_id == parsed_experiment_id

    # List experiments.
    response = pget(f"/v1/m/datasources/{testing_datasource.ds.id}/experiments")
    assert response.status_code == 200, response.content
    parsed = ListExperimentsResponse.model_validate(response.json())
    assert len(parsed.items) == 1, parsed
    parsed_experiment_config = parsed.items[0]
    assert parsed_experiment_config.design_spec.experiment_id == parsed_experiment_id

<<<<<<< HEAD
    # Analyze experiment
    response = pget(
        f"/v1/m/datasources/{testing_datasource.ds.id}/experiments/{parsed_experiment_id}/analyze"
    )
    assert response.status_code == 200, response.content
=======
    # Get assignments for the experiment.
    response = pget(
        f"/v1/m/datasources/{testing_datasource.ds.id}/experiments/{parsed_experiment_id}/assignments"
    )
    assert response.status_code == 200, response.content
    parsed = GetExperimentAssigmentsResponse.model_validate(response.json())
    assert parsed.experiment_id == parsed_experiment_id
    assert parsed.sample_size == 100
    assert parsed.balance_check is not None
    assert len(parsed.assignments) == 100
    assert {arm.arm_name for arm in parsed.assignments} == {"control", "treatment"}
    assert {arm.arm_id for arm in parsed.assignments} == parsed_arm_ids

    # Delete the experiment.
    response = pdelete(
        f"/v1/m/datasources/{testing_datasource.ds.id}/experiments/{parsed_experiment_id}"
    )
    assert response.status_code == 204, response.content
>>>>>>> 18f55a7d


def test_create_experiment_with_assignment_validation_errors(
    db_session, testing_datasource_with_user_added
):
    """Test LateValidationError cases in create_experiment_with_assignment."""
    testing_datasource = testing_datasource_with_user_added

    # Create a basic experiment request
    # Test 1: UUIDs present in design spec trigger LateValidationError
    base_request = make_createexperimentrequest_json("test_participant_type")
    base_request["design_spec"]["experiment_id"] = (
        "123e4567-e89b-12d3-a456-426614174000"
    )
    response = ppost(
        f"/v1/m/experiments/{testing_datasource.ds.id}/with-assignment",
        params={"chosen_n": 100},
        json=base_request,
    )
    assert response.status_code == 422, response.content
    assert "UUIDs must not be set" in response.json()["message"]

    # Test 2: Invalid participants config (sheet instead of schema)
    # Our testing_datasource is loaded with a "remote" config from xngin.testing.settings.json, but
    # the associated participants config is of type "sheet".
    response = ppost(
        f"/v1/m/experiments/{testing_datasource.ds.id}/with-assignment",
        params={"chosen_n": 100},
        json=make_createexperimentrequest_json(),
    )
    assert response.status_code == 422, response.content
    assert "Participants must be of type schema" in response.json()["message"]

    # Test 3: Invalid datasource config
    # First override the testing_datasource with a "sqlite_local" config.
    testing_ds_config = conftest.get_settings_datasource("testing").config
    testing_datasource.ds.set_config(testing_ds_config)
    db_session.commit()

    response = ppost(
        f"/v1/m/experiments/{testing_datasource.ds.id}/with-assignment",
        params={"chosen_n": 100},
        json=make_createexperimentrequest_json(),
    )
    assert response.status_code == 422, response.content
    assert "Invalid RemoteDatabaseConfig" in response.json()["message"]


@pytest.mark.parametrize(
    "endpoint,initial_state,expected_status,expected_detail",
    [
        ("commit", ExperimentState.ASSIGNED, 204, None),  # Success case
        ("commit", ExperimentState.COMMITTED, 304, None),  # No-op
        ("commit", ExperimentState.DESIGNING, 403, "Invalid state: designing"),
        ("commit", ExperimentState.ABORTED, 403, "Invalid state: aborted"),
        ("abandon", ExperimentState.DESIGNING, 204, None),  # Success case
        ("abandon", ExperimentState.ASSIGNED, 204, None),  # Success case
        ("abandon", ExperimentState.ABANDONED, 304, None),  # No-op
        ("abandon", ExperimentState.COMMITTED, 403, "Invalid state: committed"),
    ],
)
def test_admin_experiment_state_setting(
    db_session,
    testing_datasource_with_user_added,
    endpoint,
    initial_state,
    expected_status,
    expected_detail,
):
    # Initialize our state with an existing experiment who's state we want to modify.
    datasource_id = testing_datasource_with_user_added.ds.id
    experiment = make_insertable_experiment(initial_state, datasource_id=datasource_id)
    db_session.add(experiment)
    db_session.commit()

    response = ppost(
        f"/v1/m/datasources/{datasource_id}/experiments/{experiment.id!s}/{endpoint}"
    )

    # Verify
    assert response.status_code == expected_status
    # If success case, verify state was updated
    if expected_status == 204:
        expected_state = (
            ExperimentState.ABANDONED
            if endpoint == "abandon"
            else ExperimentState.COMMITTED
        )
        db_session.refresh(experiment)
        assert experiment.state == expected_state
    # If failure case, verify the error message
    if expected_detail:
        assert response.json()["detail"] == expected_detail<|MERGE_RESOLUTION|>--- conflicted
+++ resolved
@@ -553,13 +553,12 @@
     parsed_experiment_config = parsed.items[0]
     assert parsed_experiment_config.design_spec.experiment_id == parsed_experiment_id
 
-<<<<<<< HEAD
     # Analyze experiment
     response = pget(
         f"/v1/m/datasources/{testing_datasource.ds.id}/experiments/{parsed_experiment_id}/analyze"
     )
     assert response.status_code == 200, response.content
-=======
+
     # Get assignments for the experiment.
     response = pget(
         f"/v1/m/datasources/{testing_datasource.ds.id}/experiments/{parsed_experiment_id}/assignments"
@@ -578,7 +577,6 @@
         f"/v1/m/datasources/{testing_datasource.ds.id}/experiments/{parsed_experiment_id}"
     )
     assert response.status_code == 204, response.content
->>>>>>> 18f55a7d
 
 
 def test_create_experiment_with_assignment_validation_errors(

--- conflicted
+++ resolved
@@ -590,11 +590,7 @@
     )
 
 
-<<<<<<< HEAD
-async def test_lifecycle_with_db(testing_datasource):
-=======
-def test_lifecycle_with_db(testing_datasource, ppost, pget, pdelete):
->>>>>>> bd9bbd1c
+async def test_lifecycle_with_db(testing_datasource, ppost, pget, pdelete):
     """Exercises the admin API methods that require an external database."""
     # Add the privileged user to the organization.
     response = ppost(
@@ -819,15 +815,11 @@
     assert "Participants must be of type schema" in response.json()["message"]
 
 
-<<<<<<< HEAD
 async def test_create_preassigned_experiment_using_inline_schema_ds(
     xngin_session: AsyncSession,
     testing_datasource_with_user_added,
     use_deterministic_random,
-=======
-def test_create_preassigned_experiment_using_inline_schema_ds(
-    xngin_session, testing_datasource_with_user_added, use_deterministic_random, ppost
->>>>>>> bd9bbd1c
+    ppost,
 ):
     datasource_id = testing_datasource_with_user_added.ds.id
     request_obj = make_create_preassigned_experiment_request()
@@ -981,13 +973,8 @@
     assert assignment_response.assignment is not None
 
 
-<<<<<<< HEAD
 async def test_get_experiment_assignment_for_online_participant(
-    xngin_session: AsyncSession, testing_datasource_with_user_added
-=======
-def test_get_experiment_assignment_for_online_participant(
-    xngin_session, testing_datasource_with_user_added, pget
->>>>>>> bd9bbd1c
+    xngin_session: AsyncSession, testing_datasource_with_user_added, pget
 ):
     testing_experiment = await insert_experiment_and_arms(
         xngin_session, testing_datasource_with_user_added.ds, "online"
@@ -1043,13 +1030,8 @@
     assert assignment.arm_id == str(assignment_response.assignment.arm_id)
 
 
-<<<<<<< HEAD
 async def test_get_experiment_assignment_for_online_participant_past_end_date(
-    xngin_session: AsyncSession, testing_datasource_with_user_added
-=======
-def test_get_experiment_assignment_for_online_participant_past_end_date(
-    xngin_session, testing_datasource_with_user_added, pget
->>>>>>> bd9bbd1c
+    xngin_session: AsyncSession, testing_datasource_with_user_added, pget
 ):
     new_exp = await insert_experiment_and_arms(
         xngin_session,
@@ -1107,13 +1089,8 @@
         assert sum([arm.num_missing_values for arm in analysis.arm_analyses]) == 1
 
 
-<<<<<<< HEAD
 async def test_experiments_analyze_for_experiment_with_no_participants(
-    xngin_session: AsyncSession, testing_datasource_with_user_added
-=======
-def test_experiments_analyze_for_experiment_with_no_participants(
-    xngin_session, testing_datasource_with_user_added, pget
->>>>>>> bd9bbd1c
+    xngin_session: AsyncSession, testing_datasource_with_user_added, pget
 ):
     testing_experiment = await insert_experiment_and_arms(
         xngin_session, testing_datasource_with_user_added.ds, "online"

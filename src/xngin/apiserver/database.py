--- conflicted
+++ resolved
@@ -28,16 +28,9 @@
 class Cache(Base):
     __tablename__ = "cache"
 
-<<<<<<< HEAD
     # TODO: handle non-sqlite SQLALCHEMY_DATABASE_URLs
-    key = mapped_column(
-        String, primary_key=True, sqlite_on_conflict_primary_key="REPLACE"
-    )
+    key = mapped_column(String, primary_key=True)
     value = mapped_column(String)
-=======
-    key = Column(String, primary_key=True)
-    value = Column(String)
->>>>>>> b1327ede
 
 
 def setup():

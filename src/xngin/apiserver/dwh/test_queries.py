"""Stand-alone test cases for basic dynamic query generation."""

import re
from dataclasses import dataclass

import pytest
from sqlalchemy import create_engine, Column, Integer, Float, Boolean, String, event
from sqlalchemy.orm import declarative_base, Session

from xngin.apiserver.api_types import (
    AudienceSpec,
    Relation,
    AudienceSpecFilter,
    MetricType,
    Stats,
)
from xngin.sqlite_extensions import custom_functions
from xngin.sqlite_extensions.custom_functions import NumpyStddev
from xngin.apiserver.dwh.queries import (
    compose_query,
    create_filters,
    get_stats_on_metrics,
    make_csv_regex,
    MetricStats,
)

Base = declarative_base()


class SampleTable(Base):
    __tablename__ = "test_table"

    id = Column(Integer, primary_key=True)
    int_col = Column(Integer, nullable=False)
    float_col = Column(Float, nullable=False)
    bool_col = Column(Boolean, nullable=False)
    string_col = Column(String, nullable=False)
    experiment_ids = Column(String, nullable=False)


@dataclass
class Row:
    id: int
    int_col: int
    float_col: float
    bool_col: bool
    string_col: str
    experiment_ids: str


ROW_100 = Row(
    id=100,
    int_col=42,
    float_col=3.14,
    bool_col=True,
    string_col="hello",
    experiment_ids="a",
)
ROW_200 = Row(
    id=200,
    int_col=-17,
    float_col=2.718,
    bool_col=False,
    string_col="world",
    experiment_ids="a,B",
)
ROW_300 = Row(
    id=300,
    int_col=100,
    float_col=1.618,
    bool_col=True,
    string_col="goodbye",
    experiment_ids="A,b,c",
)
SAMPLE_TABLE_ROWS = [
    ROW_100,
    ROW_200,
    ROW_300,
]


@pytest.fixture
def db_session():
    """Creates an in-memory SQLite database with test data."""
    engine = create_engine("sqlite:///:memory:", echo=False)

    @event.listens_for(engine, "connect")
    def register_sqlite_functions(dbapi_connection, _):
        NumpyStddev.register(dbapi_connection)

    Base.metadata.create_all(engine)
    session = Session(engine)
    for data in SAMPLE_TABLE_ROWS:
        session.add(SampleTable(**data.__dict__))
    session.commit()

    yield session

    session.close()
    Base.metadata.drop_all(engine)


@pytest.fixture()
def engine(db_session):
    """Injects an engine into a test."""
    return db_session.get_bind()


@pytest.fixture()
def compiler(engine):
    """Returns a helper method to compile a SQLAlchemy Select into a SQL string."""
    return lambda query: str(
        query.compile(engine, compile_kwargs={"literal_binds": True})
    ).replace("\n", "")


def test_compose_query_with_no_filters(compiler):
    sql = compiler(compose_query(SampleTable, 2, []))
    assert sql == (
        """SELECT test_table.id, test_table.int_col, test_table.float_col, test_table.bool_col, test_table.string_col, test_table.experiment_ids """
        """FROM test_table ORDER BY random() LIMIT 2 OFFSET 0"""
    )


@dataclass
class Case:
    filters: list[AudienceSpecFilter]
    where: str
    matches: list[Row]
    chosen_n: int = 3


EXPECTED_PREAMBLE = (
    """SELECT test_table.id, test_table.int_col, test_table.float_col, test_table.bool_col, test_table.string_col, test_table.experiment_ids """
    """FROM test_table """
    """WHERE """
)

FILTER_GENERATION_SUBCASES = [
    # compound filters
    Case(
        filters=[
            AudienceSpecFilter(
                filter_name="int_col",
                relation=Relation.INCLUDES,
                value=[ROW_100.int_col, ROW_200.int_col],
            ),
            AudienceSpecFilter(
                filter_name="experiment_ids",
                relation=Relation.INCLUDES,
                value=["b", "C"],
            ),
        ],
<<<<<<< HEAD
        where="""test_table.int_col IN (42, -17) AND lower(test_table.experiment_ids) REGEXP '(^(b|c)$)|(^(b|c),)|(,(b|c)$)|(,(b|c),)' ORDER BY random() LIMIT 3 OFFSET 0""",
=======
        where="""test_table.int_col IN (42, -17) AND lower(test_table.experiment_ids) <regexp> '(^(b|c)$)|(^(b|c),)|(,(b|c)$)|(,(b|c),)' {randomize} LIMIT 3""",
>>>>>>> c7152ef4
        matches=[ROW_200],
    ),
    Case(
        filters=[
            AudienceSpecFilter(
                filter_name="int_col",
                relation=Relation.INCLUDES,
                value=[ROW_100.int_col, ROW_200.int_col],
            ),
            AudienceSpecFilter(
                filter_name="experiment_ids",
                relation=Relation.EXCLUDES,
                value=["b", "c"],
            ),
        ],
<<<<<<< HEAD
        where="""test_table.int_col IN (42, -17) AND (test_table.experiment_ids IS NULL OR length(test_table.experiment_ids) = 0 OR lower(test_table.experiment_ids) NOT REGEXP '(^(b|c)$)|(^(b|c),)|(,(b|c)$)|(,(b|c),)') ORDER BY random() LIMIT 3 OFFSET 0""",
=======
        where="""test_table.int_col IN (42, -17) AND (test_table.experiment_ids IS NULL OR char_length(test_table.experiment_ids) = 0 OR lower(test_table.experiment_ids) <not regexp> '(^(b|c)$)|(^(b|c),)|(,(b|c)$)|(,(b|c),)') {randomize} LIMIT 3""",
>>>>>>> c7152ef4
        matches=[ROW_100],
    ),
    # int_col
    Case(
        filters=[
            AudienceSpecFilter(
                filter_name="int_col",
                relation=Relation.INCLUDES,
                value=[ROW_100.int_col],
            )
        ],
        where=(
            """test_table.int_col IN (42) """
<<<<<<< HEAD
            """ORDER BY random() LIMIT 3 OFFSET 0"""
=======
            """{randomize} LIMIT 3"""
>>>>>>> c7152ef4
        ),
        matches=[ROW_100],
    ),
    Case(
        filters=[
            AudienceSpecFilter(
                filter_name="int_col", relation=Relation.BETWEEN, value=[-17, 42]
            )
        ],
        where=(
            """test_table.int_col BETWEEN -17 AND 42 """
<<<<<<< HEAD
            """ORDER BY random() LIMIT 3 OFFSET 0"""
=======
            """{randomize} LIMIT 3"""
>>>>>>> c7152ef4
        ),
        matches=[ROW_100, ROW_200],
    ),
    Case(
        filters=[
            AudienceSpecFilter(
                filter_name="int_col",
                relation=Relation.EXCLUDES,
                value=[ROW_100.int_col],
            )
        ],
        where=(
            """test_table.int_col IS NULL OR (test_table.int_col NOT IN (42)) """
<<<<<<< HEAD
            """ORDER BY random() LIMIT 3 OFFSET 0"""
=======
            """{randomize} LIMIT 3"""
>>>>>>> c7152ef4
        ),
        matches=[ROW_200, ROW_300],
    ),
    # float_col
    Case(
        filters=[
            AudienceSpecFilter(
                filter_name="float_col", relation=Relation.BETWEEN, value=[2, 3]
            )
        ],
        where=(
            """test_table.float_col BETWEEN 2 AND 3 """
<<<<<<< HEAD
            """ORDER BY random() LIMIT 3 OFFSET 0"""
=======
            """{randomize} LIMIT 3"""
>>>>>>> c7152ef4
        ),
        matches=[ROW_200],
    ),
    # regexp hacks
    Case(
        filters=[
            AudienceSpecFilter(
                filter_name="experiment_ids", relation=Relation.INCLUDES, value=["a"]
            )
        ],
<<<<<<< HEAD
        where="""lower(test_table.experiment_ids) REGEXP '(^(a)$)|(^(a),)|(,(a)$)|(,(a),)' ORDER BY random() LIMIT 3 OFFSET 0""",
=======
        where="""lower(test_table.experiment_ids) <regexp> '(^(a)$)|(^(a),)|(,(a)$)|(,(a),)' {randomize} LIMIT 3""",
>>>>>>> c7152ef4
        matches=[ROW_100, ROW_200, ROW_300],
    ),
    Case(
        filters=[
            AudienceSpecFilter(
                filter_name="experiment_ids", relation=Relation.INCLUDES, value=["B"]
            )
        ],
<<<<<<< HEAD
        where="""lower(test_table.experiment_ids) REGEXP '(^(b)$)|(^(b),)|(,(b)$)|(,(b),)' ORDER BY random() LIMIT 3 OFFSET 0""",
=======
        where="""lower(test_table.experiment_ids) <regexp> '(^(b)$)|(^(b),)|(,(b)$)|(,(b),)' {randomize} LIMIT 3""",
>>>>>>> c7152ef4
        matches=[ROW_200, ROW_300],
    ),
    Case(
        filters=[
            AudienceSpecFilter(
                filter_name="experiment_ids", relation=Relation.INCLUDES, value=["c"]
            )
        ],
<<<<<<< HEAD
        where="""lower(test_table.experiment_ids) REGEXP '(^(c)$)|(^(c),)|(,(c)$)|(,(c),)' ORDER BY random() LIMIT 3 OFFSET 0""",
=======
        where="""lower(test_table.experiment_ids) <regexp> '(^(c)$)|(^(c),)|(,(c)$)|(,(c),)' {randomize} LIMIT 3""",
>>>>>>> c7152ef4
        matches=[ROW_300],
    ),
    Case(
        filters=[
            AudienceSpecFilter(
                filter_name="experiment_ids", relation=Relation.EXCLUDES, value=["a"]
            )
        ],
<<<<<<< HEAD
        where="""test_table.experiment_ids IS NULL OR length(test_table.experiment_ids) = 0 OR lower(test_table.experiment_ids) NOT REGEXP '(^(a)$)|(^(a),)|(,(a)$)|(,(a),)' ORDER BY random() LIMIT 3 OFFSET 0""",
=======
        where="""test_table.experiment_ids IS NULL OR char_length(test_table.experiment_ids) = 0 OR lower(test_table.experiment_ids) <not regexp> '(^(a)$)|(^(a),)|(,(a)$)|(,(a),)' {randomize} LIMIT 3""",
>>>>>>> c7152ef4
        matches=[],
    ),
    Case(
        filters=[
            AudienceSpecFilter(
                filter_name="experiment_ids", relation=Relation.EXCLUDES, value=["D"]
            )
        ],
<<<<<<< HEAD
        where="""test_table.experiment_ids IS NULL OR length(test_table.experiment_ids) = 0 OR lower(test_table.experiment_ids) NOT REGEXP '(^(d)$)|(^(d),)|(,(d)$)|(,(d),)' ORDER BY random() LIMIT 3 OFFSET 0""",
=======
        where="""test_table.experiment_ids IS NULL OR char_length(test_table.experiment_ids) = 0 OR lower(test_table.experiment_ids) <not regexp> '(^(d)$)|(^(d),)|(,(d)$)|(,(d),)' {randomize} LIMIT 3""",
>>>>>>> c7152ef4
        matches=[ROW_100, ROW_200, ROW_300],
    ),
    Case(
        filters=[
            AudienceSpecFilter(
                filter_name="experiment_ids",
                relation=Relation.INCLUDES,
                value=["a", "d"],
            )
        ],
<<<<<<< HEAD
        where="""lower(test_table.experiment_ids) REGEXP '(^(a|d)$)|(^(a|d),)|(,(a|d)$)|(,(a|d),)' ORDER BY random() LIMIT 3 OFFSET 0""",
=======
        where="""lower(test_table.experiment_ids) <regexp> '(^(a|d)$)|(^(a|d),)|(,(a|d)$)|(,(a|d),)' {randomize} LIMIT 3""",
>>>>>>> c7152ef4
        matches=[ROW_100, ROW_200, ROW_300],
    ),
    Case(
        filters=[
            AudienceSpecFilter(
                filter_name="experiment_ids",
                relation=Relation.EXCLUDES,
                value=["a", "d"],
            )
        ],
<<<<<<< HEAD
        where="""test_table.experiment_ids IS NULL OR length(test_table.experiment_ids) = 0 OR lower(test_table.experiment_ids) NOT REGEXP '(^(a|d)$)|(^(a|d),)|(,(a|d)$)|(,(a|d),)' ORDER BY random() LIMIT 3 OFFSET 0""",
=======
        where="""test_table.experiment_ids IS NULL OR char_length(test_table.experiment_ids) = 0 OR lower(test_table.experiment_ids) <not regexp> '(^(a|d)$)|(^(a|d),)|(,(a|d)$)|(,(a|d),)' {randomize} LIMIT 3""",
>>>>>>> c7152ef4
        matches=[],
    ),
    Case(
        filters=[
            AudienceSpecFilter(
                filter_name="experiment_ids", relation=Relation.INCLUDES, value=["d"]
            )
        ],
<<<<<<< HEAD
        where="""lower(test_table.experiment_ids) REGEXP '(^(d)$)|(^(d),)|(,(d)$)|(,(d),)' ORDER BY random() LIMIT 3 OFFSET 0""",
=======
        where="""lower(test_table.experiment_ids) <regexp> '(^(d)$)|(^(d),)|(,(d)$)|(,(d),)' {randomize} LIMIT 3""",
>>>>>>> c7152ef4
        matches=[],
    ),
    Case(
        filters=[
            AudienceSpecFilter(
                filter_name="experiment_ids", relation=Relation.EXCLUDES, value=["d"]
            )
        ],
<<<<<<< HEAD
        where="""test_table.experiment_ids IS NULL OR length(test_table.experiment_ids) = 0 OR lower(test_table.experiment_ids) NOT REGEXP '(^(d)$)|(^(d),)|(,(d)$)|(,(d),)' ORDER BY random() LIMIT 3 OFFSET 0""",
=======
        where="""test_table.experiment_ids IS NULL OR char_length(test_table.experiment_ids) = 0 OR lower(test_table.experiment_ids) <not regexp> '(^(d)$)|(^(d),)|(,(d)$)|(,(d),)' {randomize} LIMIT 3""",
>>>>>>> c7152ef4
        matches=[ROW_100, ROW_200, ROW_300],
    ),
]


@pytest.fixture()
def use_deterministic_random():
    """Tests that want deterministic SQL random() behavior can request this fixture. This will only affect
    SQLAlchemy expressions that use custom_functions.our_random().
    """
    original = custom_functions.USE_DETERMINISTIC_RANDOM
    try:
        custom_functions.USE_DETERMINISTIC_RANDOM = True
        yield
    finally:
        custom_functions.USE_DETERMINISTIC_RANDOM = original


@pytest.mark.parametrize("testcase", FILTER_GENERATION_SUBCASES)
<<<<<<< HEAD
def test_compose_query(testcase, compiler, db_session):
=======
def test_compose_query(testcase, db_session, use_deterministic_random):
>>>>>>> c7152ef4
    testcase.filters = [
        AudienceSpecFilter.model_validate(filt.model_dump())
        for filt in testcase.filters
    ]
    table = Base.metadata.tables.get(SampleTable.__tablename__)
    filters = create_filters(
        table,
        AudienceSpec(
            participant_type=SampleTable.__tablename__, filters=testcase.filters
        ),
    )
    q = compose_query(SampleTable, testcase.chosen_n, filters)
    sql = compiler(q)
    assert sql.startswith(EXPECTED_PREAMBLE)
    sql = sql[len(EXPECTED_PREAMBLE) :]
<<<<<<< HEAD
    assert sql == testcase.where
    query_results = db_session.scalars(q).all()
    assert list(sorted([r.id for r in query_results])) == list(
=======
    assert sql == str.format(testcase.where, randomize="ORDER BY test_table.id")
    assert list(sorted([r.id for r in q.all()])) == list(
>>>>>>> c7152ef4
        sorted(r.id for r in testcase.matches)
    )


REGEX_TESTS = [
    ("", ["a"], False),
    ("a", [""], False),
    ("a", ["a"], True),
    ("a,b", ["a"], True),
    ("b,a", ["a"], True),
    ("b,a", ["a", "b"], True),
    ("b,a", ["b", "a"], True),
    ("b,a", ["b", ""], True),
    ("c,a,b,d", ["a"], True),
]


@pytest.mark.parametrize("csv,values,expected", REGEX_TESTS)
def test_make_csv_regex(csv, values, expected):
    """Tests for the regular expression, generated in isolation of the database stack.

    Null-, empty string, and negative cases are special and handled in SQL elsewhere.
    """
    r = make_csv_regex(values)
    # confirmed that sqlalchemy.dialects.sqlite.pysqlite also uses re.search
    matches = re.search(r, csv)
    actual = matches is not None
    assert actual == expected, (
        f'Expression {r} is expected to {"match" if expected else "not match"} in "{csv}". Values = {values}. Matches = {matches}.'
    )


def test_query_baseline_metrics(db_session):
    table = Base.metadata.tables.get(SampleTable.__tablename__)
    row = get_stats_on_metrics(
        db_session,
        table,
        ["int_col", "bool_col", "float_col"],
        AudienceSpec(
            participant_type="ignored",
            filters=[],
        ),
    )
    expected = [
        MetricStats(
            metric="bool_col",
            metric_type=MetricType.BINARY,
            stats=Stats(
                mean=0.6666666666666666, stddev=0.4714045207910317, available_n=3
            ),
        ),
        MetricStats(
            metric_type=MetricType.CONTINUOUS,
            metric="float_col",
            stats=Stats(mean=2.492, stddev=0.6415751449882287, available_n=3),
        ),
        MetricStats(
            metric="int_col",
            metric_type=MetricType.CONTINUOUS,
            stats=Stats(
                mean=41.666666666666664, stddev=47.76563153100307, available_n=3
            ),
        ),
    ]
    # TODO: use float safe comparison
    assert row == expected<|MERGE_RESOLUTION|>--- conflicted
+++ resolved
@@ -151,11 +151,7 @@
                 value=["b", "C"],
             ),
         ],
-<<<<<<< HEAD
-        where="""test_table.int_col IN (42, -17) AND lower(test_table.experiment_ids) REGEXP '(^(b|c)$)|(^(b|c),)|(,(b|c)$)|(,(b|c),)' ORDER BY random() LIMIT 3 OFFSET 0""",
-=======
-        where="""test_table.int_col IN (42, -17) AND lower(test_table.experiment_ids) <regexp> '(^(b|c)$)|(^(b|c),)|(,(b|c)$)|(,(b|c),)' {randomize} LIMIT 3""",
->>>>>>> c7152ef4
+        where="""test_table.int_col IN (42, -17) AND lower(test_table.experiment_ids) REGEXP '(^(b|c)$)|(^(b|c),)|(,(b|c)$)|(,(b|c),)' {randomize} LIMIT 3 OFFSET 0""",
         matches=[ROW_200],
     ),
     Case(
@@ -171,11 +167,7 @@
                 value=["b", "c"],
             ),
         ],
-<<<<<<< HEAD
-        where="""test_table.int_col IN (42, -17) AND (test_table.experiment_ids IS NULL OR length(test_table.experiment_ids) = 0 OR lower(test_table.experiment_ids) NOT REGEXP '(^(b|c)$)|(^(b|c),)|(,(b|c)$)|(,(b|c),)') ORDER BY random() LIMIT 3 OFFSET 0""",
-=======
-        where="""test_table.int_col IN (42, -17) AND (test_table.experiment_ids IS NULL OR char_length(test_table.experiment_ids) = 0 OR lower(test_table.experiment_ids) <not regexp> '(^(b|c)$)|(^(b|c),)|(,(b|c)$)|(,(b|c),)') {randomize} LIMIT 3""",
->>>>>>> c7152ef4
+        where="""test_table.int_col IN (42, -17) AND (test_table.experiment_ids IS NULL OR length(test_table.experiment_ids) = 0 OR lower(test_table.experiment_ids) NOT REGEXP '(^(b|c)$)|(^(b|c),)|(,(b|c)$)|(,(b|c),)') {randomize} LIMIT 3 OFFSET 0""",
         matches=[ROW_100],
     ),
     # int_col
@@ -189,11 +181,7 @@
         ],
         where=(
             """test_table.int_col IN (42) """
-<<<<<<< HEAD
-            """ORDER BY random() LIMIT 3 OFFSET 0"""
-=======
-            """{randomize} LIMIT 3"""
->>>>>>> c7152ef4
+            """{randomize} LIMIT 3 OFFSET 0"""
         ),
         matches=[ROW_100],
     ),
@@ -205,11 +193,7 @@
         ],
         where=(
             """test_table.int_col BETWEEN -17 AND 42 """
-<<<<<<< HEAD
-            """ORDER BY random() LIMIT 3 OFFSET 0"""
-=======
-            """{randomize} LIMIT 3"""
->>>>>>> c7152ef4
+            """{randomize} LIMIT 3 OFFSET 0"""
         ),
         matches=[ROW_100, ROW_200],
     ),
@@ -223,11 +207,7 @@
         ],
         where=(
             """test_table.int_col IS NULL OR (test_table.int_col NOT IN (42)) """
-<<<<<<< HEAD
-            """ORDER BY random() LIMIT 3 OFFSET 0"""
-=======
-            """{randomize} LIMIT 3"""
->>>>>>> c7152ef4
+            """{randomize} LIMIT 3 OFFSET 0"""
         ),
         matches=[ROW_200, ROW_300],
     ),
@@ -240,11 +220,7 @@
         ],
         where=(
             """test_table.float_col BETWEEN 2 AND 3 """
-<<<<<<< HEAD
-            """ORDER BY random() LIMIT 3 OFFSET 0"""
-=======
-            """{randomize} LIMIT 3"""
->>>>>>> c7152ef4
+            """{randomize} LIMIT 3 OFFSET 0"""
         ),
         matches=[ROW_200],
     ),
@@ -255,11 +231,7 @@
                 filter_name="experiment_ids", relation=Relation.INCLUDES, value=["a"]
             )
         ],
-<<<<<<< HEAD
-        where="""lower(test_table.experiment_ids) REGEXP '(^(a)$)|(^(a),)|(,(a)$)|(,(a),)' ORDER BY random() LIMIT 3 OFFSET 0""",
-=======
-        where="""lower(test_table.experiment_ids) <regexp> '(^(a)$)|(^(a),)|(,(a)$)|(,(a),)' {randomize} LIMIT 3""",
->>>>>>> c7152ef4
+        where="""lower(test_table.experiment_ids) REGEXP '(^(a)$)|(^(a),)|(,(a)$)|(,(a),)' {randomize} LIMIT 3 OFFSET 0""",
         matches=[ROW_100, ROW_200, ROW_300],
     ),
     Case(
@@ -268,11 +240,7 @@
                 filter_name="experiment_ids", relation=Relation.INCLUDES, value=["B"]
             )
         ],
-<<<<<<< HEAD
-        where="""lower(test_table.experiment_ids) REGEXP '(^(b)$)|(^(b),)|(,(b)$)|(,(b),)' ORDER BY random() LIMIT 3 OFFSET 0""",
-=======
-        where="""lower(test_table.experiment_ids) <regexp> '(^(b)$)|(^(b),)|(,(b)$)|(,(b),)' {randomize} LIMIT 3""",
->>>>>>> c7152ef4
+        where="""lower(test_table.experiment_ids) REGEXP '(^(b)$)|(^(b),)|(,(b)$)|(,(b),)' {randomize} LIMIT 3 OFFSET 0""",
         matches=[ROW_200, ROW_300],
     ),
     Case(
@@ -281,11 +249,7 @@
                 filter_name="experiment_ids", relation=Relation.INCLUDES, value=["c"]
             )
         ],
-<<<<<<< HEAD
-        where="""lower(test_table.experiment_ids) REGEXP '(^(c)$)|(^(c),)|(,(c)$)|(,(c),)' ORDER BY random() LIMIT 3 OFFSET 0""",
-=======
-        where="""lower(test_table.experiment_ids) <regexp> '(^(c)$)|(^(c),)|(,(c)$)|(,(c),)' {randomize} LIMIT 3""",
->>>>>>> c7152ef4
+        where="""lower(test_table.experiment_ids) REGEXP '(^(c)$)|(^(c),)|(,(c)$)|(,(c),)' {randomize} LIMIT 3 OFFSET 0""",
         matches=[ROW_300],
     ),
     Case(
@@ -294,11 +258,7 @@
                 filter_name="experiment_ids", relation=Relation.EXCLUDES, value=["a"]
             )
         ],
-<<<<<<< HEAD
-        where="""test_table.experiment_ids IS NULL OR length(test_table.experiment_ids) = 0 OR lower(test_table.experiment_ids) NOT REGEXP '(^(a)$)|(^(a),)|(,(a)$)|(,(a),)' ORDER BY random() LIMIT 3 OFFSET 0""",
-=======
-        where="""test_table.experiment_ids IS NULL OR char_length(test_table.experiment_ids) = 0 OR lower(test_table.experiment_ids) <not regexp> '(^(a)$)|(^(a),)|(,(a)$)|(,(a),)' {randomize} LIMIT 3""",
->>>>>>> c7152ef4
+        where="""test_table.experiment_ids IS NULL OR length(test_table.experiment_ids) = 0 OR lower(test_table.experiment_ids) NOT REGEXP '(^(a)$)|(^(a),)|(,(a)$)|(,(a),)' {randomize} LIMIT 3 OFFSET 0""",
         matches=[],
     ),
     Case(
@@ -307,11 +267,7 @@
                 filter_name="experiment_ids", relation=Relation.EXCLUDES, value=["D"]
             )
         ],
-<<<<<<< HEAD
-        where="""test_table.experiment_ids IS NULL OR length(test_table.experiment_ids) = 0 OR lower(test_table.experiment_ids) NOT REGEXP '(^(d)$)|(^(d),)|(,(d)$)|(,(d),)' ORDER BY random() LIMIT 3 OFFSET 0""",
-=======
-        where="""test_table.experiment_ids IS NULL OR char_length(test_table.experiment_ids) = 0 OR lower(test_table.experiment_ids) <not regexp> '(^(d)$)|(^(d),)|(,(d)$)|(,(d),)' {randomize} LIMIT 3""",
->>>>>>> c7152ef4
+        where="""test_table.experiment_ids IS NULL OR length(test_table.experiment_ids) = 0 OR lower(test_table.experiment_ids) NOT REGEXP '(^(d)$)|(^(d),)|(,(d)$)|(,(d),)' {randomize} LIMIT 3 OFFSET 0""",
         matches=[ROW_100, ROW_200, ROW_300],
     ),
     Case(
@@ -322,11 +278,7 @@
                 value=["a", "d"],
             )
         ],
-<<<<<<< HEAD
-        where="""lower(test_table.experiment_ids) REGEXP '(^(a|d)$)|(^(a|d),)|(,(a|d)$)|(,(a|d),)' ORDER BY random() LIMIT 3 OFFSET 0""",
-=======
-        where="""lower(test_table.experiment_ids) <regexp> '(^(a|d)$)|(^(a|d),)|(,(a|d)$)|(,(a|d),)' {randomize} LIMIT 3""",
->>>>>>> c7152ef4
+        where="""lower(test_table.experiment_ids) REGEXP '(^(a|d)$)|(^(a|d),)|(,(a|d)$)|(,(a|d),)' {randomize} LIMIT 3 OFFSET 0""",
         matches=[ROW_100, ROW_200, ROW_300],
     ),
     Case(
@@ -337,11 +289,7 @@
                 value=["a", "d"],
             )
         ],
-<<<<<<< HEAD
-        where="""test_table.experiment_ids IS NULL OR length(test_table.experiment_ids) = 0 OR lower(test_table.experiment_ids) NOT REGEXP '(^(a|d)$)|(^(a|d),)|(,(a|d)$)|(,(a|d),)' ORDER BY random() LIMIT 3 OFFSET 0""",
-=======
-        where="""test_table.experiment_ids IS NULL OR char_length(test_table.experiment_ids) = 0 OR lower(test_table.experiment_ids) <not regexp> '(^(a|d)$)|(^(a|d),)|(,(a|d)$)|(,(a|d),)' {randomize} LIMIT 3""",
->>>>>>> c7152ef4
+        where="""test_table.experiment_ids IS NULL OR length(test_table.experiment_ids) = 0 OR lower(test_table.experiment_ids) NOT REGEXP '(^(a|d)$)|(^(a|d),)|(,(a|d)$)|(,(a|d),)' {randomize} LIMIT 3 OFFSET 0""",
         matches=[],
     ),
     Case(
@@ -350,11 +298,7 @@
                 filter_name="experiment_ids", relation=Relation.INCLUDES, value=["d"]
             )
         ],
-<<<<<<< HEAD
-        where="""lower(test_table.experiment_ids) REGEXP '(^(d)$)|(^(d),)|(,(d)$)|(,(d),)' ORDER BY random() LIMIT 3 OFFSET 0""",
-=======
-        where="""lower(test_table.experiment_ids) <regexp> '(^(d)$)|(^(d),)|(,(d)$)|(,(d),)' {randomize} LIMIT 3""",
->>>>>>> c7152ef4
+        where="""lower(test_table.experiment_ids) REGEXP '(^(d)$)|(^(d),)|(,(d)$)|(,(d),)' {randomize} LIMIT 3 OFFSET 0""",
         matches=[],
     ),
     Case(
@@ -363,11 +307,7 @@
                 filter_name="experiment_ids", relation=Relation.EXCLUDES, value=["d"]
             )
         ],
-<<<<<<< HEAD
-        where="""test_table.experiment_ids IS NULL OR length(test_table.experiment_ids) = 0 OR lower(test_table.experiment_ids) NOT REGEXP '(^(d)$)|(^(d),)|(,(d)$)|(,(d),)' ORDER BY random() LIMIT 3 OFFSET 0""",
-=======
-        where="""test_table.experiment_ids IS NULL OR char_length(test_table.experiment_ids) = 0 OR lower(test_table.experiment_ids) <not regexp> '(^(d)$)|(^(d),)|(,(d)$)|(,(d),)' {randomize} LIMIT 3""",
->>>>>>> c7152ef4
+        where="""test_table.experiment_ids IS NULL OR length(test_table.experiment_ids) = 0 OR lower(test_table.experiment_ids) NOT REGEXP '(^(d)$)|(^(d),)|(,(d)$)|(,(d),)' {randomize} LIMIT 3 OFFSET 0""",
         matches=[ROW_100, ROW_200, ROW_300],
     ),
 ]
@@ -387,11 +327,7 @@
 
 
 @pytest.mark.parametrize("testcase", FILTER_GENERATION_SUBCASES)
-<<<<<<< HEAD
-def test_compose_query(testcase, compiler, db_session):
-=======
-def test_compose_query(testcase, db_session, use_deterministic_random):
->>>>>>> c7152ef4
+def test_compose_query(testcase, db_session, compiler, use_deterministic_random):
     testcase.filters = [
         AudienceSpecFilter.model_validate(filt.model_dump())
         for filt in testcase.filters
@@ -407,14 +343,9 @@
     sql = compiler(q)
     assert sql.startswith(EXPECTED_PREAMBLE)
     sql = sql[len(EXPECTED_PREAMBLE) :]
-<<<<<<< HEAD
-    assert sql == testcase.where
+    assert sql == str.format(testcase.where, randomize="ORDER BY test_table.id")
     query_results = db_session.scalars(q).all()
     assert list(sorted([r.id for r in query_results])) == list(
-=======
-    assert sql == str.format(testcase.where, randomize="ORDER BY test_table.id")
-    assert list(sorted([r.id for r in q.all()])) == list(
->>>>>>> c7152ef4
         sorted(r.id for r in testcase.matches)
     )
 

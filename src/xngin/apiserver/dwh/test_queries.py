--- conflicted
+++ resolved
@@ -1,29 +1,20 @@
 """Stand-alone test cases for basic dynamic query generation."""
 
-<<<<<<< HEAD
 import math
+import re
 from dataclasses import dataclass
-=======
-import re
->>>>>>> 013aaf17
 
 import pytest
 from sqlalchemy import create_engine, Column, Integer, Float, Boolean, String, event
 from sqlalchemy.orm import declarative_base, Session
 
 from xngin.apiserver.api_types import AudienceSpec, Relation, AudienceSpecFilter
-<<<<<<< HEAD
 from xngin.sqlite_extensions.custom_functions import NumpyStddev
 from xngin.apiserver.dwh.queries import (
     compose_query,
     create_filters,
     get_metric_meta_column_stats,
-=======
-from xngin.apiserver.dwh.queries import (
-    compose_query,
-    create_filters,
     make_csv_regex,
->>>>>>> 013aaf17
 )
 
 Base = declarative_base()
@@ -316,35 +307,6 @@
         ),
     )
     q = compose_query(db_session, SampleTable, testcase.chosen_n, filters)
-<<<<<<< HEAD
-    sql = str(q.statement.compile(compile_kwargs={"literal_binds": True}))
-    assert sql.replace("\n", "") == testcase.expected_query
-    assert list(sorted([r.id for r in q.all()])) == list(sorted(testcase.expected_ids))
-
-
-def test_query_baseline_metrics(db_session):
-    table = Base.metadata.tables.get(SampleTable.__tablename__)
-    row = get_metric_meta_column_stats(
-        db_session,
-        table,
-        ["int_col", "float_col"],
-        AudienceSpec(
-            participant_type="ignored",
-            filters=[],
-        ),
-    )
-    expected = {
-        "float_col__metric_count": 3,
-        "float_col__metric_mean": 2.492,
-        "float_col__metric_sd": 0.6415751449882287,
-        "int_col__metric_count": 3,
-        "int_col__metric_mean": 41.666666666666664,
-        "int_col__metric_sd": 47.76563153100307,
-    }
-    assert set(row.keys()) == expected.keys()
-    for k, v in expected.items():
-        assert math.isclose(row[k], v), (k, row[k], v)
-=======
     sql = str(q.statement.compile(compile_kwargs={"literal_binds": True})).replace(
         "\n", ""
     )
@@ -382,4 +344,27 @@
     assert actual == expected, (
         f'Expression {r} is expected to {"match" if expected else "not match"} in "{csv}". Values = {values}. Matches = {matches}.'
     )
->>>>>>> 013aaf17
+
+
+def test_query_baseline_metrics(db_session):
+    table = Base.metadata.tables.get(SampleTable.__tablename__)
+    row = get_metric_meta_column_stats(
+        db_session,
+        table,
+        ["int_col", "float_col"],
+        AudienceSpec(
+            participant_type="ignored",
+            filters=[],
+        ),
+    )
+    expected = {
+        "float_col__metric_count": 3,
+        "float_col__metric_mean": 2.492,
+        "float_col__metric_sd": 0.6415751449882287,
+        "int_col__metric_count": 3,
+        "int_col__metric_mean": 41.666666666666664,
+        "int_col__metric_sd": 47.76563153100307,
+    }
+    assert set(row.keys()) == expected.keys()
+    for k, v in expected.items():
+        assert math.isclose(row[k], v), (k, row[k], v)
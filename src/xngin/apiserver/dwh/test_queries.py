"""Stand-alone test cases for basic dynamic query generation."""

import re
from dataclasses import dataclass
from datetime import UTC, date, datetime
from typing import Any, NamedTuple

import pytest
import sqlalchemy
import sqlalchemy_bigquery
from sqlalchemy import (
    Column,
    Table,
    create_engine,
    make_url,
    text,
)
from sqlalchemy.orm import DeclarativeBase, Session, mapped_column
from sqlalchemy.types import BigInteger, Boolean, Date, DateTime, Double, Float, Integer, Numeric, String, Uuid

from xngin.apiserver import flags
from xngin.apiserver.conftest import DbType, get_queries_test_uri
from xngin.apiserver.dwh.analysis_types import MetricValue, ParticipantOutcome
from xngin.apiserver.dwh.queries import (
    compose_query,
    create_filter,
    create_query_filters,
    get_participant_metrics,
    get_stats_on_metrics,
    make_csv_regex,
)
from xngin.apiserver.exceptions_common import LateValidationError
from xngin.apiserver.routers.common_api_types import (
    DesignSpecMetric,
    DesignSpecMetricRequest,
    Filter,
    Relation,
)
from xngin.apiserver.routers.common_enums import DataType, MetricType
from xngin.apiserver.routers.experiments.test_property_filters import ALL_FILTER_CASES

SA_LOGGER_NAME_FOR_DWH = "xngin_dwh"
SA_LOGGING_PREFIX_FOR_DWH = "dwh"


class Base(DeclarativeBase):
    @classmethod
    def get_table(cls) -> Table:
        """Helper to return a sqlalchemy.schema.Table"""
        # Also gets around mypy typing issues, e.g. get() can return none, and SampleTable.__table__
        # is of type FromClause, but we know it's a Table and must exist.
        table = Base.metadata.tables.get(cls.__tablename__)
        assert table is not None
        return table


class SampleNullableTable(Base):
    __tablename__ = "test_nullable_table"

    id = mapped_column(Integer, primary_key=True, autoincrement=False)
    bool_col = mapped_column(Boolean, nullable=True)
    int_col = mapped_column(Integer, nullable=True)
    float_col = mapped_column(Float, nullable=True)
    string_col = mapped_column(String, nullable=True)
    datetime_col = mapped_column(DateTime, nullable=True)
    date_col = mapped_column(Date, nullable=True)


@dataclass
class NullableRow:
    id: int
    bool_col: bool | None
    int_col: int | None
    float_col: float | None
    string_col: str | None
    datetime_col: datetime | None
    date_col: date | None


ROW_10 = NullableRow(
    id=10,
    bool_col=None,
    int_col=None,
    float_col=1.01,
    string_col="10",
    datetime_col=datetime(2025, 1, 1, 0, 0),
    date_col=date(2025, 1, 1),
)
ROW_20 = NullableRow(
    id=20,
    bool_col=True,
    int_col=1,
    float_col=2.02,
    string_col=None,
    datetime_col=datetime.fromisoformat("2025-01-02"),
    date_col=date(2025, 1, 2),
)
ROW_30 = NullableRow(
    id=30,
    bool_col=False,
    int_col=3,
    float_col=None,
    string_col="30",
    datetime_col=None,
    date_col=None,
)
SAMPLE_NULLABLE_TABLE_ROWS = [
    ROW_10,
    ROW_20,
    ROW_30,
]


class SampleTable(Base):
    __tablename__ = "test_table"

    id = mapped_column(Integer, primary_key=True, autoincrement=False)
    int_col = mapped_column(Integer, nullable=False)
    float_col = mapped_column(Float, nullable=False)
    bool_col = mapped_column(Boolean, nullable=False)
    string_col = mapped_column(String, nullable=False)
    experiment_ids = mapped_column(String, nullable=False)


class SampleTables(NamedTuple):
    sample_table: Table
    sample_nullable_table: Table


@dataclass
class Row:
    id: int
    int_col: int
    float_col: float
    bool_col: bool
    string_col: str
    experiment_ids: str


ROW_100 = Row(
    id=100,
    int_col=42,
    float_col=3.14,
    bool_col=True,
    string_col="hello",
    experiment_ids="a",
)
ROW_200 = Row(
    id=200,
    int_col=-17,
    float_col=2.718,
    bool_col=False,
    string_col="world",
    experiment_ids="a,B",
)
ROW_300 = Row(
    id=300,
    int_col=100,
    float_col=1.618,
    bool_col=True,
    string_col="goodbye",
    experiment_ids="A,b,c",
)
SAMPLE_TABLE_ROWS = [
    ROW_100,
    ROW_200,
    ROW_300,
]


@dataclass
class Case:
    filters: list[Filter]
    matches: list[Row | NullableRow]
    chosen_n: int = 3

    def __str__(self):
        return " and ".join([f"{f.field_name} {f.relation.name} {f.value}" for f in self.filters])


<<<<<<< HEAD
@pytest.fixture(name="queries_dwh_engine", scope="module")
def fixture_queries_dwh_engine():
    """Yields a SQLAlchemy Engine for tests to ooperate on a test data warehouse.
=======
@pytest.fixture(scope="module")
def queries_dwh_engine():
    """Yields a SQLAlchemy Engine for tests to operate on a test data warehouse.
>>>>>>> ddd78008

    This dwh is specified by the XNGIN_QUERIES_TEST_URI environment variable. Usually this is a
    local Postgres, but some integration tests may point at an existing BigQuery dataset (see CI for example).

    SampleTable and SampleNullableTable are recreated and populated on each invocation.
    """
    test_db = get_queries_test_uri()
    if test_db.db_type == DbType.PG:
        management_db = make_url(test_db.connect_url)._replace(database=None)
        default_engine = create_engine(
            management_db,
            echo=flags.ECHO_SQL,
            logging_name=SA_LOGGER_NAME_FOR_DWH,
            poolclass=sqlalchemy.pool.NullPool,
            execution_options={"logging_token": SA_LOGGING_PREFIX_FOR_DWH},
        )
        # re: DROP and CREATE DATABASE cannot be executed inside a transaction block
        with default_engine.connect().execution_options(isolation_level="AUTOCOMMIT") as conn:
            for stmt in (
                f"DROP DATABASE IF EXISTS {test_db.connect_url.database}",
                f"CREATE DATABASE {test_db.connect_url.database}",
            ):
                conn.execute(text(stmt))
        default_engine.dispose()

    engine = create_engine(
        test_db.connect_url,
        echo=flags.ECHO_SQL,
        logging_name=SA_LOGGER_NAME_FOR_DWH,
        execution_options={"logging_token": SA_LOGGING_PREFIX_FOR_DWH},
    )
    try:
        if test_db.db_type is DbType.RS and hasattr(engine.dialect, "_set_backslash_escapes"):
            engine.dialect._set_backslash_escapes = lambda _: None

        yield engine
    finally:
        engine.dispose()


@pytest.fixture(name="shared_sample_tables", scope="module")
def fixture_shared_sample_tables(queries_dwh_engine):
    """Creates and populates SampleTable and SampleNullableTable."""
    # Create using the DeclarativeBase approach
    Base.metadata.create_all(queries_dwh_engine)
    # and then populate with our sample data.
    with Session(queries_dwh_engine) as session:
        for row in SAMPLE_TABLE_ROWS:
            session.add(SampleTable(**row.__dict__))
        for nullable_row in SAMPLE_NULLABLE_TABLE_ROWS:
            session.add(SampleNullableTable(**nullable_row.__dict__))
        session.commit()

    try:
        yield SampleTables(SampleTable.get_table(), SampleNullableTable.get_table())
    finally:
        Base.metadata.drop_all(queries_dwh_engine)


@pytest.fixture(name="queries_dwh_session")
def fixture_queries_dwh_session(queries_dwh_engine):
    with Session(queries_dwh_engine) as session:
        yield session  # context manager will close it on exit


@pytest.mark.parametrize(
    "select_columns, error_message",
    [
        (set(), "select_columns must have at least one item."),
        ({"missing_column"}, "Column missing_column not found in schema."),
    ],
)
def test_compile_query_with_invalid_select_column(select_columns, error_message):
    with pytest.raises(ValueError, match=error_message):
        compose_query(SampleTable.get_table(), select_columns, [], 2)


SELECT_COLUMNS_CASES_PG = [
    pytest.param(
        set({"id", "int_col", "float_col", "bool_col", "string_col", "experiment_ids"}),
        "test_table.bool_col, test_table.experiment_ids, test_table.float_col, test_table.id, "
        "test_table.int_col, test_table.string_col",
        id="all",
    ),
    pytest.param({"id", "int_col"}, "test_table.id, test_table.int_col", id="id_and_int_col"),
]


@pytest.mark.parametrize("select_columns, expected_columns", SELECT_COLUMNS_CASES_PG)
def test_compile_query_without_filters_pg(select_columns, expected_columns):
    # SQLAlchemy shares a base class for both psycopg2's and psycopg's dialect so they are very similar.
    dialects = (
        sqlalchemy.dialects.postgresql.psycopg2.dialect(),
        sqlalchemy.dialects.postgresql.psycopg.dialect(),
    )
    for dialect in dialects:
        query = compose_query(SampleTable.get_table(), select_columns, [], 2)
        actual = str(query.compile(dialect=dialect, compile_kwargs={"literal_binds": True})).replace("\n", "")
        expectation = f"SELECT {expected_columns} FROM test_table ORDER BY random()  LIMIT 2"  # two spaces!
        assert actual == expectation


SELECT_COLUMNS_CASES_BQ = [
    pytest.param(
        set({"id", "int_col", "float_col", "bool_col", "string_col", "experiment_ids"}),
        "`test_table`.`bool_col`, `test_table`.`experiment_ids`, `test_table`.`float_col`, `test_table`.`id`, "
        "`test_table`.`int_col`, `test_table`.`string_col`",
        id="all",
    ),
    pytest.param({"id", "int_col"}, "`test_table`.`id`, `test_table`.`int_col`", id="id_and_int_col"),
]


@pytest.mark.parametrize("select_columns, expected_columns", SELECT_COLUMNS_CASES_BQ)
def test_compile_query_without_filters_bq(select_columns, expected_columns):
    query = compose_query(SampleTable.get_table(), select_columns, [], 2)
    dialect = sqlalchemy_bigquery.dialect()
    actual = str(query.compile(dialect=dialect, compile_kwargs={"literal_binds": True})).replace("\n", "")
    expectation = f"SELECT {expected_columns} FROM `test_table` ORDER BY rand() LIMIT 2"
    assert actual == expectation, actual


IS_NULLABLE_CASES = [
    # Verify EXCLUDES
    Case(
        filters=[
            Filter(
                field_name="bool_col",
                relation=Relation.EXCLUDES,
                value=[True],
            )
        ],
        matches=[ROW_10, ROW_30],
    ),
    Case(
        filters=[
            Filter(
                field_name="bool_col",
                relation=Relation.EXCLUDES,
                value=[False, None],
            )
        ],
        matches=[ROW_20],
    ),
    Case(
        filters=[
            Filter(
                field_name="int_col",
                relation=Relation.EXCLUDES,
                value=[None],
            ),
        ],
        matches=[ROW_20, ROW_30],
    ),
    Case(
        filters=[
            Filter(
                field_name="float_col",
                relation=Relation.EXCLUDES,
                value=[None],
            ),
        ],
        matches=[ROW_10, ROW_20],
    ),
    Case(
        filters=[
            Filter(
                field_name="string_col",
                relation=Relation.EXCLUDES,
                value=[None, ROW_10.string_col],
            ),
        ],
        matches=[ROW_30],
    ),
    Case(
        filters=[
            Filter(
                field_name="date_col",
                relation=Relation.EXCLUDES,
                value=[None, ROW_10.datetime_col and ROW_10.datetime_col.isoformat()],
            ),
        ],
        matches=[ROW_20],
    ),
    # Excluding a single non-null value means NULL is also included.
    Case(
        filters=[
            Filter(
                field_name="date_col",
                relation=Relation.EXCLUDES,
                value=["2025-01-01"],
            ),
        ],
        matches=[ROW_20, ROW_30],
    ),
    Case(
        filters=[
            Filter(
                field_name="float_col",
                relation=Relation.EXCLUDES,
                value=[ROW_10.float_col],
            ),
        ],
        matches=[ROW_20, ROW_30],
    ),
    # verify INCLUDES
    Case(
        filters=[Filter(field_name="bool_col", relation=Relation.INCLUDES, value=[False])],
        matches=[ROW_30],
    ),
    Case(
        filters=[
            Filter(
                field_name="bool_col",
                relation=Relation.INCLUDES,
                value=[True, None],
            )
        ],
        matches=[ROW_10, ROW_20],
    ),
    Case(
        filters=[
            Filter(
                field_name="int_col",
                relation=Relation.INCLUDES,
                value=[None],
            ),
        ],
        matches=[ROW_10],
    ),
    Case(
        filters=[
            Filter(
                field_name="float_col",
                relation=Relation.INCLUDES,
                value=[None],
            ),
        ],
        matches=[ROW_30],
    ),
    Case(
        filters=[
            Filter(
                field_name="string_col",
                relation=Relation.INCLUDES,
                value=[None, ROW_10.string_col],
            ),
        ],
        matches=[ROW_10, ROW_20],
    ),
    Case(
        filters=[
            Filter(
                field_name="date_col",
                relation=Relation.INCLUDES,
                value=[None, ROW_10.datetime_col and ROW_10.datetime_col.isoformat()],
            ),
        ],
        matches=[ROW_10, ROW_30],
    ),
    # verify BETWEEN
    Case(
        filters=[
            Filter(field_name="float_col", relation=Relation.BETWEEN, value=[1, 3]),
        ],
        matches=[ROW_10, ROW_20],
    ),
    Case(
        filters=[
            Filter(field_name="float_col", relation=Relation.BETWEEN, value=[1, 3, None]),
        ],
        matches=[ROW_10, ROW_20, ROW_30],
    ),
    # >=
    Case(
        filters=[
            Filter(field_name="float_col", relation=Relation.BETWEEN, value=[2, None, None]),
        ],
        matches=[ROW_20, ROW_30],
    ),
    # <=
    Case(
        filters=[
            Filter(field_name="float_col", relation=Relation.BETWEEN, value=[None, 2, None]),
        ],
        matches=[ROW_10, ROW_30],
    ),
    # between datetimes
    Case(
        filters=[
            Filter(
                field_name="date_col",
                relation=Relation.BETWEEN,
                value=[
                    ROW_10.datetime_col and ROW_10.datetime_col.isoformat(),
                    ROW_20.datetime_col and ROW_20.datetime_col.isoformat(),
                    None,
                ],
            ),
        ],
        matches=[ROW_10, ROW_20, ROW_30],
    ),
    # Between dates
    Case(
        filters=[
            Filter(
                field_name="date_col",
                relation=Relation.BETWEEN,
                value=[
                    ROW_10.date_col and ROW_10.date_col.isoformat(),
                    ROW_20.date_col and ROW_20.date_col.isoformat(),
                    None,
                ],
            ),
        ],
        matches=[ROW_10, ROW_20, ROW_30],
    ),
]


@pytest.mark.parametrize("testcase", IS_NULLABLE_CASES, ids=lambda d: str(d))
def test_is_nullable(testcase, queries_dwh_session, shared_sample_tables, use_deterministic_random):
    testcase.filters = [Filter.model_validate(filt.model_dump()) for filt in testcase.filters]
    table: Table = shared_sample_tables.sample_nullable_table
    select_columns = set(table.c.keys())
    filters = create_query_filters(table, testcase.filters)
    q = compose_query(table, select_columns, filters, testcase.chosen_n)
    query_results = queries_dwh_session.execute(q)
    assert list(sorted([r.id for r in query_results])) == list(sorted(r.id for r in testcase.matches)), testcase


RELATION_CASES = [
    # compound filters
    Case(
        filters=[
            Filter(
                field_name="int_col",
                relation=Relation.INCLUDES,
                value=[ROW_100.int_col, ROW_200.int_col],
            ),
            Filter(
                field_name="experiment_ids",
                relation=Relation.INCLUDES,
                value=["b", "C"],
            ),
        ],
        matches=[ROW_200],
    ),
    Case(
        filters=[
            Filter(
                field_name="int_col",
                relation=Relation.INCLUDES,
                value=[ROW_100.int_col, ROW_200.int_col],
            ),
            Filter(
                field_name="experiment_ids",
                relation=Relation.EXCLUDES,
                value=["b", "c"],
            ),
        ],
        matches=[ROW_100],
    ),
    # int_col
    Case(
        filters=[
            Filter(
                field_name="int_col",
                relation=Relation.INCLUDES,
                value=[ROW_100.int_col],
            )
        ],
        matches=[ROW_100],
    ),
    Case(
        filters=[Filter(field_name="int_col", relation=Relation.BETWEEN, value=[-17, 42])],
        matches=[ROW_100, ROW_200],
    ),
    Case(
        filters=[
            Filter(
                field_name="int_col",
                relation=Relation.EXCLUDES,
                value=[ROW_100.int_col],
            )
        ],
        matches=[ROW_200, ROW_300],
    ),
    # float_col
    Case(
        filters=[Filter(field_name="float_col", relation=Relation.BETWEEN, value=[2, 3])],
        matches=[ROW_200],
    ),
    # bool_col
    Case(
        filters=[
            Filter(
                field_name="bool_col",
                relation=Relation.INCLUDES,
                value=[True],
            )
        ],
        matches=[ROW_100, ROW_300],
    ),
    # regexp hacks
    Case(
        filters=[Filter(field_name="experiment_ids", relation=Relation.INCLUDES, value=["a"])],
        matches=[ROW_100, ROW_200, ROW_300],
    ),
    Case(
        filters=[Filter(field_name="experiment_ids", relation=Relation.INCLUDES, value=["B"])],
        matches=[ROW_200, ROW_300],
    ),
    Case(
        filters=[Filter(field_name="experiment_ids", relation=Relation.INCLUDES, value=["c"])],
        matches=[ROW_300],
    ),
    Case(
        filters=[Filter(field_name="experiment_ids", relation=Relation.EXCLUDES, value=["a"])],
        matches=[],
    ),
    Case(
        filters=[Filter(field_name="experiment_ids", relation=Relation.EXCLUDES, value=["D"])],
        matches=[ROW_100, ROW_200, ROW_300],
    ),
    Case(
        filters=[
            Filter(
                field_name="experiment_ids",
                relation=Relation.INCLUDES,
                value=["a", "d"],
            )
        ],
        matches=[ROW_100, ROW_200, ROW_300],
    ),
    Case(
        filters=[
            Filter(
                field_name="experiment_ids",
                relation=Relation.EXCLUDES,
                value=["a", "d"],
            )
        ],
        matches=[],
    ),
    Case(
        filters=[Filter(field_name="experiment_ids", relation=Relation.INCLUDES, value=["d"])],
        matches=[],
    ),
    Case(
        filters=[Filter(field_name="experiment_ids", relation=Relation.EXCLUDES, value=["d"])],
        matches=[ROW_100, ROW_200, ROW_300],
    ),
]


@pytest.mark.parametrize("testcase", RELATION_CASES)
def test_relations(testcase, queries_dwh_session, shared_sample_tables, use_deterministic_random):
    testcase.filters = [Filter.model_validate(filt.model_dump()) for filt in testcase.filters]
    table: Table = shared_sample_tables.sample_table
    select_columns = set(table.c.keys())
    filters = create_query_filters(table, testcase.filters)
    q = compose_query(table, select_columns, filters, testcase.chosen_n)
    query_results = queries_dwh_session.execute(q)
    assert list(sorted([r.id for r in query_results])) == list(sorted(r.id for r in testcase.matches)), testcase


def _datatype_to_sqlalchemy_type(data_type: DataType):
    """Maps DataType enum to generic camel-case SQLAlchemy column type. Helper to create tables for filter tests."""
    # DDL for sqlalchemy.types.Uuid is not supported by sqlalchemy-bigquery (falls back to invalid CHAR(32)).
    my_uuid_type: Uuid = Uuid().with_variant(String(), "bigquery")
    # DDL for bigquery mapped to invalid DOUBLE, so force it to FLOAT64.
    my_double_type: Double = Double().with_variant(Float(), "bigquery")
    mapping = {
        DataType.BOOLEAN: Boolean,
        DataType.CHARACTER_VARYING: String,
        DataType.UUID: my_uuid_type,
        DataType.DATE: Date,
        DataType.INTEGER: Integer,
        DataType.DOUBLE_PRECISION: my_double_type,
        DataType.NUMERIC: Numeric,
        DataType.TIMESTAMP_WITHOUT_TIMEZONE: DateTime,
        DataType.TIMESTAMP_WITH_TIMEZONE: DateTime(timezone=True),
        DataType.BIGINT: BigInteger,
    }
    if data_type not in mapping:
        raise ValueError(f"Unsupported DataType: {data_type}")
    return mapping[data_type]


@pytest.fixture(name="shared_filter_table", scope="module")
def fixture_shared_filter_table(queries_dwh_engine):
    """Creates a single shared table with all columns needed for property filter tests.

    We use this to avoid repeated CREATE/DROP TABLE operations.
    Instead, each test should use a unique ID to isolate its test data.
    """
    # Collect all unique field names and types from ALL_FILTER_CASES.
    all_fields: dict[str, DataType] = {}
    for case in ALL_FILTER_CASES:
        for field_name, data_type in case.fields.items():
            # Ensure test writer didn't accidentally use multiple types for the same field.
            if field_name in all_fields and all_fields[field_name] != data_type:
                raise ValueError(f"Conflicting types for {field_name}: {all_fields[field_name]} vs {data_type}")
            all_fields[field_name] = data_type

    # Create table with all columns needed for filter tests.
    columns = [Column("id", String, primary_key=True)]
    for field_name, data_type in sorted(all_fields.items()):
        col_type = _datatype_to_sqlalchemy_type(data_type)
        columns.append(Column(field_name, col_type, nullable=True))

    metadata = sqlalchemy.MetaData()
    table = Table("shared_filter_table", metadata, *columns)
    metadata.create_all(queries_dwh_engine)

    try:
        yield table
    finally:
        metadata.drop_all(queries_dwh_engine)


@pytest.mark.parametrize("testcase", ALL_FILTER_CASES, ids=lambda d: str(d))
def test_property_filters_in_sql(testcase, shared_filter_table, queries_dwh_session):
    """Test that SQL query generation matches the in-memory filtering logic from property_filters.py."""
    test_id = str(testcase.description)

    # Insert a row with the unique test ID and properties from the test case.
    insert_values: dict[str, Any] = {"id": test_id}
    for field_name, value in testcase.props.items():
        insert_values[field_name] = value

    queries_dwh_session.execute(shared_filter_table.insert().values(insert_values))

    # Test the query with filters.
    filters = create_query_filters(shared_filter_table, testcase.filters)
    q = compose_query(shared_filter_table, select_columns={"id"}, filters=filters, chosen_n=1).where(
        shared_filter_table.c.id == test_id
    )
    result = queries_dwh_session.execute(q).scalar_one_or_none()

    if testcase.expected:
        assert result == test_id, f"Expected row to pass filters for case: {testcase}"
    else:
        assert result is None, f"Expected row to NOT pass filters for case: {testcase}"

    # Cleanup our inserted test row.
    queries_dwh_session.rollback()


@pytest.mark.parametrize("column_type", [DateTime, Date])
def test_date_or_datetime_filter_validation(column_type):
    """Test validation for DateTime and Date-typed columns."""
    col = Column("x", column_type)

    with pytest.raises(LateValidationError) as exc:
        create_filter(
            col,
            Filter(field_name="x", relation=Relation.INCLUDES, value=[123, 456]),
        )
    assert "must be strings containing an ISO8601 formatted date" in str(exc)

    with pytest.raises(LateValidationError) as exc:
        create_filter(
            col,
            Filter(
                field_name="x",
                relation=Relation.BETWEEN,
                value=["2024-01-01 00:00:00", "bark"],
            ),
        )
    assert "must be strings containing an ISO8601 formatted date" in str(exc)

    # Test timezone validation for both DateTime and Date columns
    with pytest.raises(LateValidationError) as exc:
        create_filter(
            col,
            Filter(
                field_name="x",
                relation=Relation.BETWEEN,
                value=["2024-01-01 00:00:00", "2024-01-01 00:00:00+08:00"],
            ),
        )
    assert "must be in UTC" in str(exc)


@pytest.mark.parametrize("column_type", [DateTime, Date])
def test_allowed_date_or_datetime_filter_validation(column_type):
    """Test valid Date and DateTime filter scenarios."""
    col = Column("x", column_type)

    # Singular None is allowed for both column types
    create_filter(col, Filter(field_name="x", relation=Relation.EXCLUDES, value=[None]))
    create_filter(col, Filter(field_name="x", relation=Relation.INCLUDES, value=[None]))
    # as are mixed None and date values
    create_filter(col, Filter(field_name="x", relation=Relation.BETWEEN, value=[None, "2024-12-31"]))
    create_filter(col, Filter(field_name="x", relation=Relation.BETWEEN, value=["2024-01-01", None]))

    # now without microseconds
    now = datetime.now(UTC).replace(microsecond=0)
    create_filter(
        col,
        Filter(
            field_name="x",
            relation=Relation.BETWEEN,
            value=[now.isoformat(), now.isoformat()],
        ),
    )

    # zero offset is allowed (i.e. UTC timezone)
    # We strip the tz info because in the test below we want to control the tz format;
    # `now.isoformat()` by default will render with +00:00.
    now_no_tz = now.replace(tzinfo=None)
    create_filter(
        col,
        Filter(
            field_name="x",
            relation=Relation.BETWEEN,
            value=[now_no_tz.isoformat() + "Z", now_no_tz.isoformat() + "-00:00"],
        ),
    )
    create_filter(
        col,
        Filter(field_name="x", relation=Relation.INCLUDES, value=["2024-01-01T12:30:00Z"]),
    )
    create_filter(
        col,
        Filter(field_name="x", relation=Relation.INCLUDES, value=["2024-01-01T12:30:00+00:00"]),
    )

    # now with microseconds
    now_with_microsecond = now.replace(microsecond=1)
    create_filter(
        col,
        Filter(
            field_name="x",
            relation=Relation.BETWEEN,
            value=[now_with_microsecond.isoformat(), None],
        ),
    )

    # Check strings with and without the time delimiter.
    midnight = "2024-01-01 00:00:00"
    create_filter(
        col,
        Filter(field_name="x", relation=Relation.BETWEEN, value=[None, midnight]),
    )

    midnight_with_delim = "2024-01-01T00:00:00"
    create_filter(
        col,
        Filter(field_name="x", relation=Relation.BETWEEN, value=[None, midnight_with_delim]),
    )

    # Bare dates are allowed
    create_filter(
        col,
        Filter(field_name="x", relation=Relation.BETWEEN, value=["2024-01-01", "2024-12-31"]),
    )


REGEX_TESTS = [
    ("", ["a"], False),
    ("a", [""], False),
    ("a", ["a"], True),
    ("a,b", ["a"], True),
    ("b,a", ["a"], True),
    ("b,a", ["a", "b"], True),
    ("b,a", ["b", "a"], True),
    ("b,a", ["b", ""], True),
    ("c,a,b,d", ["a"], True),
]


@pytest.mark.parametrize("csv,values,expected", REGEX_TESTS)
def test_make_csv_regex(csv, values, expected):
    """Tests for the regular expression, generated in isolation of the database stack.

    Null-, empty string, and negative cases are special and handled in SQL elsewhere.
    """
    r = make_csv_regex(values)
    matches = re.search(r, csv)
    actual = matches is not None
    assert actual == expected, (
        f'Expression {r} is expected to {"match" if expected else "not match"} in "{csv}". '
        f"Values = {values}. Matches = {matches}."
    )


def test_get_stats_on_missing_metric_raises_error(queries_dwh_session, shared_sample_tables):
    with pytest.raises(LateValidationError) as exc:
        get_stats_on_metrics(
            queries_dwh_session,
            shared_sample_tables.sample_table,
            [DesignSpecMetricRequest(field_name="missing_col", metric_pct_change=0.1)],
            filters=[],
        )
    assert "Missing metrics (check your Datasource configuration): {'missing_col'}" in str(exc)


def test_get_stats_on_integer_metric(queries_dwh_session, shared_sample_tables):
    """Test would fail on postgres and redshift without a cast to float for different reasons."""
    rows = get_stats_on_metrics(
        queries_dwh_session,
        shared_sample_tables.sample_table,
        [DesignSpecMetricRequest(field_name="int_col", metric_pct_change=0.1)],
        filters=[],
    )

    expected = DesignSpecMetric(
        field_name="int_col",
        metric_type=MetricType.NUMERIC,
        metric_baseline=41.666666666666664,
        metric_stddev=47.76563153100307,
        available_nonnull_n=3,
        available_n=3,
    )
    assert len(rows) == 1
    actual = rows[0]
    numeric_fields = {
        "metric_baseline",
        "metric_stddev",
        "available_nonnull_n",
        "available_n",
    }
    assert actual.field_name == expected.field_name
    assert actual.metric_type == expected.metric_type
    # PG: assertion would fail due to a float vs decimal.Decimal comparison.
    # RS: assertion would fail due to avg() on int types keeps them as integers.
    assert actual.model_dump(include=numeric_fields) == pytest.approx(expected.model_dump(include=numeric_fields))


def test_get_stats_on_nullable_integer_metric(queries_dwh_session, shared_sample_tables):
    rows = get_stats_on_metrics(
        queries_dwh_session,
        shared_sample_tables.sample_nullable_table,
        [DesignSpecMetricRequest(field_name="int_col", metric_pct_change=0.1)],
        filters=[],
    )

    expected = DesignSpecMetric(
        field_name="int_col",
        metric_type=MetricType.NUMERIC,
        metric_baseline=2.0,
        metric_stddev=1.0,
        available_nonnull_n=2,
        available_n=3,
    )
    assert len(rows) == 1
    actual = rows[0]
    numeric_fields = {
        "metric_baseline",
        "metric_stddev",
        "available_nonnull_n",
        "available_n",
    }
    assert actual.field_name == expected.field_name
    assert actual.metric_type == expected.metric_type
    assert actual.model_dump(include=numeric_fields) == pytest.approx(expected.model_dump(include=numeric_fields))


def test_get_stats_on_boolean_metric(queries_dwh_session, shared_sample_tables):
    """Test would fail on postgres and redshift without casting to int to float."""
    rows = get_stats_on_metrics(
        queries_dwh_session,
        shared_sample_tables.sample_table,
        [DesignSpecMetricRequest(field_name="bool_col", metric_pct_change=0.1)],
        filters=[],
    )

    expected = DesignSpecMetric(
        field_name="bool_col",
        metric_type=MetricType.BINARY,
        metric_baseline=0.6666666666666666,
        metric_stddev=None,
        available_nonnull_n=3,
        available_n=3,
    )
    assert len(rows) == 1
    actual = rows[0]
    numeric_fields = {
        "metric_baseline",
        "metric_stddev",
        "available_nonnull_n",
        "available_n",
    }
    assert actual.field_name == expected.field_name
    assert actual.metric_type == expected.metric_type
    assert actual.model_dump(include=numeric_fields) == pytest.approx(expected.model_dump(include=numeric_fields))


def test_get_stats_on_numeric_metric(queries_dwh_session, shared_sample_tables):
    rows = get_stats_on_metrics(
        queries_dwh_session,
        shared_sample_tables.sample_table,
        [DesignSpecMetricRequest(field_name="float_col", metric_pct_change=0.1)],
        filters=[],
    )

    expected = DesignSpecMetric(
        field_name="float_col",
        metric_type=MetricType.NUMERIC,
        metric_baseline=2.492,
        metric_stddev=0.6415751449882287,
        available_nonnull_n=3,
        available_n=3,
    )
    assert len(rows) == 1
    actual = rows[0]
    numeric_fields = {
        "metric_baseline",
        "metric_stddev",
        "available_nonnull_n",
        "available_n",
    }
    assert actual.field_name == expected.field_name
    assert actual.metric_type == expected.metric_type
    # pytest.approx does a reasonable fuzzy comparison of floats for non-nested dictionaries.
    assert actual.model_dump(include=numeric_fields) == pytest.approx(expected.model_dump(include=numeric_fields))


def test_get_participant_metrics(queries_dwh_session, shared_sample_tables):
    participant_ids = ["100", "200"]
    rows = get_participant_metrics(
        queries_dwh_session,
        shared_sample_tables.sample_table,
        [
            DesignSpecMetricRequest(field_name="float_col", metric_pct_change=0.1),
            DesignSpecMetricRequest(field_name="bool_col", metric_pct_change=0.1),
        ],
        unique_id_field="id",
        participant_ids=participant_ids,
    )

    expected = [
        ParticipantOutcome(
            participant_id="100",
            metric_values=[
                MetricValue(
                    metric_name="float_col",
                    metric_value=3.14,  # Example expected value
                ),
                MetricValue(
                    metric_name="bool_col",
                    metric_value=True,  # Example expected value
                ),
            ],
        ),
        ParticipantOutcome(
            participant_id="200",
            metric_values=[
                MetricValue(
                    metric_name="float_col",
                    metric_value=2.718,  # Example expected value
                ),
                MetricValue(
                    metric_name="bool_col",
                    metric_value=False,  # Example expected value
                ),
            ],
        ),
    ]

    assert len(rows) == len(expected)
    # Sort the rows by participant_id to make the test deterministic.
    rows = sorted(rows, key=lambda r: r.participant_id)
    for actual, exp in zip(rows, expected, strict=False):
        assert actual.participant_id == exp.participant_id
        assert actual.metric_values[0].metric_name == exp.metric_values[0].metric_name
        assert actual.metric_values[0].metric_value == exp.metric_values[0].metric_value<|MERGE_RESOLUTION|>--- conflicted
+++ resolved
@@ -178,15 +178,9 @@
         return " and ".join([f"{f.field_name} {f.relation.name} {f.value}" for f in self.filters])
 
 
-<<<<<<< HEAD
 @pytest.fixture(name="queries_dwh_engine", scope="module")
 def fixture_queries_dwh_engine():
-    """Yields a SQLAlchemy Engine for tests to ooperate on a test data warehouse.
-=======
-@pytest.fixture(scope="module")
-def queries_dwh_engine():
     """Yields a SQLAlchemy Engine for tests to operate on a test data warehouse.
->>>>>>> ddd78008
 
     This dwh is specified by the XNGIN_QUERIES_TEST_URI environment variable. Usually this is a
     local Postgres, but some integration tests may point at an existing BigQuery dataset (see CI for example).

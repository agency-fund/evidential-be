import re
from collections.abc import Sequence
from datetime import datetime, timedelta

import sqlalchemy
from sqlalchemy import (
    ColumnElement,
    ColumnOperators,
    DateTime,
    Float,
    Integer,
    Label,
    Select,
    String,
    Table,
    and_,
    cast,
    distinct,
    func,
    not_,
    or_,
    select,
)
from sqlalchemy.orm import Session

from xngin.apiserver.dwh.analysis_types import MetricValue, ParticipantOutcome
from xngin.apiserver.dwh.inspection_types import FieldDescriptor
from xngin.apiserver.exceptions_common import LateValidationError
from xngin.apiserver.routers.common_api_types import (
    EXPERIMENT_IDS_SUFFIX,
    DesignSpecMetric,
    DesignSpecMetricRequest,
    Filter,
    FilterValueTypes,
    GetFiltersResponseDiscrete,
    GetFiltersResponseElement,
    GetFiltersResponseNumericOrDate,
    Relation,
)
<<<<<<< HEAD
=======
from xngin.apiserver.routers.common_enums import FilterClass, MetricType
from xngin.apiserver.routers.stateless.stateless_api_types import (
    MetricValue,
    ParticipantOutcome,
)
>>>>>>> 037713eb
from xngin.db_extensions import custom_functions


def get_stats_on_metrics(
    session,
    sa_table: Table,
    metrics: list[DesignSpecMetricRequest],
    filters: list[Filter],
) -> list[DesignSpecMetric]:
    missing_metrics = {m.field_name for m in metrics if m.field_name not in sa_table.c}
    if len(missing_metrics) > 0:
        raise LateValidationError(
            f"Missing metrics (check your Datasource configuration): {missing_metrics}"
        )

    # build our query
    metric_types = [
        MetricType.from_python_type(sa_table.c[m.field_name].type.python_type)
        for m in metrics
    ]
    # Include in our list of stats a total count of rows targeted by the audience filters,
    # whereas the individual aggregate functions per metric ignore NULLs by default.
    select_columns: list[Label] = [func.count().label("rows__count")]
    for metric, metric_type in zip(metrics, metric_types, strict=False):
        field_name = metric.field_name
        col = sa_table.c[field_name]
        # Coerce everything to Float to avoid Decimal/Integer/Boolean issues across backends.
        if metric_type is MetricType.NUMERIC:
            cast_column = cast(col, Float)
        else:  # re: avg(boolean) doesn't work on pg-like backends
            cast_column = cast(cast(col, Integer), Float)
        select_columns.extend((
            func.avg(cast_column).label(f"{field_name}__mean"),
            custom_functions.stddev_pop(cast_column).label(f"{field_name}__stddev"),
            func.count(col).label(f"{field_name}__count"),
        ))
    filters_expr = create_query_filters(sa_table, filters)
    query = select(*select_columns).where(*filters_expr)
    stats = session.execute(query).mappings().fetchone()

    # finally backfill with the stats
    metrics_to_return = []
    for metric, metric_type in zip(metrics, metric_types, strict=False):
        field_name = metric.field_name
        metrics_to_return.append(
            DesignSpecMetric(
                field_name=metric.field_name,
                metric_pct_change=metric.metric_pct_change,
                metric_target=metric.metric_target,
                metric_type=metric_type,
                metric_baseline=stats[f"{field_name}__mean"],
                metric_stddev=stats[f"{field_name}__stddev"]
                if metric_type is MetricType.NUMERIC
                else None,
                available_nonnull_n=stats[f"{field_name}__count"],
                # This value is the same across all metrics, but we replicate for convenience:
                available_n=stats["rows__count"],
            )
        )

    return metrics_to_return


def get_stats_on_filters(
    session: Session,
    sa_table: Table,
    db_schema: dict[str, FieldDescriptor],
    filter_schema: dict[str, FieldDescriptor],
) -> list[GetFiltersResponseElement]:
    """Runs SELECT queries for metrics (min, max, distinct, etc) on filter fields.

    This async method runs the queries against the synchronous Session in a thread.

    Args:
        session: SQLAlchemy session for customer data warehouse
        sa_table: SQLAlchemy Table object
        db_schema: The latest table schema in the database described as FieldDescriptors
        filter_schema: The latest filter schema in the participant type config described as FieldDescriptors

    Returns:
        A mapper function that takes (column_name, column_descriptor) and returns GetFiltersResponseElement
    """

    def query(col_name: str, ptype_fd: FieldDescriptor) -> GetFiltersResponseElement:
        db_col = db_schema.get(col_name)
        if not db_col:
            raise ValueError(f"Column {col_name} not found in schema.")

        filter_class = db_col.data_type.filter_class(col_name)

        # Collect metadata on the values in the database.
        sa_col = sa_table.columns[col_name]
        match filter_class:
            case FilterClass.DISCRETE:
                stmt: Select = (
                    sqlalchemy.select(distinct(sa_col))
                    .where(sa_col.is_not(None))
                    .limit(1000)
                    .order_by(sa_col)
                )
                result_discrete = session.scalars(stmt)
                distinct_values = [str(v) for v in result_discrete]
                return GetFiltersResponseDiscrete(
                    field_name=col_name,
                    data_type=db_col.data_type,
                    relations=filter_class.valid_relations(),
                    description=ptype_fd.description,
                    distinct_values=distinct_values,
                )
            case FilterClass.NUMERIC:
                min_, max_ = session.execute(
                    sqlalchemy.select(
                        sqlalchemy.func.min(sa_col), sqlalchemy.func.max(sa_col)
                    ).where(sa_col.is_not(None))
                ).one()
                return GetFiltersResponseNumericOrDate(
                    field_name=col_name,
                    data_type=db_col.data_type,
                    relations=filter_class.valid_relations(),
                    description=ptype_fd.description,
                    min=min_,
                    max=max_,
                )
            case _:
                raise RuntimeError("unexpected filter class")

    return [
        query(col_name, ptype_fd)
        for col_name, ptype_fd in filter_schema.items()
        if db_schema.get(col_name)
    ]


def get_participant_metrics(
    session,
    sa_table: Table,
    metrics: list[DesignSpecMetricRequest],
    unique_id_field: str,
    participant_ids: list[str],
) -> list[ParticipantOutcome]:
    missing_metrics = {m.field_name for m in metrics if m.field_name not in sa_table.c}
    if len(missing_metrics) > 0:
        raise LateValidationError(
            f"Missing metrics (check your Datasource configuration): {missing_metrics}"
        )

    # build our query
    metric_types = [
        MetricType.from_python_type(sa_table.c[m.field_name].type.python_type)
        for m in metrics
    ]

    # select participant_id field
    if unique_id_field not in sa_table.columns:
        raise LateValidationError(
            f"Unique ID field {unique_id_field} not found in table."
        )
    participant_id_column = sa_table.c[unique_id_field]
    # We always store participant_id as a string, so select it back as such.
    select_columns: list[Label] = [
        cast(participant_id_column, String).label("participant_id")
    ]

    field_names = ["participant_id"]
    # add metrics from the experiment design
    for metric, metric_type in zip(metrics, metric_types, strict=False):
        field_name = metric.field_name
        field_names.append(field_name)
        col = sa_table.c[field_name]
        # Coerce everything to Float to avoid Decimal/Integer/Boolean issues across backends.
        if metric_type is MetricType.NUMERIC:
            cast_column = cast(col, Float)
        else:  # re: avg(boolean) doesn't work on pg-like backends
            cast_column = cast(cast(col, Integer), Float)
        select_columns.append(cast_column.label(field_name))

    # create a single filter, filtering on the unique_id_field using
    # participant_ids from the treatment assignment.
    participant_id_filter = Filter(
        field_name=unique_id_field,
        relation=Relation.INCLUDES,
        value=[
            Filter.cast_participant_id(pid, participant_id_column.type)
            for pid in participant_ids
        ],
    )
    participant_filter = create_one_filter(participant_id_filter, sa_table)
    query = select(*select_columns).filter(participant_filter)
    results = session.execute(query)

    participant_outcomes: list[ParticipantOutcome] = []
    for result in results:
        metric_values: list[MetricValue] = []
        participant_id = None
        for i, field_name in enumerate(field_names):
            if field_name == "participant_id":
                participant_id = result[i]
            else:
                metric_values.append(
                    MetricValue(metric_name=field_name, metric_value=result[i])
                )
        if participant_id is None:
            # Should never happen as we filter on the participant_id field.
            raise LateValidationError("Participant ID is required.")
        participant_outcomes.append(
            ParticipantOutcome(
                participant_id=str(participant_id), metric_values=metric_values
            )
        )
    return participant_outcomes


def create_one_filter(filter_: Filter, sa_table: sqlalchemy.Table):
    """Converts a Filter into a SQLAlchemy filter."""
    if isinstance(sa_table.columns[filter_.field_name].type, DateTime):
        return create_datetime_filter(sa_table.columns[filter_.field_name], filter_)
    if filter_.field_name.endswith(EXPERIMENT_IDS_SUFFIX):
        return create_special_experiment_id_filter(
            sa_table.columns[filter_.field_name], filter_
        )
    return create_filter(sa_table.columns[filter_.field_name], filter_)


def create_query_filters(sa_table: sqlalchemy.Table, filters: list[Filter]):
    """Converts a list of Filter into a list of SQLAlchemy filters."""
    return [create_one_filter(filter_, sa_table) for filter_ in filters]


def create_special_experiment_id_filter(
    col: sqlalchemy.Column, filter_: Filter
) -> ColumnOperators:
    matching_regex = make_csv_regex(filter_.value)
    match filter_.relation:
        case Relation.INCLUDES:
            return func.lower(col).regexp_match(matching_regex)
        case Relation.EXCLUDES:
            return or_(
                col.is_(None),
                func.char_length(col) == 0,
                not_(func.lower(col).regexp_match(matching_regex)),
            )
    # This should be impossible as it's caught by the Filter validator:
    raise ValueError(
        f"Experiment id filter on {filter_.field_name} has invalid relation: {filter_.relation}"
    )


def make_csv_regex(values):
    """Constructs a regular expression for matching a CSV string against a list of values.

    The generated regexp is to be used by re.search() or equivalent. We assume that most database engines
    will support identical syntax.
    """
    value_regexp = (
        r"("
        + r"|".join(re.escape(str(v).lower()) for v in values if v is not None)
        + r")"
    )
    return r"(^x$)|(^x,)|(,x$)|(,x,)".replace("x", value_regexp)


def general_excludes_filter(
    col: sqlalchemy.Column, value: FilterValueTypes | Sequence[datetime | None]
) -> ColumnElement[bool]:
    if None in value:
        non_null_list = [v for v in value if v is not None]
        if len(non_null_list) == 0:
            return col.is_not(sqlalchemy.null())
        return and_(
            col.is_not(sqlalchemy.null()),
            col.not_in(non_null_list),
        )
    # Else if we didn't explicitly exclude NULL, explicitly include it now
    return or_(
        col.is_(None),
        col.not_in(value),
    )


def create_datetime_filter(col: sqlalchemy.Column, filter_: Filter) -> ColumnOperators:
    """Converts a single Filter for a DateTime-typed column into a sqlalchemy filter."""

    def str_to_datetime(s: int | float | str | datetime | None) -> datetime | None:
        """Convert an ISO8601 string to a timezone-unaware datetime.

        LateValidationError is raised if the ISO8601 string specifies a non-UTC timezone.

        For maximum compatibility between backends, any microseconds value, if specified, is truncated to zero.

        If `s` is already a datetime, it is returned as-is, but with microseconds set to zero.
        """
        if s is None:
            return None
        if isinstance(s, datetime):
            return s.replace(microsecond=0)
        if not isinstance(s, str):
            raise LateValidationError(
                f"{col.name}: datetime-type filter values must be strings containing an ISO8601 formatted date."
            )
        try:
            parsed = datetime.fromisoformat(s).replace(microsecond=0)
        except (ValueError, TypeError) as exc:
            raise LateValidationError(
                "{col.name}: datetime-type filter values must be strings containing an ISO8601 formatted date."
            ) from exc
        if not parsed.tzinfo:
            return parsed
        offset = parsed.tzinfo.utcoffset(parsed)
        if offset == timedelta():  # 0 timedelta is equivalent to UTC
            return parsed.replace(tzinfo=None)
        raise LateValidationError(
            f"{col.name}: datetime-type filter values must be in UTC, or not be tagged with an explicit timezone: {s}"
        )

    if not isinstance(col.type, DateTime):
        raise LateValidationError(
            f"Column {col.name} is not a DateTime type, cannot apply datetime filter."
        )

    parsed_values = list(map(str_to_datetime, filter_.value))
    if filter_.relation == Relation.EXCLUDES:
        return general_excludes_filter(col, parsed_values)

    if filter_.relation == Relation.INCLUDES:
        return sqlalchemy.not_(general_excludes_filter(col, parsed_values))

    # Else it's Relation.BETWEEN:
    match parsed_values:
        case (left, None):
            return col >= left
        case (None, right):
            return col <= right
        case (left, right):
            return col.between(left, right)
    raise RuntimeError("Bug: invalid Filter.")


def create_filter(col: sqlalchemy.Column, filter_: Filter) -> ColumnOperators:
    """Converts a single Filter to a sqlalchemy filter."""
    match filter_.relation:
        case Relation.BETWEEN:
            match filter_.value:
                case (left, None):
                    return col >= left
                case (None, right):
                    return col <= right
                case (left, right):
                    return col.between(left, right)
        case Relation.EXCLUDES if isinstance(col.type, sqlalchemy.Boolean):
            return and_(*[
                col.is_not(value) if value is not None else col.is_not(None)
                for value in filter_.value
            ])
        case Relation.EXCLUDES:
            return general_excludes_filter(col, filter_.value)
        case Relation.INCLUDES if isinstance(col.type, sqlalchemy.Boolean):
            return or_(*[
                col.is_(value) if value is not None else col.is_(None)
                for value in filter_.value
            ])
        case Relation.INCLUDES:
            return sqlalchemy.not_(general_excludes_filter(col, filter_.value))
    raise RuntimeError("Bug: invalid Filter.")


def compose_query(sa_table: Table, chosen_n: int, filters):
    return (
        select(sa_table)
        .filter(*filters)
        .order_by(custom_functions.Random(sa_table=sa_table))
        .limit(chosen_n)
    )<|MERGE_RESOLUTION|>--- conflicted
+++ resolved
@@ -37,14 +37,7 @@
     GetFiltersResponseNumericOrDate,
     Relation,
 )
-<<<<<<< HEAD
-=======
 from xngin.apiserver.routers.common_enums import FilterClass, MetricType
-from xngin.apiserver.routers.stateless.stateless_api_types import (
-    MetricValue,
-    ParticipantOutcome,
-)
->>>>>>> 037713eb
 from xngin.db_extensions import custom_functions
 
 

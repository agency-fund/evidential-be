import re

import sqlalchemy
<<<<<<< HEAD
from sqlalchemy import or_, func, ColumnOperators, Table, select
=======
from sqlalchemy import or_, func, ColumnOperators, Table, not_
>>>>>>> 013aaf17
from sqlalchemy.orm import Session

from xngin.apiserver.api_types import (
    AudienceSpec,
    Relation,
    AudienceSpecFilter,
    EXPERIMENT_IDS_SUFFIX,
)
from xngin.apiserver.settings import ClientConfigType, get_sqlalchemy_table_from_engine
from xngin.sqlite_extensions import custom_functions


# from xngin.sqlite_extensions import custom_functions


def get_metric_meta():
    # TODO: implement
    pass


def get_metric_meta_column_stats(
    session, sa_table: Table, metric_names: list[str], audience_spec: AudienceSpec
):
    """TODO: WIP for column metadata"""
    metric_columns = []
    for metric in sorted(metric_names):
        col = sa_table.c[metric]
        # Note: R code used . as separator; that causes pain with JSON and would require quoting in SQL so we use
        # double underscores instead.
        mean = func.avg(col).label(f"{metric}__metric_mean")
        stddev = custom_functions.stddev_pop(col).label(f"{metric}__metric_sd")
        available_n = func.count(col).label(f"{metric}__metric_count")
        metric_columns.extend((mean, stddev, available_n))
    query = select(*metric_columns)
    filters = create_filters(sa_table, audience_spec)
    query = query.filter(*filters)
    return session.execute(query).fetchone()._mapping  # hack


def get_dwh_participants(
    config: ClientConfigType, audience_spec: AudienceSpec, chosen_n: int
):
    """get_dwh_participants resembles the dwh.R implementation."""
    participant_type = audience_spec.participant_type
    with config.dbsession(participant_type) as session:
        sa_table = get_sqlalchemy_table_from_engine(
            session.get_bind(), participant_type
        )
        # TODO: sheetconfig contains the assumptions that the experiment designers have
        # made about the data warehouse table. We should compare that data against the
        # actual schema to ensure that the comparators will behave as expected.
        filters = create_filters(sa_table, audience_spec)
        query = compose_query(session, sa_table, chosen_n, filters)
        return query.all()


# TODO: rename for clarity
def create_filters(sa_table: sqlalchemy.Table, audience_spec: AudienceSpec):
    """Converts an AudienceSpec into a list of SQLAlchemy filters."""

    def create_one_filter(filter_, sa_table):
        if filter_.filter_name.endswith(EXPERIMENT_IDS_SUFFIX):
            return create_special_experiment_id_filter(
                sa_table.columns[filter_.filter_name], filter_
            )
        return create_filter(sa_table.columns[filter_.filter_name], filter_)

    return [create_one_filter(filter_, sa_table) for filter_ in audience_spec.filters]


def create_special_experiment_id_filter(
    col: sqlalchemy.Column, filter_: AudienceSpecFilter
) -> ColumnOperators:
    matching_regex = make_csv_regex(filter_.value)
    match filter_.relation:
        case Relation.INCLUDES:
            return func.lower(col).regexp_match(matching_regex)
        case Relation.EXCLUDES:
            return or_(
                col.is_(None),
                func.char_length(col) == 0,
                not_(func.lower(col).regexp_match(matching_regex)),
            )


def make_csv_regex(values):
    """Constructs a regular expression for matching a CSV string against a list of values.

    The generated regexp is to be used by re.search() or equivalent. We assume that most database engines
    will support identical syntax.
    """
    value_regexp = (
        r"("
        + r"|".join(re.escape(str(v).lower()) for v in values if v is not None)
        + r")"
    )
    return r"(^x$)|(^x,)|(,x$)|(,x,)".replace("x", value_regexp)


def create_filter(
    col: sqlalchemy.Column, filter_: AudienceSpecFilter
) -> ColumnOperators:
    """Converts a single AudienceSpecFilter to a sqlalchemy filter."""
    match filter_.relation:
        case Relation.BETWEEN:
            match filter_.value:
                case (left, None):
                    return col >= left
                case (None, right):
                    return col <= right
                case (left, right):
                    return col.between(left, right)
        case Relation.EXCLUDES:
            return or_(col.is_(None), col.not_in(filter_.value))
        case Relation.INCLUDES:
            return col.in_(filter_.value)


def compose_query(session: Session, sa_table: Table, chosen_n: int, filters):
    query = session.query(sa_table)
    filtered = query.filter(*filters)
    ordered = filtered.order_by(
        func.random()
    )  # TODO: func.random works only with postgres and sqlite (not mysql)
    return ordered.limit(chosen_n)<|MERGE_RESOLUTION|>--- conflicted
+++ resolved
@@ -1,11 +1,7 @@
 import re
 
 import sqlalchemy
-<<<<<<< HEAD
-from sqlalchemy import or_, func, ColumnOperators, Table, select
-=======
-from sqlalchemy import or_, func, ColumnOperators, Table, not_
->>>>>>> 013aaf17
+from sqlalchemy import or_, func, ColumnOperators, Table, not_, select
 from sqlalchemy.orm import Session
 
 from xngin.apiserver.api_types import (

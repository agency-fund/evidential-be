import re

import sqlalchemy
from pydantic import BaseModel
from sqlalchemy import or_, func, ColumnOperators, Table, not_, select
from sqlalchemy.orm import Session

from xngin.apiserver.api_types import (
    AudienceSpec,
    Relation,
    AudienceSpecFilter,
    EXPERIMENT_IDS_SUFFIX,
    Stats,
    MetricType,
)
from xngin.sqlite_extensions import custom_functions


def get_metric_meta():
    # TODO: implement
    pass


class MetricStats(BaseModel):
    metric: str
    metric_type: MetricType
    stats: Stats


def get_stats_on_metrics(
    session, sa_table: Table, metric_names: list[str], audience_spec: AudienceSpec
) -> list[MetricStats]:
    metric_columns = []
    metric_names = sorted(metric_names)
    for metric in metric_names:
        col = sa_table.c[metric]
        # TODO(roboton): consider whether mitigations for null are important
        metric_columns.extend((
            func.avg(col).label(f"{metric}__mean"),
            custom_functions.stddev_pop(col).label(f"{metric}__sd"),
            func.count(col).label(f"{metric}__count"),
        ))
    query = select(*metric_columns)
    filters = create_filters(sa_table, audience_spec)
    query = query.filter(*filters)
    stats = session.execute(query).mappings().fetchone()
    return [
        MetricStats(
            metric=metric,
            metric_type=MetricType.from_python_type(
                sa_table.c[metric].type.python_type
            ),
            stats=Stats(
                mean=stats[f"{metric}__mean"],
                stddev=stats[f"{metric}__sd"],
                available_n=stats[f"{metric}__count"],
            ),
        )
        for metric in metric_names
    ]


def query_for_participants(
    session: Session, sa_table: Table, audience_spec: AudienceSpec, chosen_n: int
):
    filters = create_filters(sa_table, audience_spec)
    query = compose_query(sa_table, chosen_n, filters)
    return session.scalars(query).all()


# TODO: rename for clarity
def create_filters(sa_table: sqlalchemy.Table, audience_spec: AudienceSpec):
    """Converts an AudienceSpec into a list of SQLAlchemy filters."""

    def create_one_filter(filter_, sa_table):
        if filter_.filter_name.endswith(EXPERIMENT_IDS_SUFFIX):
            return create_special_experiment_id_filter(
                sa_table.columns[filter_.filter_name], filter_
            )
        return create_filter(sa_table.columns[filter_.filter_name], filter_)

    return [create_one_filter(filter_, sa_table) for filter_ in audience_spec.filters]


def create_special_experiment_id_filter(
    col: sqlalchemy.Column, filter_: AudienceSpecFilter
) -> ColumnOperators:
    matching_regex = make_csv_regex(filter_.value)
    match filter_.relation:
        case Relation.INCLUDES:
            return func.lower(col).regexp_match(matching_regex)
        case Relation.EXCLUDES:
            return or_(
                col.is_(None),
                func.char_length(col) == 0,
                not_(func.lower(col).regexp_match(matching_regex)),
            )


def make_csv_regex(values):
    """Constructs a regular expression for matching a CSV string against a list of values.

    The generated regexp is to be used by re.search() or equivalent. We assume that most database engines
    will support identical syntax.
    """
    value_regexp = (
        r"("
        + r"|".join(re.escape(str(v).lower()) for v in values if v is not None)
        + r")"
    )
    return r"(^x$)|(^x,)|(,x$)|(,x,)".replace("x", value_regexp)


def create_filter(
    col: sqlalchemy.Column, filter_: AudienceSpecFilter
) -> ColumnOperators:
    """Converts a single AudienceSpecFilter to a sqlalchemy filter."""
    match filter_.relation:
        case Relation.BETWEEN:
            match filter_.value:
                case (left, None):
                    return col >= left
                case (None, right):
                    return col <= right
                case (left, right):
                    return col.between(left, right)
        case Relation.EXCLUDES:
            return or_(col.is_(None), col.not_in(filter_.value))
        case Relation.INCLUDES:
            return col.in_(filter_.value)


<<<<<<< HEAD
def compose_query(sa_table: Table, chosen_n: int, filters):
    # TODO: func.random works only with postgres and sqlite (not mysql)
    return select(sa_table).filter(*filters).order_by(func.random()).limit(chosen_n)
=======
def compose_query(session: Session, sa_table: Table, chosen_n: int, filters):
    query = session.query(sa_table)
    filtered = query.filter(*filters)
    ordered = filtered.order_by(custom_functions.our_random(sa_table))
    return ordered.limit(chosen_n)
>>>>>>> c7152ef4
<|MERGE_RESOLUTION|>--- conflicted
+++ resolved
@@ -130,14 +130,10 @@
             return col.in_(filter_.value)
 
 
-<<<<<<< HEAD
 def compose_query(sa_table: Table, chosen_n: int, filters):
-    # TODO: func.random works only with postgres and sqlite (not mysql)
-    return select(sa_table).filter(*filters).order_by(func.random()).limit(chosen_n)
-=======
-def compose_query(session: Session, sa_table: Table, chosen_n: int, filters):
-    query = session.query(sa_table)
-    filtered = query.filter(*filters)
-    ordered = filtered.order_by(custom_functions.our_random(sa_table))
-    return ordered.limit(chosen_n)
->>>>>>> c7152ef4
+    return (
+        select(sa_table)
+        .filter(*filters)
+        .order_by(custom_functions.our_random(sa_table))
+        .limit(chosen_n)
+    )
--- conflicted
+++ resolved
@@ -15,6 +15,7 @@
     model_validator,
 )
 from xngin.apiserver.common_field_types import FieldName
+from xngin.apiserver.exceptions_common import LateValidationError
 from xngin.apiserver.limits import (
     MAX_LENGTH_OF_DESCRIPTION_VALUE,
     MAX_LENGTH_OF_NAME_VALUE,
@@ -23,13 +24,8 @@
     MAX_NUMBER_OF_FIELDS,
     MAX_NUMBER_OF_FILTERS,
 )
-<<<<<<< HEAD
-=======
-from pydantic_core.core_schema import ValidationInfo
-from xngin.apiserver.exceptions_common import LateValidationError
 
 VALID_SQL_COLUMN_REGEX = r"^[a-zA-Z_][a-zA-Z0-9_]*$"
->>>>>>> c446174c
 
 EXPERIMENT_IDS_SUFFIX = "experiment_ids"
 

--- conflicted
+++ resolved
@@ -701,47 +701,6 @@
     ] = None
 
 
-<<<<<<< HEAD
-=======
-class ExperimentAnalysis(ApiBaseModel):
-    metric_name: Annotated[
-        FieldName,
-        Field(
-            description="The field_name from the datasource which this analysis models as the dependent variable (y)."
-        ),
-    ]
-    arm_ids: Annotated[list[uuid.UUID], Field(max_length=MAX_NUMBER_OF_ARMS)]
-    coefficients: Annotated[
-        list[float],
-        Field(
-            description="Estimates for each arm in the model, the first element is the baseline estimate (intercept) of the first arm_id, the latter two are coefficients estimated against that baseline.",
-            max_length=MAX_NUMBER_OF_ARMS,
-        ),
-    ]
-    pvalues: Annotated[
-        list[float],
-        Field(
-            description="P-values corresponding to each coefficient estimate for arm_ids, starting with the intercept (arm_ids[0]).",
-            max_length=MAX_NUMBER_OF_ARMS,
-        ),
-    ]
-    tstats: Annotated[
-        list[float],
-        Field(
-            description="Corresponding t-stats for the pvalues and coefficients for each arm_id.",
-            max_length=MAX_NUMBER_OF_ARMS,
-        ),
-    ]
-    std_errors: Annotated[
-        list[float],
-        Field(
-            description="Corresponding standard errors for the pvalues and coefficients for each arm_id.",
-            max_length=MAX_NUMBER_OF_ARMS,
-        ),
-    ]
-
-
->>>>>>> be61e31d
 class MetricValue(ApiBaseModel):
     metric_name: Annotated[
         FieldName,
@@ -918,11 +877,9 @@
 
 
 class PowerResponse(ApiBaseModel):
-<<<<<<< HEAD
-    analyses: list[MetricPowerAnalysis]
-=======
-    analyses: Annotated[list[MetricAnalysis], Field(max_length=MAX_NUMBER_OF_FIELDS)]
->>>>>>> be61e31d
+    analyses: Annotated[
+        list[MetricPowerAnalysis], Field(max_length=MAX_NUMBER_OF_FIELDS)
+    ]
 
 
 class CommitRequest(ApiBaseModel):

import enum
from datetime import datetime
from typing import List, Literal
import sqlalchemy.sql.sqltypes
from pydantic import BaseModel, Field


class DataType(enum.StrEnum):
    BOOLEAN = "boolean"
    CHARACTER_VARYING = "character varying"
    DATE = "date"
    INTEGER = "integer"
    DOUBLE_PRECISION = "double precision"
    NUMERIC = "numeric"
    TIMESTAMP_WITHOUT_TIMEZONE = "timestamp without time zone"
    BIGINT = "bigint"

    @classmethod
    def match(cls, value):
        """Attempt to infer the appropriate DataType for a value.

        Value may be a Python type or a SQLAlchemy type.
        """
        if value in DataType:
            return DataType[value]
        if value is str:
            return DataType.CHARACTER_VARYING
        if value is int:
            return DataType.INTEGER
        if value is float:
            return DataType.DOUBLE_PRECISION
        if isinstance(value, sqlalchemy.sql.sqltypes.String):
            return DataType.CHARACTER_VARYING
        if isinstance(value, sqlalchemy.sql.sqltypes.Integer):
            return DataType.INTEGER
        if isinstance(value, sqlalchemy.sql.sqltypes.Float):
            return DataType.DOUBLE_PRECISION
        if isinstance(value, sqlalchemy.sql.sqltypes.Boolean):
            return DataType.BOOLEAN
        raise ValueError(f"Unmatched type: {value}.")

    def filter_class(self, column_name):
        """Classifies a DataType into a filter class."""
        match self:
            # TODO: is this customer specific?
            case _ if column_name.lower().endswith("_id"):
                return DataTypeClass.DISCRETE
            case DataType.BOOLEAN | DataType.CHARACTER_VARYING:
                return DataTypeClass.DISCRETE
            case (
                DataType.DATE
                | DataType.INTEGER
                | DataType.DOUBLE_PRECISION
                | DataType.NUMERIC
                | DataType.TIMESTAMP_WITHOUT_TIMEZONE
                | DataType.BIGINT
            ):
                return DataTypeClass.NUMERIC
            case _:
                return DataTypeClass.UNKNOWN


class DataTypeClass(enum.StrEnum):
    DISCRETE = "discrete"
    NUMERIC = "numeric"
    UNKNOWN = "unknown"

    def valid_relations(self):
        match self:
            case DataTypeClass.DISCRETE:
                return [Relation.INCLUDES, Relation.EXCLUDES]
            case DataTypeClass.NUMERIC:
                return [Relation.BETWEEN]
        raise ValueError(f"{self} has no valid defined relations..")


class Relation(enum.StrEnum):
    INCLUDES = "includes"
    EXCLUDES = "excludes"
    BETWEEN = "between"


class AudienceSpecFilter(BaseModel):
    filter_name: str
    relation: Relation
    value: list[str] | list[int] | list[float]


class AudienceSpec(BaseModel):
    """Audience specification."""

    type: str
    filters: List[AudienceSpecFilter]


class DesignSpecArm(BaseModel):
    arm_name: str
    arm_id: str


class DesignSpecMetric(BaseModel):
    metric_name: str
    metric_pct_change: float


class DesignSpec(BaseModel):
    """Design specification."""

    experiment_id: str
    experiment_name: str
    description: str
    arms: List[DesignSpecArm]
    start_date: datetime
    end_date: datetime
    strata_cols: List[str]
    power: float
    alpha: float
    fstat_thresh: float
    metrics: List[DesignSpecMetric]


class UnimplementedResponse(BaseModel):
    todo: Literal["TODO"]


class GetStrataResponseElement(BaseModel):
    data_type: DataType
    column_name: str
    description: str
    strata_group: str


class GetFiltersResponseElement(BaseModel):
    data_type: DataType
    description: str
    distinct_values: List[str] | None = Field(
        ...,
        description="If the type of the column is non-numeric, contains sorted list of unique values.",
    )
    min: float | int | None = Field(
        ...,
        description="If the type of the column is numeric, this will contain the minimum observed value.",
    )
    max: float | int | None = Field(
        ...,
        description="If the type of the column is numeric, this will contain the maximum observed value.",
    )
    # TODO: Can we rename this to column_name for consistency with GetStrataResponseElement?
    filter_name: str = Field(..., description="Name of the column.")
    relations: List[Relation] = Field(..., min_length=1)


class GetMetricsResponseElement(BaseModel):
    data_type: DataType
    column_name: str
<<<<<<< HEAD
    table_name: str
=======
    description: str
>>>>>>> 3abafa36
<|MERGE_RESOLUTION|>--- conflicted
+++ resolved
@@ -153,8 +153,4 @@
 class GetMetricsResponseElement(BaseModel):
     data_type: DataType
     column_name: str
-<<<<<<< HEAD
-    table_name: str
-=======
-    description: str
->>>>>>> 3abafa36
+    description: str
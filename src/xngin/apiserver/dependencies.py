--- conflicted
+++ resolved
@@ -106,9 +106,6 @@
         yield client
 
 
-<<<<<<< HEAD
-async def experiment_dependency(
-=======
 async def retrying_httpx_dependency():
     """Returns a new httpx client that will retry on connection errors"""
     transport = httpx.AsyncHTTPTransport(retries=2)
@@ -116,8 +113,7 @@
         yield client
 
 
-def experiment_dependency(
->>>>>>> bd9bbd1c
+async def experiment_dependency(
     experiment_id: Annotated[
         str, Path(..., description="The ID of the experiment to fetch.")
     ],

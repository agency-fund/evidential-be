--- conflicted
+++ resolved
@@ -55,23 +55,10 @@
   "analyses": [
     {
       "available_n": 39405,
-<<<<<<< HEAD
-      "metric_baseline": 26333.628738429015,
-      "field_name": "current_income",
-      "metric_pct_change": 0.1,
-      "metric_stddev": 6752.850516930193,
-      "metric_target": 28966.99161227192,
-      "metric_type": "numeric"
-    },
-    "msg": {
-      "msg": "There are 39405 units available to run your experiment and 210.0 units are needed to meet your experimental design specs. There are enough units available, you only need 210.0 of the 39405 units to meet your experimental design specs.",
-      "type": "sufficient",
-      "values": {}
-=======
       "metric_spec": {
         "available_n": 39405,
         "metric_baseline": 26333.628738429015,
-        "metric_name": "current_income",
+        "field_name": "current_income",
         "metric_pct_change": 0.1,
         "metric_stddev": 6752.850516930193,
         "metric_target": 28966.99161227192,
@@ -85,27 +72,13 @@
       "needed_target": null,
       "sufficient_n": true,
       "target_n": 210
->>>>>>> 2786a344
     },
     {
       "available_n": 39405,
-<<<<<<< HEAD
-      "metric_baseline": 30898.867656825856,
-      "field_name": "income",
-      "metric_pct_change": 0.1,
-      "metric_stddev": 8449.033214299421,
-      "metric_target": 33988.75442250844,
-      "metric_type": "numeric"
-    },
-    "msg": {
-      "msg": "There are 39405 units available to run your experiment and 238.0 units are needed to meet your experimental design specs. There are enough units available, you only need 238.0 of the 39405 units to meet your experimental design specs.",
-      "type": "sufficient",
-      "values": {}
-=======
       "metric_spec": {
         "available_n": 39405,
         "metric_baseline": 30898.867656825856,
-        "metric_name": "income",
+        "field_name": "income",
         "metric_pct_change": 0.1,
         "metric_stddev": 8449.033214299421,
         "metric_target": 33988.75442250844,
@@ -119,33 +92,13 @@
       "needed_target": null,
       "sufficient_n": true,
       "target_n": 238
->>>>>>> 2786a344
     },
     {
       "available_n": 39405,
-<<<<<<< HEAD
-      "metric_baseline": 0.20913589645984013,
-      "field_name": "is_engaged",
-      "metric_pct_change": 0.1,
-      "metric_stddev": 0.40669161937735965,
-      "metric_target": 0.23004948610582415,
-      "metric_type": "numeric"
-    },
-    "msg": {
-      "msg": "There are 39405 units available to run your experiment and 11876.0 units are needed to meet your experimental design specs. There are enough units available, you only need 11876.0 of the 39405 units to meet your experimental design specs.",
-      "type": "sufficient",
-      "values": {}
-    },
-    "needed_target": null,
-    "sufficient_n": true,
-    "target_n": 11876
-  }
-]
-=======
       "metric_spec": {
         "available_n": 39405,
         "metric_baseline": 0.20913589645984013,
-        "metric_name": "is_engaged",
+        "field_name": "is_engaged",
         "metric_pct_change": 0.1,
         "metric_stddev": 0.40669161937735965,
         "metric_target": 0.23004948610582415,
@@ -162,5 +115,4 @@
     }
   ]
 }
->>>>>>> 2786a344
 ```
"""conftest configures FastAPI dependency injection for testing and also does some setup before tests in this module are run."""

import enum
import os
import secrets
from collections.abc import AsyncGenerator
from dataclasses import dataclass
from functools import partial
from pathlib import Path
from typing import assert_never, cast

import pytest
import pytest_asyncio
import sqlalchemy
from pydantic import TypeAdapter, ValidationError
from sqlalchemy import StaticPool, create_engine, make_url
from sqlalchemy.dialects.postgresql import psycopg
from sqlalchemy.engine.interfaces import Dialect
from sqlalchemy.engine.url import URL
<<<<<<< HEAD
from sqlalchemy.ext.asyncio import (
    AsyncEngine,
    AsyncSession,
    async_sessionmaker,
    create_async_engine,
)
=======
from sqlalchemy.orm import Session, sessionmaker
>>>>>>> bd9bbd1c
from sqlalchemy_bigquery import dialect as bigquery_dialect
from starlette.testclient import TestClient

from xngin.apiserver import constants, database, flags
from xngin.apiserver.apikeys import hash_key_or_raise, make_key
from xngin.apiserver.dependencies import (
    random_seed_dependency,
    settings_dependency,
    xngin_db_session,
)
from xngin.apiserver.dns import safe_resolve
from xngin.apiserver.main import app
from xngin.apiserver.models import tables
<<<<<<< HEAD
from xngin.apiserver.routers import oidc_dependencies
from xngin.apiserver.routers.oidc_dependencies import PRIVILEGED_EMAIL
=======
from xngin.apiserver.routers.oidc_dependencies import (
    PRIVILEGED_EMAIL,
    PRIVILEGED_TOKEN_FOR_TESTING,
    UNPRIVILEGED_TOKEN_FOR_TESTING,
)
>>>>>>> bd9bbd1c
from xngin.apiserver.settings import ParticipantsDef, SettingsForTesting, XnginSettings
from xngin.apiserver.testing.pg_helpers import create_database_if_not_exists_pg
from xngin.db_extensions import custom_functions

# SQLAlchemy's logger will append this to the name of its loggers used for the application database; e.g.
# sqlalchemy.engine.Engine.xngin_app.
SA_LOGGER_NAME_FOR_APP = "xngin_app"


class DeveloperErrorRunFromRootOfRepositoryPleaseError(Exception):
    def __init__(self):
        super().__init__("Tests must be run from the root of the repository.")


class DbType(enum.StrEnum):
    RS = "redshift"
    PG = "postgres"
    BQ = "bigquery"

    def dialect(self) -> Dialect:
        """Returns the SQLAlchemy dialect most appropriate for this DbType."""
        match self:
            case DbType.RS:
                return sqlalchemy.dialects.postgresql.psycopg2.dialect()
            case DbType.PG:
                return psycopg.dialect()
            case DbType.BQ:
                # No type hints so cast
                # https://github.com/googleapis/python-bigquery-sqlalchemy/issues/355
                return cast(Dialect, bigquery_dialect())
        assert_never(self)


@dataclass
class TestUriInfo:
    """Holds information about a test database URI."""

    connect_url: URL
    db_type: DbType


def get_settings_for_test() -> XnginSettings:
    filename = Path(__file__).parent / "testdata/xngin.testing.settings.json"
    with open(filename) as f:
        try:
            contents = f.read()
            return TypeAdapter(SettingsForTesting).validate_json(contents)
        except ValidationError as pyve:
            print(f"Failed to parse {filename}. Contents:\n{contents}\n\nError:{pyve}")
            raise


def get_test_appdb_info() -> TestUriInfo:
    """Gets the DSN of the application database to use in tests."""
    connection_uri = os.environ.get("XNGIN_TEST_APPDB_URI", "")
    if not connection_uri:
        raise ValueError("XNGIN_TEST_APPDB_URI must be set")
    info = get_test_uri_info(connection_uri)
    if info.db_type != DbType.PG:
        raise ValueError(
            f"{info.db_type} is not a supported app database: {connection_uri}"
        )
    return info


def get_test_dwh_info() -> TestUriInfo:
    """Gets the DSN of the testing data warehouse to use in tests.

    See xngin.apiserver.dwh.test_queries.fixture_dwh_session.
    """
    connection_uri = os.environ.get("XNGIN_TEST_DWH_URI", "")
    if not connection_uri:
        raise ValueError("XNGIN_TEST_DWH_URI must be set.")
    return get_test_uri_info(connection_uri)


@pytest.fixture(scope="session", autouse=True)
def setup_debug_logging():
    print(
        "Running tests with "
        f"\n\tXNGIN_TEST_APPDB_URI: {get_test_appdb_info()} "
        f"\n\tXNGIN_TEST_DWH_URI  : {get_test_dwh_info()}"
    )


def get_random_seed_for_test():
    """Returns a seed for testing."""
    return 42


@pytest.fixture(scope="session", autouse=True)
def allow_connecting_to_private_ips():
    safe_resolve.ALLOW_CONNECTING_TO_PRIVATE_IPS = True


def get_test_uri_info(connection_uri: str) -> TestUriInfo:
    """Returns a TestUriInfo dataclass about a test database given its connection_uri."""
    if connection_uri.startswith("bigquery"):
        dbtype = DbType.BQ
    elif "redshift.amazonaws.com" in connection_uri:
        dbtype = DbType.RS
    elif connection_uri.startswith("postgres"):
        dbtype = DbType.PG
    else:
        raise ValueError(
            f"connection_uri is not recognized as a BigQuery, Redshift, or Postgres database: {connection_uri}"
        )
    return TestUriInfo(connect_url=make_url(connection_uri), db_type=dbtype)


def make_async_engine():
    """Returns a SQLA engine for XNGIN_TEST_APPDB_URI; db will be created if it does not exist."""
    appdb_info = get_test_appdb_info()
<<<<<<< HEAD
    match appdb_info.db_type:
        case DbType.PG:
            create_database_if_not_exists_pg(appdb_info.connect_url)
        case _:
            raise ValueError("XNGIN_TEST_APPDB_URI must be postgres.")

    # Create the tables using a synchronous engine so that this method can remain sync.
    sync_db_engine = create_engine(
=======
    create_database_if_not_exists_pg(appdb_info.connect_url)
    db_engine = sqlalchemy.create_engine(
>>>>>>> bd9bbd1c
        appdb_info.connect_url,
        logging_name=SA_LOGGER_NAME_FOR_APP,
        execution_options={"logging_token": "app"},
        poolclass=StaticPool,
        echo=flags.ECHO_SQL_APP_DB,
    )
    tables.Base.metadata.create_all(sync_db_engine)
    sync_db_engine.dispose()

    return create_async_engine(
        appdb_info.connect_url,
        logging_name=SA_LOGGER_NAME_FOR_APP,
        execution_options={"logging_token": "app"},
        connect_args=appdb_info.connect_args,
        poolclass=StaticPool,
        echo=flags.ECHO_SQL_APP_DB,
    )


def get_test_sessionmaker(db_engine: AsyncEngine):
    """Returns a session bound to the db_engine; the returned database is not guaranteed unique."""
    # Hack: Cause any direct access to production code from code to fail during tests.
    database.AsyncSessionLocal = None

    testing_session_local = async_sessionmaker(bind=db_engine, expire_on_commit=False)

    async def get_db_for_test():
        sess = testing_session_local()
        try:
            yield sess
        finally:
            await sess.close()

    return get_db_for_test


@pytest.fixture(scope="session", autouse=True)
def fixture_override_app_dependencies():
    """Configures FastAPI dependencies for testing."""
    # https://fastapi.tiangolo.com/advanced/testing-dependencies/#use-the-appdependency_overrides-attribute
    app.dependency_overrides[xngin_db_session] = get_test_sessionmaker(
        make_async_engine()
    )
    app.dependency_overrides[settings_dependency] = get_settings_for_test
    app.dependency_overrides[random_seed_dependency] = get_random_seed_for_test

    oidc_dependencies.disable(app)


@pytest.fixture(scope="session", name="client")
def fixture_client():
    return TestClient(app)


@pytest.fixture(scope="session", name="client_v1")
def fixture_client_v1():
    client = TestClient(app)
    client.base_url = client.base_url.join(constants.API_PREFIX_V1)
    return client


@pytest.fixture(scope="session", name="pget")
def fixture_pget(client):
    return partial(
        client.get, headers={"Authorization": f"Bearer {PRIVILEGED_TOKEN_FOR_TESTING}"}
    )


@pytest.fixture(scope="session", name="ppost")
def fixture_ppost(client):
    return partial(
        client.post, headers={"Authorization": f"Bearer {PRIVILEGED_TOKEN_FOR_TESTING}"}
    )


@pytest.fixture(scope="session", name="ppatch")
def fixture_ppatch(client):
    return partial(
        client.patch,
        headers={"Authorization": f"Bearer {PRIVILEGED_TOKEN_FOR_TESTING}"},
    )


@pytest.fixture(scope="session", name="pdelete")
def fixture_pdelete(client):
    return partial(
        client.delete,
        headers={"Authorization": f"Bearer {PRIVILEGED_TOKEN_FOR_TESTING}"},
    )


@pytest.fixture(scope="session", name="udelete")
def fixture_udelete(client):
    return partial(
        client.delete,
        headers={"Authorization": f"Bearer {UNPRIVILEGED_TOKEN_FOR_TESTING}"},
    )


@pytest.fixture(scope="session", name="uget")
def fixture_uget(client):
    return partial(
        client.get,
        headers={"Authorization": f"Bearer {UNPRIVILEGED_TOKEN_FOR_TESTING}"},
    )


@pytest.fixture(scope="session", name="test_engine")
async def fixture_test_engine() -> AsyncGenerator[AsyncEngine]:
    """Create a SQLA engine for testing that is safely disposed of after all tests are run."""
    db_engine = make_async_engine()
    try:
        yield db_engine
    finally:
        await db_engine.dispose()


@pytest_asyncio.fixture(name="xngin_session")
async def fixture_xngin_db_session(test_engine):
    """Use this session directly if you don't need to test the FastAPI app itself."""
    session_generator = get_test_sessionmaker(test_engine)
    return await anext(session_generator())


@pytest.fixture(scope="session", autouse=True)
def ensure_correct_working_directory():
    """Ensures the tests are being run from the root of the repo.

    This is important because the tests generate and consume some temporary data on disk using relative paths.

    When the code is located under the home directory, this will automatically change the working directory to the root
    of the repository. This is helpful for developers because they can now run the tests from any directory without
    worrying about their working directory.

    When the code is not under the home directory, this will raise an exception unless the current working directory
    is the root of the repository. This is to avoid problems on CI or other automated runs that where it might not be
    safe to traverse parents.
    """
    current_dir = Path.cwd()
    operating_outside_homedir = Path.home() not in current_dir.parents
    if operating_outside_homedir:
        if not Path.exists(current_dir / "pyproject.toml"):
            raise DeveloperErrorRunFromRootOfRepositoryPleaseError()
    else:
        while current_dir != Path.home():
            if (current_dir / "pyproject.toml").exists():
                os.chdir(current_dir)
                return
            current_dir = current_dir.parent

    raise DeveloperErrorRunFromRootOfRepositoryPleaseError()


@pytest.fixture(name="use_deterministic_random")
def fixture_use_deterministic_random():
    """Tests that want deterministic SQL random() behavior can request this fixture. This will only affect
    SQLAlchemy expressions that use custom_functions.our_random().
    """
    original = custom_functions.USE_DETERMINISTIC_RANDOM
    try:
        custom_functions.USE_DETERMINISTIC_RANDOM = True
        yield
    finally:
        custom_functions.USE_DETERMINISTIC_RANDOM = original


def get_settings_datasource(datasource_id: str):
    """Pull a datasource from the xngin.testing.settings.json file."""
    return get_settings_for_test().get_datasource(datasource_id)


@dataclass
class DatasourceMetadata:
    """Describes an ephemeral datasource, organization, and API key."""

    org: tables.Organization
    ds: tables.Datasource

    # The SQLAlchemy DSN
    dsn: str

    # An API key suitable for use in the Authorization: header.
    key: str


@pytest.fixture(name="testing_datasource", scope="function")
<<<<<<< HEAD
async def fixture_testing_datasource(xngin_session: AsyncSession) -> DatasourceMetadata:
=======
def fixture_testing_datasource(xngin_session: Session) -> DatasourceMetadata:
>>>>>>> bd9bbd1c
    """
    Generates a new Organization, Datasource, and API key for a test.

    This is NOT the same as the default Org+Datasource auto-generated for privileged users (i.e. cases where we use PRIVILEGED_TOKEN_FOR_TESTING+PRIVILEGED_EMAIL).

    Note: The datasource configured in this fixture represents a customer database. This is
    *different* than the xngin server-side database configured by conftest.setup().
    """
    return await make_datasource_metadata(xngin_session)


@pytest.fixture(name="testing_datasource_with_user", scope="function")
<<<<<<< HEAD
async def fixture_testing_datasource_with_user(xngin_session) -> DatasourceMetadata:
=======
def fixture_testing_datasource_with_user(xngin_session: Session) -> DatasourceMetadata:
>>>>>>> bd9bbd1c
    """
    Generates a new Organization, Datasource, and API key. Adds our privileged user to the org.
    """
    metadata = await make_datasource_metadata(xngin_session)
    user = tables.User(
        id="user_" + secrets.token_hex(8), email=PRIVILEGED_EMAIL, is_privileged=True
    )
    user.organizations.append(metadata.org)
    xngin_session.add(user)
    await xngin_session.commit()
    return metadata


<<<<<<< HEAD
async def make_datasource_metadata(
    xngin_session: AsyncSession,
=======
# TODO: The arguments on this method aren't used consistently; replace this with a fixture.
def make_datasource_metadata(
    xngin_session: Session,
    *,
>>>>>>> bd9bbd1c
    datasource_id: str | None = None,
    name="test ds",
    datasource_id_for_config="testing-remote",
    participants_def_list: list[ParticipantsDef] | None = None,
) -> DatasourceMetadata:
    """Generates a new Organization, Datasource, and API key in the database for testing.

    Args:
    db_session - the database session to use for adding our objects to the database.
    datasource_id - the unique ID of the datasource. If not provided, it will be randomly generated.
    name - the friendly name of the datasource.
    datasource_id_for_config - the unique ID of the datasource **from our test settings json**
        to use for the DatasourceConfig.
    participants_def_list - set to override the top-level datasource_id_for_config's `participants`
        list of participant types, to allow for testing with simulated inline schemas.
    """
    run_id = secrets.token_hex(8)
    datasource_id = datasource_id or "ds" + run_id

    # We derive a new test datasource from the standard static "testing-remote" datasource by
    # randomizing its unique ID and marking it as requiring an API key.
    test_ds = get_settings_datasource(datasource_id_for_config).config
    if participants_def_list:
        test_ds.participants = participants_def_list

    org = tables.Organization(id="org" + run_id, name="test organization")
    datasource = tables.Datasource(id=datasource_id, name=name)
    datasource.set_config(test_ds)
    datasource.organization = org

    key_id, key = make_key()
    kt = tables.ApiKey(id=key_id, key=hash_key_or_raise(key))
    kt.datasource = datasource

    xngin_session.add_all([org, datasource, kt])
    await xngin_session.commit()
    return DatasourceMetadata(
        ds=datasource,
        dsn=datasource.get_config().to_sqlalchemy_url().render_as_string(False),
        key=key,
        org=org,
    )<|MERGE_RESOLUTION|>--- conflicted
+++ resolved
@@ -17,16 +17,12 @@
 from sqlalchemy.dialects.postgresql import psycopg
 from sqlalchemy.engine.interfaces import Dialect
 from sqlalchemy.engine.url import URL
-<<<<<<< HEAD
 from sqlalchemy.ext.asyncio import (
     AsyncEngine,
     AsyncSession,
     async_sessionmaker,
     create_async_engine,
 )
-=======
-from sqlalchemy.orm import Session, sessionmaker
->>>>>>> bd9bbd1c
 from sqlalchemy_bigquery import dialect as bigquery_dialect
 from starlette.testclient import TestClient
 
@@ -40,16 +36,12 @@
 from xngin.apiserver.dns import safe_resolve
 from xngin.apiserver.main import app
 from xngin.apiserver.models import tables
-<<<<<<< HEAD
 from xngin.apiserver.routers import oidc_dependencies
-from xngin.apiserver.routers.oidc_dependencies import PRIVILEGED_EMAIL
-=======
 from xngin.apiserver.routers.oidc_dependencies import (
     PRIVILEGED_EMAIL,
     PRIVILEGED_TOKEN_FOR_TESTING,
     UNPRIVILEGED_TOKEN_FOR_TESTING,
 )
->>>>>>> bd9bbd1c
 from xngin.apiserver.settings import ParticipantsDef, SettingsForTesting, XnginSettings
 from xngin.apiserver.testing.pg_helpers import create_database_if_not_exists_pg
 from xngin.db_extensions import custom_functions
@@ -163,19 +155,9 @@
 def make_async_engine():
     """Returns a SQLA engine for XNGIN_TEST_APPDB_URI; db will be created if it does not exist."""
     appdb_info = get_test_appdb_info()
-<<<<<<< HEAD
-    match appdb_info.db_type:
-        case DbType.PG:
-            create_database_if_not_exists_pg(appdb_info.connect_url)
-        case _:
-            raise ValueError("XNGIN_TEST_APPDB_URI must be postgres.")
-
+    create_database_if_not_exists_pg(appdb_info.connect_url)
     # Create the tables using a synchronous engine so that this method can remain sync.
     sync_db_engine = create_engine(
-=======
-    create_database_if_not_exists_pg(appdb_info.connect_url)
-    db_engine = sqlalchemy.create_engine(
->>>>>>> bd9bbd1c
         appdb_info.connect_url,
         logging_name=SA_LOGGER_NAME_FOR_APP,
         execution_options={"logging_token": "app"},
@@ -189,7 +171,6 @@
         appdb_info.connect_url,
         logging_name=SA_LOGGER_NAME_FOR_APP,
         execution_options={"logging_token": "app"},
-        connect_args=appdb_info.connect_args,
         poolclass=StaticPool,
         echo=flags.ECHO_SQL_APP_DB,
     )
@@ -362,11 +343,7 @@
 
 
 @pytest.fixture(name="testing_datasource", scope="function")
-<<<<<<< HEAD
 async def fixture_testing_datasource(xngin_session: AsyncSession) -> DatasourceMetadata:
-=======
-def fixture_testing_datasource(xngin_session: Session) -> DatasourceMetadata:
->>>>>>> bd9bbd1c
     """
     Generates a new Organization, Datasource, and API key for a test.
 
@@ -379,11 +356,7 @@
 
 
 @pytest.fixture(name="testing_datasource_with_user", scope="function")
-<<<<<<< HEAD
 async def fixture_testing_datasource_with_user(xngin_session) -> DatasourceMetadata:
-=======
-def fixture_testing_datasource_with_user(xngin_session: Session) -> DatasourceMetadata:
->>>>>>> bd9bbd1c
     """
     Generates a new Organization, Datasource, and API key. Adds our privileged user to the org.
     """
@@ -397,15 +370,10 @@
     return metadata
 
 
-<<<<<<< HEAD
+# TODO: The arguments on this method aren't used consistently; replace this with a fixture.
 async def make_datasource_metadata(
     xngin_session: AsyncSession,
-=======
-# TODO: The arguments on this method aren't used consistently; replace this with a fixture.
-def make_datasource_metadata(
-    xngin_session: Session,
     *,
->>>>>>> bd9bbd1c
     datasource_id: str | None = None,
     name="test ds",
     datasource_id_for_config="testing-remote",

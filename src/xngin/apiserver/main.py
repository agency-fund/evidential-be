from contextlib import asynccontextmanager
import os
from typing import Annotated, Literal
import logging
import warnings

import httpx
from pydantic import BaseModel
import sqlalchemy
from fastapi import FastAPI, HTTPException, Depends, Path, Query, Response
from fastapi import Request
from pandas import DataFrame
from sqlalchemy import distinct
from xngin.apiserver import database, exceptionhandlers
from xngin.apiserver.api_types import (
    DataTypeClass,
    AudienceSpec,
    DesignSpec,
    ExperimentAssignment,
    GetStrataResponseElement,
    GetFiltersResponseElement,
    GetMetricsResponseElement,
    PowerAnalysis,
)
from xngin.apiserver.dependencies import (
    httpx_dependency,
    settings_dependency,
    config_dependency,
    gsheet_cache,
)
from xngin.apiserver.dwh.queries import get_stats_on_metrics, query_for_participants
from xngin.apiserver.gsheet_cache import GSheetCache
from xngin.apiserver.settings import (
    ParticipantsMixin,
    WebhookConfig,
    WebhookUrl,
    get_settings_for_server,
    XnginSettings,
    ClientConfig,
    CannotFindTableError,
    infer_table,
)
from xngin.stats.power import check_power
from xngin.stats.assignment import assign_treatment
from xngin.apiserver.utils import substitute_url
from xngin.sheets.config_sheet import (
    fetch_and_parse_sheet,
    create_sheetconfig_from_table,
)
from xngin.apiserver.webhook_types import (
    STANDARD_WEBHOOK_RESPONSES,
    UpdateExperimentDescriptionsRequest,
    UpdateExperimentStartEndRequest,
    WebhookRequestCommit,
    WebhookRequestUpdate,
    WebhookResponse,
)

# Workaround for: https://github.com/fastapi/fastapi/discussions/10537
warnings.filterwarnings(
    "ignore",
    message="`example`",
    category=DeprecationWarning,
    module="xngin.apiserver.main",
)


@asynccontextmanager
async def lifespan(_app: FastAPI):
    get_settings_for_server()
    database.setup()
    yield


app = FastAPI(lifespan=lifespan)
logger = logging.getLogger(__name__)
exceptionhandlers.setup(app)


class CommonQueryParams:
    """Describes query parameters common to the /strata, /filters, and /metrics APIs."""

    def __init__(
        self,
        participant_type: Annotated[
            str,
            Query(
                description="Unit of analysis for experiment.",
                example="test_participant_type",
            ),
        ],
        refresh: Annotated[bool, Query(description="Refresh the cache.")] = False,
    ):
        self.participant_type = participant_type
        self.refresh = refresh


# API Endpoints
@app.get(
    "/strata", summary="Get possible strata covariates.", tags=["Experiment Design"]
)
def get_strata(
    commons: Annotated[CommonQueryParams, Depends()],
    gsheets: Annotated[GSheetCache, Depends(gsheet_cache)],
    client: Annotated[ClientConfig | None, Depends(config_dependency)] = None,
) -> list[GetStrataResponseElement]:
    """
    Get possible strata covariates for a given unit type.

    This reimplements dwh.R get_strata().
    """
    config = require_config(client)
    participants = config.find_participants(commons.participant_type)
    config_sheet = fetch_worksheet(commons, config, gsheets)
    with config.dbsession() as session:
        sa_table = infer_table(
            session.get_bind(), participants.table_name, config.supports_reflection()
        )
        db_schema = generate_column_descriptors(
            sa_table, config_sheet.get_unique_id_col()
        )
        config_sheet = fetch_worksheet(commons, config, gsheets)
        strata_cols = {c.column_name: c for c in config_sheet.columns if c.is_strata}

    return sorted(
        [
            GetStrataResponseElement(
                data_type=db_schema.get(col_name).data_type,
                column_name=col_name,
                description=col_descriptor.description,
                # TODO: work on naming for strata_group/column_group
                strata_group=col_descriptor.column_group,
            )
            for col_name, col_descriptor in strata_cols.items()
            if db_schema.get(col_name)
        ],
        key=lambda item: item.column_name,
    )


@app.get(
    "/filters",
    summary="Get possible filters covariates for a given unit type.",
    tags=["Experiment Design"],
)
def get_filters(
    commons: Annotated[CommonQueryParams, Depends()],
    gsheets: Annotated[GSheetCache, Depends(gsheet_cache)],
    client: Annotated[ClientConfig | None, Depends(config_dependency)] = None,
) -> list[GetFiltersResponseElement]:
    config = require_config(client)
    participants = config.find_participants(commons.participant_type)
    config_sheet = fetch_worksheet(commons, config, gsheets)
    with config.dbsession() as session:
        sa_table = infer_table(
            session.get_bind(), participants.table_name, config.supports_reflection()
        )
        db_schema = generate_column_descriptors(
            sa_table, config_sheet.get_unique_id_col()
        )
        config_sheet = fetch_worksheet(commons, config, gsheets)
        filter_cols = {c.column_name: c for c in config_sheet.columns if c.is_filter}

        # TODO: implement caching, respecting commons.refresh
        def mapper(col_name, column_descriptor):
            db_col = db_schema.get(col_name)
            filter_class = db_col.data_type.filter_class(col_name)

            # Collect metadata on the values in the database.
            sa_col = sa_table.columns[col_name]
            distinct_values, min_, max_ = None, None, None
            match filter_class:
                case DataTypeClass.DISCRETE:
                    distinct_values = [
                        str(v)
                        for v in session.execute(
                            sqlalchemy.select(distinct(sa_col))
                            .where(sa_col.is_not(None))
                            .order_by(sa_col)
                        ).scalars()
                    ]
                case DataTypeClass.NUMERIC:
                    min_, max_ = session.execute(
                        sqlalchemy.select(
                            sqlalchemy.func.min(sa_col), sqlalchemy.func.max(sa_col)
                        ).where(sa_col.is_not(None))
                    ).first()
                case _:
                    raise RuntimeError("unexpected filter class")

            return GetFiltersResponseElement(
                filter_name=col_name,
                data_type=db_col.data_type,
                relations=filter_class.valid_relations(),
                description=column_descriptor.description,
                distinct_values=distinct_values,
                min=min_,
                max=max_,
            )

        return sorted(
            [
                mapper(col_name, col_descriptor)
                for col_name, col_descriptor in filter_cols.items()
                if db_schema.get(col_name)
            ],
            key=lambda item: item.filter_name,
        )


@app.get(
    "/metrics",
    summary="Get possible metric covariates for a given unit type.",
    tags=["Experiment Design"],
)
def get_metrics(
    commons: Annotated[CommonQueryParams, Depends()],
    gsheets: Annotated[GSheetCache, Depends(gsheet_cache)],
    client: Annotated[ClientConfig | None, Depends(config_dependency)] = None,
) -> list[GetMetricsResponseElement]:
    """
    Get possible metrics for a given unit type.

    This reimplements dwh.R get_metrics().
    """
    config = require_config(client)
    participants = config.find_participants(commons.participant_type)
    config_sheet = fetch_worksheet(commons, config, gsheets)
    with config.dbsession() as session:
        sa_table = infer_table(
            session.get_bind(), participants.table_name, config.supports_reflection()
        )
        db_schema = generate_column_descriptors(
            sa_table, config_sheet.get_unique_id_col()
        )

    metric_cols = {c.column_name: c for c in config_sheet.columns if c.is_metric}
    # Merge data type info above with the columns to be used as metrics:
    return sorted(
        [
            GetMetricsResponseElement(
                data_type=db_schema.get(col_name).data_type,
                column_name=col_name,
                description=col_descriptor.description,
            )
            for col_name, col_descriptor in metric_cols.items()
            if db_schema.get(col_name)
        ],
        key=lambda item: item.column_name,
    )


@app.post(
    "/power",
    summary="Check power given an experiment and audience specification.",
    tags=["Experiment Design"],
)
def check_power_api(
    design_spec: DesignSpec,
    audience_spec: AudienceSpec,
    gsheets: Annotated[GSheetCache, Depends(gsheet_cache)],
    client: Annotated[ClientConfig | None, Depends(config_dependency)] = None,
    refresh: Annotated[bool, Query(description="Refresh the cache.")] = False,
) -> PowerAnalysis:
    """
    Calculates statistical power given an AudienceSpec and a DesignSpec
    """
    config = require_config(client)
    participant = config.find_participants(audience_spec.participant_type)
    with config.dbsession() as session:
        sa_table = infer_table(
            session.get_bind(), participant.table_name, config.supports_reflection()
        )
        config_sheet = fetch_worksheet(
            CommonQueryParams(
                participant_type=participant.participant_type, refresh=refresh
            ),
            config,
            gsheets,
        )
        _unique_id_col = config_sheet.get_unique_id_col()
        metric_stats = get_stats_on_metrics(
            session,
            sa_table,
            design_spec.metrics,
            audience_spec,
        )

        return check_power(
            metrics=metric_stats,
            n_arms=len(design_spec.arms),
            power=design_spec.power,
            alpha=design_spec.alpha,
        )


@app.post(
    "/assign",
    summary="Assign treatment given experiment and audience specification.",
    tags=["Manage Experiments"],
)
def assign_treatment_api(
    design_spec: DesignSpec,
    audience_spec: AudienceSpec,
    chosen_n: int,
    random_state: int,
    client: Annotated[ClientConfig | None, Depends(config_dependency)] = None,
) -> ExperimentAssignment:
    config = require_config(client)
    participant = config.find_participants(audience_spec.participant_type)
    with config.dbsession() as session:
        sa_table = infer_table(
            session.get_bind(), participant.table_name, config.supports_reflection()
        )
        participants = query_for_participants(
            session, sa_table, audience_spec, chosen_n
        )

    metric_names = [metric.metric_name for metric in design_spec.metrics]
    arm_names = [arm.arm_name for arm in design_spec.arms]
    return assign_treatment(
        data=DataFrame(participants),
        stratum_cols=design_spec.strata_cols,
        metric_cols=metric_names,
        id_col="id",
        arm_names=arm_names,
        experiment_id=str(design_spec.experiment_id),
        description=design_spec.description,
        fstat_thresh=design_spec.fstat_thresh,
        random_state=random_state,
    )


@app.get(
    "/assignment-file",
    summary="Retrieve all participant assignments for the given experiment_id.",
    responses=STANDARD_WEBHOOK_RESPONSES,
    tags=["Manage Experiments"],
)
async def assignment_file(
    response: Response,
    experiment_id: str = Annotated[
        str,
        Query(description="ID of the experiment whose assignments we wish to fetch."),
    ],
    http_client: Annotated[httpx.AsyncClient, Depends(httpx_dependency)] = None,
    client: Annotated[ClientConfig | None, Depends(config_dependency)] = None,
) -> WebhookResponse:
    config = require_config(client).webhook_config
    action = config.actions.assignment_file
    if action is None:
        # TODO: read from internal storage if webhooks are not defined.
        raise HTTPException(501, "Action 'assignment_file' not configured.")

    url = substitute_url(action.url, {"experiment_id": experiment_id})
    response.status_code, payload = await make_webhook_request_base(
        http_client, config, method=action.method, url=url
    )
    return payload


@app.post(
    "/commit",
    summary="Commit an experiment to the database.",
    responses=STANDARD_WEBHOOK_RESPONSES,
    tags=["Manage Experiments"],
)
async def commit_experiment(
    response: Response,
    design_spec: DesignSpec,
    audience_spec: AudienceSpec,
    experiment_assignment: ExperimentAssignment,
    user_id: str = "testuser",
    http_client: Annotated[httpx.AsyncClient, Depends(httpx_dependency)] = None,
    client: Annotated[ClientConfig | None, Depends(config_dependency)] = None,
) -> WebhookResponse:
    config = require_config(client).webhook_config
    action = config.actions.commit
    if action is None:
        # TODO: write to internal storage if webhooks are not defined.
        raise HTTPException(501, "Action 'commit' not configured.")

    commit_payload = WebhookRequestCommit(
        creator_user_id=user_id,
        experiment_assignment=experiment_assignment,
        design_spec=design_spec,
        audience_spec=audience_spec,
    )

    response.status_code, payload = await make_webhook_request(
        http_client, config, action, commit_payload
    )
    return payload


@app.post(
    "/update-commit",
    summary="Update an existing experiment's timestamps or description (experiment and arms)",
    responses=STANDARD_WEBHOOK_RESPONSES,
    tags=["Manage Experiments"],
)
async def update_experiment(
    response: Response,
    request_payload: WebhookRequestUpdate,
    update_type: Annotated[
        Literal["timestamps", "description"],
        Query(description="The type of experiment metadata update to perform"),
    ],
    http_client: Annotated[httpx.AsyncClient, Depends(httpx_dependency)] = None,
    client: Annotated[ClientConfig | None, Depends(config_dependency)] = None,
) -> WebhookResponse:
    config = require_config(client).webhook_config
    action = None
    if update_type == "timestamps":
        action = config.actions.update_timestamps
    elif update_type == "description":
        action = config.actions.update_description
    if action is None:
        # TODO: write to internal storage if webhooks are not defined.
        raise HTTPException(501, f"Action '{update_type}' not configured.")
    # Need to pull out the upstream server payload:
    response.status_code, payload = await make_webhook_request(
        http_client, config, action, request_payload.update_json
    )
    return payload


@app.post(
    "/experiment/{experiment_id}",
    summary="Update an existing experiment. (limited update capabilities)",
    responses=STANDARD_WEBHOOK_RESPONSES,
    tags=["WIP New API"],
)
async def alt_update_experiment(
    response: Response,
    body: UpdateExperimentStartEndRequest | UpdateExperimentDescriptionsRequest,
    experiment_id: str = Annotated[
        str, Path(description="The ID of the experiment to update.")
    ],
    http_client: Annotated[httpx.AsyncClient, Depends(httpx_dependency)] = None,
    client: Annotated[ClientConfig | None, Depends(config_dependency)] = None,
) -> WebhookResponse:
    config = require_config(client).webhook_config
    # TODO: write to internal storage if no webhook_config
    action = None
    if body.update_type == "timestamps":
        action = config.actions.update_timestamps
    elif body.update_type == "description":
        action = config.actions.update_description
    if action is None:
        raise HTTPException(501, f"Action for '{body.update_type}' not configured.")
    # TODO: use the experiment_id in an upstream url
    response.status_code, payload = await make_webhook_request(
        http_client, config, action, body
    )
    return payload


async def make_webhook_request(
    http_client: httpx.AsyncClient,
    config: WebhookConfig,
    action: WebhookUrl,
    data: BaseModel,
) -> tuple[int, WebhookResponse]:
    """Helper function to make webhook requests with common error handling.

    Returns: tuple of (status_code, WebhookResponse to use as body)
    """
    return await make_webhook_request_base(
        http_client, config, action.method, action.url, data
    )


async def make_webhook_request_base(
    http_client: httpx.AsyncClient,
    config: WebhookConfig,
    method: Literal["get", "post", "put", "patch", "delete"],
    url: str,
    data: BaseModel = None,
) -> tuple[int, WebhookResponse]:
    """Like make_webhook_request() but can directly take an http method and url.

    Returns: tuple of (status_code, WebhookResponse to use as body)
    """
    headers = {}
    auth_header_value = config.common_headers.authorization
    if auth_header_value is not None:
        headers["Authorization"] = auth_header_value.get_secret_value()
    headers["Accept"] = "application/json"
    # headers["Content-Type"] is set by httpx

    try:
        # Explicitly convert to a dict via pydantic since we use custom serializers
        json_data = data.model_dump(mode="json") if data else None
        upstream_response = await http_client.request(
            method=method, url=url, headers=headers, json=json_data
        )
        webhook_response = WebhookResponse.from_httpx(upstream_response)
        status_code = 200
        # Stricter than response.raise_for_status(), we require HTTP 200:
        if upstream_response.status_code != 200:
            logger.error(
                "ERROR response %s requesting webhook: %s",
                upstream_response.status_code,
                url,
            )
            status_code = 502
    except httpx.ConnectError as e:
        logger.exception("ERROR requesting webhook (ConnectError): %s", e.request.url)
        raise HTTPException(
            status_code=502, detail=f"Error connecting to {e.request.url}: {e}"
        ) from e
    except httpx.RequestError as e:
        logger.exception("ERROR requesting webhook: %s", e.request.url)
        raise HTTPException(status_code=500, detail="server error") from e
    else:
        # Always return a WebhookResponse in the body, even on non-200 responses.
        return status_code, webhook_response


@app.get("/_settings", include_in_schema=False)
def debug_settings(
    request: Request,
    settings: Annotated[XnginSettings, Depends(settings_dependency)],
    config: Annotated[ClientConfig | None, Depends(config_dependency)] = None,
):
    """Endpoint for testing purposes. Returns the current server configuration and optionally the config ID."""
    # Secrets will not be returned because they are stored as SecretStrs, but nonetheless this method
    # should only be invoked from trusted IP addresses.
    if request.client.host not in settings.trusted_ips:
        raise HTTPException(403)

    config_id = None
    if config:
        config_id = config.id
    return {"settings": settings, "config_id": config_id}


# Main experiment assignment function
def assign_units_to_arms(
    design_spec: DesignSpec, audience_spec: AudienceSpec, chosen_n: int
):
    # Implement experiment assignment logic
    pass


def require_config(client: ClientConfig | None):
    """Raises an exception unless we have a usable ClientConfig available."""
    if not client:
        raise HTTPException(
            404, "Configuration for the requested client was not found."
        )
    return client.config


def fetch_worksheet(
    commons: CommonQueryParams, config: ParticipantsMixin, gsheets: GSheetCache
):
    """Fetches a worksheet from the cache, reading it from the source if refresh or if the cache doesn't have it."""
    sheet = config.find_participants(commons.participant_type).sheet
    return gsheets.get(
        sheet,
        lambda: fetch_and_parse_sheet(sheet),
        refresh=commons.refresh,
    )


def generate_column_descriptors(
    table: sqlalchemy.Table, fallback_unique_id_name: str | None = None
):
    """Fetches a map of column name to SheetConfig column metadata.

    A fallback_unique_id_name should be supplied in case the schema does not have a primary key defined.
    Uniqueness of the values in the column is not verified!

    Raises 500 if the table does not exist.
    """
    try:
<<<<<<< HEAD
        return {
            c.column_name: c
            for c in create_sheetconfig_from_table(
                table, fallback_unique_id_name
            ).columns
        }
    except CannotFindTableException as cfte:
=======
        return {c.column_name: c for c in create_sheetconfig_from_table(table).columns}
    except CannotFindTableError as cfte:
>>>>>>> dd0cfc84
        raise HTTPException(status_code=500, detail=cfte.message) from cfte


def main():
    database.setup()

    import uvicorn

    # Handy for debugging in your IDE
    uvicorn.run(app, host="0.0.0.0", port=int(os.environ.get("UVICORN_PORT", 8000)))


if __name__ == "__main__":
    main()<|MERGE_RESOLUTION|>--- conflicted
+++ resolved
@@ -576,18 +576,13 @@
     Raises 500 if the table does not exist.
     """
     try:
-<<<<<<< HEAD
         return {
             c.column_name: c
             for c in create_sheetconfig_from_table(
                 table, fallback_unique_id_name
             ).columns
         }
-    except CannotFindTableException as cfte:
-=======
-        return {c.column_name: c for c in create_sheetconfig_from_table(table).columns}
     except CannotFindTableError as cfte:
->>>>>>> dd0cfc84
         raise HTTPException(status_code=500, detail=cfte.message) from cfte
 
 

import os
from contextlib import asynccontextmanager

from fastapi import FastAPI
from loguru import logger

from xngin.apiserver import (
    customlogging,
    database,
    exceptionhandlers,
    middleware,
    routes,
)
<<<<<<< HEAD
from xngin.apiserver.flags import PUBLISH_ALL_DOCS
from xngin.apiserver.routers import healthchecks_api
from xngin.apiserver.routers.admin import admin_api
from xngin.apiserver.routers.auth import auth_api, auth_dependencies
from xngin.apiserver.routers.experiments import experiments_api
=======
from xngin.apiserver.openapi import custom_openapi
from xngin.apiserver.routers.auth import auth_dependencies
from xngin.apiserver.settings import get_settings_for_server
>>>>>>> 9aa18392
from xngin.xsecrets import secretservice

if sentry_dsn := os.environ.get("SENTRY_DSN"):
    import sentry_sdk

    sentry_sdk.init(
        db_query_source_threshold_ms=10,  # Capture origin of queries that exceed this time (default 100).
        dsn=sentry_dsn,
        environment=os.environ.get("ENVIRONMENT", "local"),
        traces_sample_rate=1.0,
        _experiments={
            "continuous_profiling_auto_start": True,
        },
    )


class MisconfiguredError(Exception):
    pass


@asynccontextmanager
async def lifespan(_app: FastAPI):
    logger.info(f"Starting server: {__name__}")

    # Security: Disable the Google Cloud SDK's use of GCE metadata service by pointing it at localhost. This service
    # operates on behalf of customers who provide their own credentials. By setting these variables (and aborting if
    # GOOGLE_APPLICATION_CREDENTIALS) is set, we can reduce the chance that an implementation bug would result in
    # outbound requests using our privileges unintentionally.
    os.environ["GCE_METADATA_HOST"] = "127.0.0.1"
    os.environ["GCE_METADATA_IP"] = "127.0.0.1"
    if os.environ.get("GOOGLE_APPLICATION_CREDENTIALS", "") != "":
        raise MisconfiguredError(
            "GOOGLE_APPLICATION_CREDENTIALS environment variable is set. "
            "This should not be set on a running xngin API server because it "
            "could cause the server to authenticate with the service account "
            "credentials on behalf of end-user requests. "
            "Please unset GOOGLE_APPLICATION_CREDENTIALS and try again."
        )
    else:
        async with database.setup():
            yield


# TODO: pass parameters to Swagger to support OIDC/PKCE
app = FastAPI(lifespan=lifespan)
exceptionhandlers.setup(app)
middleware.setup(app)
customlogging.setup()
secretservice.setup()
<<<<<<< HEAD

app.include_router(experiments_api.router, tags=["Experiment Integration"])


app.include_router(
    healthchecks_api.router, tags=["Health Checks"], include_in_schema=False
)

app.include_router(
    auth_api.router,
    tags=["Auth"],
    include_in_schema=PUBLISH_ALL_DOCS,
)


app.include_router(
    admin_api.router,
    tags=["Admin"],
    include_in_schema=PUBLISH_ALL_DOCS,
)

=======
routes.register(app)
>>>>>>> 9aa18392
auth_dependencies.setup(app)

app.openapi = custom_openapi(app)  # type: ignore[method-assign]<|MERGE_RESOLUTION|>--- conflicted
+++ resolved
@@ -11,17 +11,8 @@
     middleware,
     routes,
 )
-<<<<<<< HEAD
-from xngin.apiserver.flags import PUBLISH_ALL_DOCS
-from xngin.apiserver.routers import healthchecks_api
-from xngin.apiserver.routers.admin import admin_api
-from xngin.apiserver.routers.auth import auth_api, auth_dependencies
-from xngin.apiserver.routers.experiments import experiments_api
-=======
 from xngin.apiserver.openapi import custom_openapi
 from xngin.apiserver.routers.auth import auth_dependencies
-from xngin.apiserver.settings import get_settings_for_server
->>>>>>> 9aa18392
 from xngin.xsecrets import secretservice
 
 if sentry_dsn := os.environ.get("SENTRY_DSN"):
@@ -71,31 +62,7 @@
 middleware.setup(app)
 customlogging.setup()
 secretservice.setup()
-<<<<<<< HEAD
-
-app.include_router(experiments_api.router, tags=["Experiment Integration"])
-
-
-app.include_router(
-    healthchecks_api.router, tags=["Health Checks"], include_in_schema=False
-)
-
-app.include_router(
-    auth_api.router,
-    tags=["Auth"],
-    include_in_schema=PUBLISH_ALL_DOCS,
-)
-
-
-app.include_router(
-    admin_api.router,
-    tags=["Admin"],
-    include_in_schema=PUBLISH_ALL_DOCS,
-)
-
-=======
 routes.register(app)
->>>>>>> 9aa18392
 auth_dependencies.setup(app)
 
 app.openapi = custom_openapi(app)  # type: ignore[method-assign]
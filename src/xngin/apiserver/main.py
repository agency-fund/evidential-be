import dataclasses
import os
from contextlib import asynccontextmanager

from fastapi import FastAPI
from fastapi.openapi.utils import get_openapi
from fastapi.routing import APIRoute
from loguru import logger

from xngin.apiserver import (
    customlogging,
    exceptionhandlers,
    middleware,
)
from xngin.apiserver.flags import PUBLISH_ALL_DOCS
<<<<<<< HEAD
from xngin.apiserver.routers import (
    admin,
    experiments,
    healthchecks,
    oidc,
    oidc_dependencies,
    stateless_api,
)
=======
from xngin.apiserver.routers import healthchecks_api
from xngin.apiserver.routers.admin import admin_api
from xngin.apiserver.routers.auth import auth_api, auth_dependencies
from xngin.apiserver.routers.experiments import experiments_api
from xngin.apiserver.routers.proxy_mgmt import proxy_mgmt_api
from xngin.apiserver.routers.stateless import stateless_api
>>>>>>> 20827527
from xngin.apiserver.settings import get_settings_for_server

if sentry_dsn := os.environ.get("SENTRY_DSN"):
    import sentry_sdk

    sentry_sdk.init(
        db_query_source_threshold_ms=10,  # Capture origin of queries that exceed this time (default 100).
        dsn=sentry_dsn,
        environment=os.environ.get("ENVIRONMENT", "local"),
        traces_sample_rate=1.0,
        _experiments={
            "continuous_profiling_auto_start": True,
        },
    )


class MisconfiguredError(Exception):
    pass


@asynccontextmanager
async def lifespan(_app: FastAPI):
    logger.info(f"Starting server: {__name__}")

    # verify that the soon-to-be-obsoleted JSON file settings can be loaded
    _ = get_settings_for_server()

    # Security: Disable the Google Cloud SDK's use of GCE metadata service by pointing it at localhost. This service
    # operates on behalf of customers who provide their own credentials. By setting these variables (and aborting if
    # GOOGLE_APPLICATION_CREDENTIALS) is set, we can reduce the chance that an implementation bug would result in
    # outbound requests using our privileges unintentionally.
    os.environ["GCE_METADATA_HOST"] = "127.0.0.1"
    os.environ["GCE_METADATA_IP"] = "127.0.0.1"
    if os.environ.get("GOOGLE_APPLICATION_CREDENTIALS", "") != "":
        raise MisconfiguredError(
            "GOOGLE_APPLICATION_CREDENTIALS environment variable is set. "
            "This should not be set on a running xngin API server because it "
            "could cause the server to authenticate with the service account "
            "credentials on behalf of end-user requests. "
            "Please unset GOOGLE_APPLICATION_CREDENTIALS and try again."
        )
    else:
        yield


# TODO: pass parameters to Swagger to support OIDC/PKCE
app = FastAPI(lifespan=lifespan)
exceptionhandlers.setup(app)
middleware.setup(app)
customlogging.setup()

app.include_router(experiments_api.router, tags=["Experiment Integration"])

app.include_router(
    stateless_api.router,
    tags=["Stateless Experiment Design"],
)

<<<<<<< HEAD
app.include_router(healthchecks.router, tags=["Health Checks"], include_in_schema=False)
=======
app.include_router(
    proxy_mgmt_api.router,
    tags=["Stateless Experiment Design"],
)

app.include_router(
    healthchecks_api.router, tags=["Health Checks"], include_in_schema=False
)
>>>>>>> 20827527

app.include_router(
    auth_api.router,
    tags=["Auth"],
    include_in_schema=PUBLISH_ALL_DOCS,
)


app.include_router(
    admin_api.router,
    tags=["Admin"],
    include_in_schema=PUBLISH_ALL_DOCS,
)

auth_dependencies.setup(app)


@dataclasses.dataclass
class TagDocumentation:
    visible: bool
    definition: dict[str, str]


def custom_openapi():
    """Customizes the generated OpenAPI schema."""
    if app.openapi_schema:  # cache
        return app.openapi_schema

    # Overrides the operationId values in the OpenAPI spec to generate humane names
    # based on the method name. This avoids generating long, ugly names downstream.
    # Note: ensure all API methods have names you'd like to appear in the generated APIs.
    for route in app.routes:
        if isinstance(route, APIRoute):
            # uses the Python API method name
            route.operation_id = route.name

    visible_tags = [
        TagDocumentation(
            visible=True,
            definition={
                "name": "Stateless Experiment Design",
                "description": " (⚠️ New clients: use Experiment Integration APIs.) Methods for designing and saving experiments in which a client manages all state persistence.",
            },
        ),
        TagDocumentation(
            visible=True,
            definition={
                "name": "Experiment Integration",
                "description": "Methods for a client to use when integrating Evidential experiments and assignments with their own serving infrastructure.",
            },
        ),
        TagDocumentation(
            visible=PUBLISH_ALL_DOCS,
            definition={"name": "Auth", "description": "Methods for handling SSO."},
        ),
        TagDocumentation(
            visible=PUBLISH_ALL_DOCS,
            definition={
                "name": "Admin",
                "description": "Methods supporting the Evidential UI.",
            },
        ),
    ]
    openapi_schema = get_openapi(
        title="xngin: Experiments API",
        version="0.9.0",
        contact={
            "name": "Agency Fund",
            "url": "https://www.agency.fund",
            "email": "evidential-support@agency.fund",
        },
        summary="",
        description="",
        tags=[
            tag.definition
            for tag in sorted(visible_tags, key=lambda t: t.definition["name"])
            if tag.visible
        ],
        routes=app.routes,
    )
    app.openapi_schema = openapi_schema
    return app.openapi_schema


app.openapi = custom_openapi<|MERGE_RESOLUTION|>--- conflicted
+++ resolved
@@ -13,23 +13,11 @@
     middleware,
 )
 from xngin.apiserver.flags import PUBLISH_ALL_DOCS
-<<<<<<< HEAD
-from xngin.apiserver.routers import (
-    admin,
-    experiments,
-    healthchecks,
-    oidc,
-    oidc_dependencies,
-    stateless_api,
-)
-=======
 from xngin.apiserver.routers import healthchecks_api
 from xngin.apiserver.routers.admin import admin_api
 from xngin.apiserver.routers.auth import auth_api, auth_dependencies
 from xngin.apiserver.routers.experiments import experiments_api
-from xngin.apiserver.routers.proxy_mgmt import proxy_mgmt_api
 from xngin.apiserver.routers.stateless import stateless_api
->>>>>>> 20827527
 from xngin.apiserver.settings import get_settings_for_server
 
 if sentry_dsn := os.environ.get("SENTRY_DSN"):
@@ -88,18 +76,9 @@
     tags=["Stateless Experiment Design"],
 )
 
-<<<<<<< HEAD
-app.include_router(healthchecks.router, tags=["Health Checks"], include_in_schema=False)
-=======
-app.include_router(
-    proxy_mgmt_api.router,
-    tags=["Stateless Experiment Design"],
-)
-
 app.include_router(
     healthchecks_api.router, tags=["Health Checks"], include_in_schema=False
 )
->>>>>>> 20827527
 
 app.include_router(
     auth_api.router,

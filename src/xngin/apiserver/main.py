import os
from contextlib import asynccontextmanager

from fastapi import FastAPI
from loguru import logger

from xngin.apiserver import (
    customlogging,
    database,
    exceptionhandlers,
    middleware,
    routes,
)
from xngin.apiserver.openapi import custom_openapi
from xngin.apiserver.routers.auth import auth_dependencies
from xngin.apiserver.settings import get_settings_for_server
from xngin.xsecrets import secretservice

if sentry_dsn := os.environ.get("SENTRY_DSN"):
    import sentry_sdk

    sentry_sdk.init(
        db_query_source_threshold_ms=10,  # Capture origin of queries that exceed this time (default 100).
        dsn=sentry_dsn,
        environment=os.environ.get("ENVIRONMENT", "local"),
        traces_sample_rate=1.0,
        _experiments={
            "continuous_profiling_auto_start": True,
        },
    )


class MisconfiguredError(Exception):
    pass


@asynccontextmanager
async def lifespan(_app: FastAPI):
    logger.info(f"Starting server: {__name__}")

    # verify that the soon-to-be-obsoleted JSON file settings can be loaded
    _ = get_settings_for_server()

    # Security: Disable the Google Cloud SDK's use of GCE metadata service by pointing it at localhost. This service
    # operates on behalf of customers who provide their own credentials. By setting these variables (and aborting if
    # GOOGLE_APPLICATION_CREDENTIALS) is set, we can reduce the chance that an implementation bug would result in
    # outbound requests using our privileges unintentionally.
    os.environ["GCE_METADATA_HOST"] = "127.0.0.1"
    os.environ["GCE_METADATA_IP"] = "127.0.0.1"
    if os.environ.get("GOOGLE_APPLICATION_CREDENTIALS", "") != "":
        raise MisconfiguredError(
            "GOOGLE_APPLICATION_CREDENTIALS environment variable is set. "
            "This should not be set on a running xngin API server because it "
            "could cause the server to authenticate with the service account "
            "credentials on behalf of end-user requests. "
            "Please unset GOOGLE_APPLICATION_CREDENTIALS and try again."
        )
    else:
        async with database.setup():
            yield


# TODO: pass parameters to Swagger to support OIDC/PKCE
app = FastAPI(lifespan=lifespan)
exceptionhandlers.setup(app)
middleware.setup(app)
customlogging.setup()
secretservice.setup()
<<<<<<< HEAD

app.include_router(experiments_api.router, tags=["Experiment Integration"])

app.include_router(
    stateless_api.router,
    tags=["Stateless Experiment Design"],
)

app.include_router(
    proxy_mgmt_api.router,
    tags=["Stateless Experiment Design"],
)

app.include_router(
    healthchecks_api.router, tags=["Health Checks"], include_in_schema=False
)

app.include_router(
    auth_api.router,
    tags=["Auth"],
    include_in_schema=PUBLISH_ALL_DOCS,
)


app.include_router(
    admin_api.router,
    tags=["Admin"],
    include_in_schema=PUBLISH_ALL_DOCS,
)

=======
routes.register(app)
>>>>>>> 3419e756
auth_dependencies.setup(app)

app.openapi = lambda: custom_openapi(app)  # type: ignore[method-assign]<|MERGE_RESOLUTION|>--- conflicted
+++ resolved
@@ -66,40 +66,7 @@
 middleware.setup(app)
 customlogging.setup()
 secretservice.setup()
-<<<<<<< HEAD
-
-app.include_router(experiments_api.router, tags=["Experiment Integration"])
-
-app.include_router(
-    stateless_api.router,
-    tags=["Stateless Experiment Design"],
-)
-
-app.include_router(
-    proxy_mgmt_api.router,
-    tags=["Stateless Experiment Design"],
-)
-
-app.include_router(
-    healthchecks_api.router, tags=["Health Checks"], include_in_schema=False
-)
-
-app.include_router(
-    auth_api.router,
-    tags=["Auth"],
-    include_in_schema=PUBLISH_ALL_DOCS,
-)
-
-
-app.include_router(
-    admin_api.router,
-    tags=["Admin"],
-    include_in_schema=PUBLISH_ALL_DOCS,
-)
-
-=======
 routes.register(app)
->>>>>>> 3419e756
 auth_dependencies.setup(app)
 
 app.openapi = lambda: custom_openapi(app)  # type: ignore[method-assign]
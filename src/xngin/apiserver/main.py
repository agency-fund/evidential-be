from contextlib import asynccontextmanager
<<<<<<< HEAD
from typing import List, Dict, Any, Annotated, Literal, Tuple, Union
import logging
import warnings
=======
from typing import Any, Annotated
>>>>>>> b026cb5f

import httpx
from pydantic import BaseModel
import sqlalchemy
from fastapi import FastAPI, HTTPException, Depends, Path, Query, Response
from fastapi import Request
from sqlalchemy import distinct
from starlette.responses import JSONResponse

from xngin.apiserver import database
from xngin.apiserver.api_types import (
    DataTypeClass,
    AudienceSpec,
    DesignSpec,
    ExperimentAssignment,
    UnimplementedResponse,
    GetStrataResponseElement,
    GetFiltersResponseElement,
    GetMetricsResponseElement,
)
from xngin.apiserver.dependencies import (
    httpx_dependency,
    settings_dependency,
    config_dependency,
    gsheet_cache,
)
from xngin.apiserver.gsheet_cache import GSheetCache
from xngin.apiserver.settings import (
    WebhookConfig,
    WebhookUrl,
    get_settings_for_server,
    XnginSettings,
    ClientConfig,
    CannotFindTableException,
    get_sqlalchemy_table_from_engine,
    CannotFindUnitException,
)
from xngin.apiserver.utils import safe_for_headers
from xngin.sheets.config_sheet import (
    fetch_and_parse_sheet,
    create_sheetconfig_from_table,
)
from xngin.apiserver.webhook_types import (
    STANDARD_WEBHOOK_RESPONSES,
    UpdateExperimentDescriptionsRequest,
    UpdateExperimentStartEndRequest,
    WebhookRequestCommit,
    WebhookRequestUpdate,
    WebhookResponse,
)

# Workaround for: https://github.com/fastapi/fastapi/discussions/10537
warnings.filterwarnings(
    "ignore",
    message="`example`",
    category=DeprecationWarning,
    module="xngin.apiserver.main",
)


@asynccontextmanager
async def lifespan(_app: FastAPI):
    get_settings_for_server()
    database.setup()
    yield


app = FastAPI(lifespan=lifespan)
logger = logging.getLogger(__name__)


# TODO: unify exception handling
@app.exception_handler(CannotFindTableException)
async def exception_handler_cannotfindthetableexception(
    _request: Request, exc: CannotFindTableException
):
    return JSONResponse(status_code=404, content={"message": exc.message})


@app.exception_handler(CannotFindUnitException)
async def exception_handler_cannotfindtheunitexception(
    _request: Request, exc: CannotFindUnitException
):
    return JSONResponse(status_code=404, content={"message": exc.message})


class CommonQueryParams:
    """Describes query parameters common to the /strata, /filters, and /metrics APIs."""

    def __init__(
        self,
        unit_type: Annotated[
            str,
            Query(
                description="Unit of analysis for experiment.", example="test_unit_type"
            ),
        ],
        refresh: Annotated[bool, Query(description="Refresh the cache.")] = False,
    ):
        self.unit_type = unit_type
        self.refresh = refresh


# API Endpoints
@app.get(
    "/strata", summary="Get possible strata covariates.", tags=["Experiment Design"]
)
def get_strata(
    commons: Annotated[CommonQueryParams, Depends()],
    gsheets: Annotated[GSheetCache, Depends(gsheet_cache)],
    client: Annotated[ClientConfig | None, Depends(config_dependency)] = None,
) -> list[GetStrataResponseElement]:
    """
    Get possible strata covariates for a given unit type.

    This reimplements dwh.R get_strata().
    """
    config = require_config(client)
    with config.dbsession(commons.unit_type) as session:
        sa_table = get_sqlalchemy_table_from_engine(
            session.get_bind(), commons.unit_type
        )
        db_schema = generate_column_descriptors(sa_table)
        config_sheet = fetch_worksheet(commons, config, gsheets)
        strata_cols = {c.column_name: c for c in config_sheet.columns if c.is_strata}

    return sorted(
        [
            GetStrataResponseElement(
                data_type=db_schema.get(col_name).data_type,
                column_name=col_name,
                description=col_descriptor.description,
                # TODO: work on naming for strata_group/column_group
                strata_group=col_descriptor.column_group,
            )
            for col_name, col_descriptor in strata_cols.items()
            if db_schema.get(col_name)
        ],
        key=lambda item: item.column_name,
    )


@app.get(
    "/filters",
    summary="Get possible filters covariates for a given unit type.",
    tags=["Experiment Design"],
)
def get_filters(
    commons: Annotated[CommonQueryParams, Depends()],
    gsheets: Annotated[GSheetCache, Depends(gsheet_cache)],
    client: Annotated[ClientConfig | None, Depends(config_dependency)] = None,
) -> list[GetFiltersResponseElement]:
    config = require_config(client)
    with config.dbsession(commons.unit_type) as session:
        sa_table = get_sqlalchemy_table_from_engine(
            session.get_bind(), commons.unit_type
        )
        db_schema = generate_column_descriptors(sa_table)
        config_sheet = fetch_worksheet(commons, config, gsheets)
        filter_cols = {c.column_name: c for c in config_sheet.columns if c.is_filter}

        # TODO: implement caching, respecting commons.refresh
        def mapper(col_name, column_descriptor):
            db_col = db_schema.get(col_name)
            filter_class = db_col.data_type.filter_class(col_name)

            # Collect metadata on the values in the database.
            sa_col = sa_table.columns[col_name]
            distinct_values, min_, max_ = None, None, None
            match filter_class:
                case DataTypeClass.DISCRETE:
                    distinct_values = [
                        str(v)
                        for v in session.execute(
                            sqlalchemy.select(distinct(sa_col))
                            .where(sa_col.is_not(None))
                            .order_by(sa_col)
                        ).scalars()
                    ]
                case DataTypeClass.NUMERIC:
                    min_, max_ = session.execute(
                        sqlalchemy.select(
                            sqlalchemy.func.min(sa_col), sqlalchemy.func.max(sa_col)
                        ).where(sa_col.is_not(None))
                    ).first()
                case _:
                    raise RuntimeError("unexpected filter class")

            return GetFiltersResponseElement(
                filter_name=col_name,
                data_type=db_col.data_type,
                relations=filter_class.valid_relations(),
                description=column_descriptor.description,
                distinct_values=distinct_values,
                min=min_,
                max=max_,
            )

        return sorted(
            [
                mapper(col_name, col_descriptor)
                for col_name, col_descriptor in filter_cols.items()
                if db_schema.get(col_name)
            ],
            key=lambda item: item.filter_name,
        )


@app.get(
    "/metrics",
    summary="Get possible metric covariates for a given unit type.",
    tags=["Experiment Design"],
)
def get_metrics(
    commons: Annotated[CommonQueryParams, Depends()],
    gsheets: Annotated[GSheetCache, Depends(gsheet_cache)],
    client: Annotated[ClientConfig | None, Depends(config_dependency)] = None,
) -> list[GetMetricsResponseElement]:
    """
    Get possible metrics for a given unit type.

    This reimplements dwh.R get_metrics().
    """
    config = require_config(client)
    with config.dbsession(commons.unit_type) as session:
        sa_table = get_sqlalchemy_table_from_engine(
            session.get_bind(), commons.unit_type
        )
        db_schema = generate_column_descriptors(sa_table)
        config_sheet = fetch_worksheet(commons, config, gsheets)
        metric_cols = {c.column_name: c for c in config_sheet.columns if c.is_metric}

    return sorted(
        [
            GetMetricsResponseElement(
                data_type=db_schema.get(col_name).data_type,
                column_name=col_name,
                description=col_descriptor.description,
            )
            for col_name, col_descriptor in metric_cols.items()
            if db_schema.get(col_name)
        ],
        key=lambda item: item.column_name,
    )


@app.post(
    "/power",
    summary="Check power given an experiment and audience specification.",
    response_model=UnimplementedResponse,
    tags=["Experiment Design"],
)
def check_power(
    design_spec: DesignSpec,
    audience_spec: AudienceSpec,
    client: Annotated[ClientConfig | None, Depends(config_dependency)] = None,
):
    # Implement power calculation logic
    return UnimplementedResponse()


@app.post(
    "/assign",
    summary="Assign treatment given experiment and audience specification.",
    response_model=UnimplementedResponse,
    tags=["Manage Experiments"],
)
def assign_treatment(
    design_spec: DesignSpec,
    audience_spec: AudienceSpec,
    client: Annotated[ClientConfig | None, Depends(config_dependency)] = None,
    chosen_n: int = 1000,
):
    # Implement treatment assignment logic
    return UnimplementedResponse()


@app.post(
    "/assignment-file",
    summary="TODO",
    response_model=UnimplementedResponse,
    tags=["Manage Experiments"],
)
def assignment_file(
    design_spec: DesignSpec,
    audience_spec: AudienceSpec,
    client: Annotated[ClientConfig | None, Depends(config_dependency)] = None,
    chosen_n: int = 1000,
):
    # Implement treatment assignment logic
    return UnimplementedResponse()


@app.post(
    "/commit",
    summary="Commit an experiment to the database.",
    responses=STANDARD_WEBHOOK_RESPONSES,
    tags=["Manage Experiments"],
)
async def commit_experiment(
    response: Response,
    design_spec: DesignSpec,
    audience_spec: AudienceSpec,
<<<<<<< HEAD
    experiment_assignment: ExperimentAssignment,
=======
    experiment_assignment: dict[str, Any],
>>>>>>> b026cb5f
    user_id: str = "testuser",
    http_client: Annotated[httpx.AsyncClient, Depends(httpx_dependency)] = None,
    client: Annotated[ClientConfig | None, Depends(config_dependency)] = None,
) -> WebhookResponse:
    config = require_config(client).webhook_config
    action = config.actions.commit
    if action is None:
        # TODO: write to internal storage if webhooks are not defined.
        raise HTTPException(501, "Action 'commit' not configured.")

    commit_payload = WebhookRequestCommit(
        creator_user_id=user_id,
        experiment_assignment=experiment_assignment,
        design_spec=design_spec,
        audience_spec=audience_spec,
    )

    response.status_code, payload = await make_webhook_request(
        http_client, config, action, commit_payload
    )
    return payload


@app.post(
    "/update-commit",
    summary="Update an existing experiment's timestamps or description (experiment and arms)",
    responses=STANDARD_WEBHOOK_RESPONSES,
    tags=["Manage Experiments"],
)
<<<<<<< HEAD
async def update_experiment(
    response: Response,
    request_payload: WebhookRequestUpdate,
    update_type: Annotated[
        Literal["timestamps", "description"],
        Query(description="The type of experiment metadata update to perform"),
    ],
    http_client: Annotated[httpx.AsyncClient, Depends(httpx_dependency)] = None,
=======
def update_experiment(
    design_spec: DesignSpec,
    audience_spec: AudienceSpec,
    experiment_assignment: dict[str, Any],
    user_id: str = "testuser",
>>>>>>> b026cb5f
    client: Annotated[ClientConfig | None, Depends(config_dependency)] = None,
) -> WebhookResponse:
    config = require_config(client).webhook_config
    action = None
    if update_type == "timestamps":
        action = config.actions.update_timestamps
    elif update_type == "description":
        action = config.actions.update_description
    if action is None:
        # TODO: write to internal storage if webhooks are not defined.
        raise HTTPException(501, f"Action '{update_type}' not configured.")
    # Need to pull out the upstream server payload:
    response.status_code, payload = await make_webhook_request(
        http_client, config, action, request_payload.update_json
    )
    return payload


@app.post(
    "/experiment/{experiment_id}",
    summary="Update an existing experiment. (limited update capabilities)",
    responses=STANDARD_WEBHOOK_RESPONSES,
    tags=["WIP New API"],
)
async def alt_update_experiment(
    response: Response,
    body: Union[UpdateExperimentStartEndRequest, UpdateExperimentDescriptionsRequest],
    experiment_id: str = Annotated[
        str, Path(description="The ID of the experiment to update.")
    ],
    http_client: Annotated[httpx.AsyncClient, Depends(httpx_dependency)] = None,
    client: Annotated[ClientConfig | None, Depends(config_dependency)] = None,
) -> WebhookResponse:
    config = require_config(client).webhook_config
    # TODO: write to internal storage if no webhook_config
    action = None
    if body.update_type == "timestamps":
        action = config.actions.update_timestamps
    elif body.update_type == "description":
        action = config.actions.update_description
    if action is None:
        raise HTTPException(501, f"Action for '{body.update_type}' not configured.")

    # TODO: how best to handle experiment_id?
    # Fill it in for the user as part of the request bodies only if missing?
    # (Wouldn't be needed in the body if we handled the request here saving internally.)
    if body.experiment_id is None:
        body.experiment_id = experiment_id
    response.status_code, payload = await make_webhook_request(
        http_client, config, action, body
    )
    return payload


async def make_webhook_request(
    http_client: httpx.AsyncClient,
    config: WebhookConfig,
    action: WebhookUrl,
    data: BaseModel,
) -> Tuple[int, WebhookResponse]:
    """Helper function to make webhook requests with common error handling.

    Returns: tuple of (status_code, WebhookResponse to use as body)
    """
    # TODO: use DI for a consistently configured shared client across endpoints
    headers = {}
    auth_header_value = config.common_headers.authorization
    if auth_header_value is not None:
        headers["Authorization"] = auth_header_value
    headers["Accept"] = "application/json"
    # headers["Content-Type"] is set by httpx

    try:
        # Explicitly convert to a dict via pydantic since we use custom serializers
        json_data = data.model_dump(mode="json")
        upstream_response = await http_client.request(
            method=action.method, url=action.url, headers=headers, json=json_data
        )
        webhook_response = WebhookResponse.from_httpx(upstream_response)
        # Stricter than response.raise_for_status(), we require HTTP 200:
        status_code = 200
        if upstream_response.status_code != 200:
            logger.error(
                "ERROR response %s requesting webhook: %s",
                upstream_response.status_code,
                action.url,
            )
            status_code = 502
        # Always return a WebhookResponse in the body on HTTPStatusError and non-200 response.
        return (status_code, webhook_response)
    except httpx.RequestError as e:
        logger.error(
            "ERROR %s requesting webhook: %s (%s)", type(e), e.request.url, str(e)
        )
        raise HTTPException(status_code=500, detail="server error") from e


@app.get("/_settings", include_in_schema=False)
def debug_settings(
    request: Request,
    settings: Annotated[XnginSettings, Depends(settings_dependency)],
    config: Annotated[ClientConfig | None, Depends(config_dependency)] = None,
):
    """Endpoint for testing purposes. Returns the current server configuration and optionally the config ID."""
    # Secrets will not be returned because they are stored as SecretStrs, but nonetheless this method
    # should only be invoked from trusted IP addresses.
    if request.client.host not in settings.trusted_ips:
        raise HTTPException(403)

    config_id = None
    if config:
        config_id = config.id
    return {"settings": settings, "config_id": config_id}


# Main experiment assignment function
def assign_units_to_arms(
    design_spec: DesignSpec, audience_spec: AudienceSpec, chosen_n: int
):
    # Implement experiment assignment logic
    pass


# Helper functions for database operations
def get_dwh_participants(audience_spec: AudienceSpec, chosen_n: int):
    # Implement logic to get participants from the data warehouse
    pass


def get_metric_meta(metrics: list[str], audience_spec: AudienceSpec):
    # Implement logic to get metric metadata
    pass


# MongoDB interaction function
def experiments_reg_request(
    settings: XnginSettings, endpoint: str, json_data: dict[str, Any] | None = None
):
    url = f"https://{settings.api_host}/dev/api/v1/experiment-commit/{endpoint}"

    api_token = safe_for_headers(
        settings.get_client_config("customer").config.api_token.get_secret_value()
    )
    headers = {
        "accept": "application/json",
        "Authorization": f"Bearer {api_token}",
    }

    if (
        endpoint.startswith("get-file-name-by-experiment-id")
        or endpoint == "get-all-experiments"
    ):
        response = httpx.get(url, headers=headers)
    else:
        if endpoint.startswith("update"):
            response = httpx.put(url, headers=headers, json=json_data)
        else:
            response = httpx.post(url, headers=headers, json=json_data)

    if response.status_code != 200:
        raise HTTPException(status_code=response.status_code, detail="Request failed")

    return response.json()


def require_config(client: ClientConfig | None):
    """Raises an exception unless we have a usable ClientConfig available."""
    if not client:
        raise HTTPException(
            404, "Configuration for the requested client was not found."
        )
    return client.config


def fetch_worksheet(commons: CommonQueryParams, config, gsheets: GSheetCache):
    """Fetches a worksheet from the cache, reading it from the source if refresh or if the cache doesn't have it."""
    sheet = config.find_unit(commons.unit_type).sheet
    return gsheets.get(
        sheet,
        lambda: fetch_and_parse_sheet(sheet),
        refresh=commons.refresh,
    )


def generate_column_descriptors(table: sqlalchemy.Table):
    """Fetches a map of column name to SheetConfig column metadata.

    Raises 500 if the table does not exist.
    """
    try:
        return {c.column_name: c for c in create_sheetconfig_from_table(table).columns}
    except CannotFindTableException as cfte:
        raise HTTPException(status_code=500, detail=cfte.message) from cfte


def main():
    database.setup()

    import uvicorn

    uvicorn.run(app, host="0.0.0.0", port=8000)


if __name__ == "__main__":
    main()<|MERGE_RESOLUTION|>--- conflicted
+++ resolved
@@ -1,11 +1,7 @@
 from contextlib import asynccontextmanager
-<<<<<<< HEAD
-from typing import List, Dict, Any, Annotated, Literal, Tuple, Union
+from typing import Any, Annotated, Literal
 import logging
 import warnings
-=======
-from typing import Any, Annotated
->>>>>>> b026cb5f
 
 import httpx
 from pydantic import BaseModel
@@ -309,11 +305,7 @@
     response: Response,
     design_spec: DesignSpec,
     audience_spec: AudienceSpec,
-<<<<<<< HEAD
     experiment_assignment: ExperimentAssignment,
-=======
-    experiment_assignment: dict[str, Any],
->>>>>>> b026cb5f
     user_id: str = "testuser",
     http_client: Annotated[httpx.AsyncClient, Depends(httpx_dependency)] = None,
     client: Annotated[ClientConfig | None, Depends(config_dependency)] = None,
@@ -343,7 +335,6 @@
     responses=STANDARD_WEBHOOK_RESPONSES,
     tags=["Manage Experiments"],
 )
-<<<<<<< HEAD
 async def update_experiment(
     response: Response,
     request_payload: WebhookRequestUpdate,
@@ -352,13 +343,6 @@
         Query(description="The type of experiment metadata update to perform"),
     ],
     http_client: Annotated[httpx.AsyncClient, Depends(httpx_dependency)] = None,
-=======
-def update_experiment(
-    design_spec: DesignSpec,
-    audience_spec: AudienceSpec,
-    experiment_assignment: dict[str, Any],
-    user_id: str = "testuser",
->>>>>>> b026cb5f
     client: Annotated[ClientConfig | None, Depends(config_dependency)] = None,
 ) -> WebhookResponse:
     config = require_config(client).webhook_config
@@ -385,7 +369,7 @@
 )
 async def alt_update_experiment(
     response: Response,
-    body: Union[UpdateExperimentStartEndRequest, UpdateExperimentDescriptionsRequest],
+    body: UpdateExperimentStartEndRequest | UpdateExperimentDescriptionsRequest,
     experiment_id: str = Annotated[
         str, Path(description="The ID of the experiment to update.")
     ],
@@ -418,7 +402,7 @@
     config: WebhookConfig,
     action: WebhookUrl,
     data: BaseModel,
-) -> Tuple[int, WebhookResponse]:
+) -> tuple[int, WebhookResponse]:
     """Helper function to make webhook requests with common error handling.
 
     Returns: tuple of (status_code, WebhookResponse to use as body)
@@ -438,8 +422,8 @@
             method=action.method, url=action.url, headers=headers, json=json_data
         )
         webhook_response = WebhookResponse.from_httpx(upstream_response)
+        status_code = 200
         # Stricter than response.raise_for_status(), we require HTTP 200:
-        status_code = 200
         if upstream_response.status_code != 200:
             logger.error(
                 "ERROR response %s requesting webhook: %s",
@@ -447,13 +431,12 @@
                 action.url,
             )
             status_code = 502
-        # Always return a WebhookResponse in the body on HTTPStatusError and non-200 response.
+    except httpx.RequestError as e:
+        logger.exception("ERROR requesting webhook: %s", e.request.url)
+        raise HTTPException(status_code=500, detail="server error") from e
+    else:
+        # Always return a WebhookResponse in the body, even on non-200 responses.
         return (status_code, webhook_response)
-    except httpx.RequestError as e:
-        logger.error(
-            "ERROR %s requesting webhook: %s (%s)", type(e), e.request.url, str(e)
-        )
-        raise HTTPException(status_code=500, detail="server error") from e
 
 
 @app.get("/_settings", include_in_schema=False)

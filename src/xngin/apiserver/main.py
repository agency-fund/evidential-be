--- conflicted
+++ resolved
@@ -5,10 +5,6 @@
 import uuid
 
 import httpx
-<<<<<<< HEAD
-import requests
-=======
->>>>>>> cfcf3f59
 import sqlalchemy
 from fastapi import FastAPI, HTTPException, Depends, Query
 from fastapi import Request

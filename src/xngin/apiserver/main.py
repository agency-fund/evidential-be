import logging
import os
from contextlib import asynccontextmanager
from typing import Annotated, Literal

import httpx
import sqlalchemy
from fastapi import FastAPI, HTTPException, Depends, Path, Query, Response
from fastapi import Request
from fastapi.openapi.utils import get_openapi
from pandas import DataFrame
from pydantic import BaseModel
from sqlalchemy import distinct

from xngin.apiserver import database, exceptionhandlers
from xngin.apiserver.api_types import (
    DataTypeClass,
    AssignResponse,
    GetFiltersResponseDiscrete,
    GetFiltersResponseNumeric,
    GetStrataResponseElement,
    GetMetricsResponseElement,
    PowerResponse,
    GetStrataResponse,
    GetFiltersResponse,
    GetMetricsResponse,
    AssignRequest,
    CommitRequest,
    PowerRequest,
)
from xngin.apiserver.dependencies import (
    httpx_dependency,
    settings_dependency,
    config_dependency,
    gsheet_cache,
)
from xngin.apiserver.dwh.queries import get_stats_on_metrics, query_for_participants
from xngin.apiserver.gsheet_cache import GSheetCache
from xngin.apiserver.settings import (
    ParticipantsMixin,
    WebhookConfig,
    WebhookUrl,
    get_settings_for_server,
    XnginSettings,
    ClientConfig,
    infer_table,
)
from xngin.apiserver.utils import substitute_url
from xngin.apiserver.webhook_types import (
    STANDARD_WEBHOOK_RESPONSES,
    UpdateExperimentDescriptionsRequest,
    UpdateExperimentStartEndRequest,
    WebhookRequestCommit,
    WebhookResponse,
    UpdateCommitRequest,
)
from xngin.sheets.config_sheet import (
    fetch_and_parse_sheet,
    create_configworksheet_from_table,
)
from xngin.stats.assignment import assign_treatment
from xngin.stats.power import check_power

logging.basicConfig(
    level=logging.INFO, format="%(asctime)s - %(name)s - %(levelname)s - %(message)s"
)
logger = logging.getLogger(__name__)

if sentry_dsn := os.environ.get("SENTRY_DSN"):
    import sentry_sdk

    sentry_sdk.init(
        dsn=sentry_dsn,
        environment=os.environ.get("ENVIRONMENT", "local"),
        traces_sample_rate=1.0,
        _experiments={
            "continuous_profiling_auto_start": True,
        },
    )


@asynccontextmanager
async def lifespan(_app: FastAPI):
    get_settings_for_server()
    database.setup()
    yield


app = FastAPI(lifespan=lifespan)
exceptionhandlers.setup(app)


def custom_openapi():
    """Customizes the generated OpenAPI schema."""
    if app.openapi_schema:  # cache
        return app.openapi_schema
    openapi_schema = get_openapi(
        title="xngin: Experiments API",
        version="0.9.0",
        summary="",
        description="",
        routes=app.routes,
    )
    app.openapi_schema = openapi_schema
    return app.openapi_schema


app.openapi = custom_openapi


class CommonQueryParams:
    """Describes query parameters common to the /strata, /filters, and /metrics APIs."""

    def __init__(
        self,
        participant_type: Annotated[
            str,
            Query(
                description="Unit of analysis for experiment.",
                example="test_participant_type",
            ),
        ],
        refresh: Annotated[bool, Query(description="Refresh the cache.")] = False,
    ):
        self.participant_type = participant_type
        self.refresh = refresh


# API Endpoints
@app.get(
    "/strata", summary="Get possible strata covariates.", tags=["Experiment Design"]
)
def get_strata(
    commons: Annotated[CommonQueryParams, Depends()],
    gsheets: Annotated[GSheetCache, Depends(gsheet_cache)],
    client: Annotated[ClientConfig | None, Depends(config_dependency)] = None,
) -> GetStrataResponse:
    """Get possible strata covariates for a given unit type."""
    config = require_config(client)
    participants = config.find_participants(commons.participant_type)
    config_sheet = fetch_worksheet(commons, config, gsheets)
    strata_cols = {c.column_name: c for c in config_sheet.columns if c.is_strata}

    with config.dbsession() as session:
        sa_table = infer_table(
            session.get_bind(), participants.table_name, config.supports_reflection()
        )
        db_schema = generate_column_descriptors(
            sa_table, config_sheet.get_unique_id_col()
        )

    return sorted(
        [
            GetStrataResponseElement(
                data_type=db_schema.get(col_name).data_type,
                column_name=col_name,
                description=col_descriptor.description,
                # For strata columns, we will echo back any extra annotations
                extra=col_descriptor.extra,
            )
            for col_name, col_descriptor in strata_cols.items()
            if db_schema.get(col_name)
        ],
        key=lambda item: item.column_name,
    )


@app.get(
    "/filters",
    summary="Get possible filters covariates for a given unit type.",
    tags=["Experiment Design"],
)
def get_filters(
    commons: Annotated[CommonQueryParams, Depends()],
    gsheets: Annotated[GSheetCache, Depends(gsheet_cache)],
    client: Annotated[ClientConfig | None, Depends(config_dependency)] = None,
) -> GetFiltersResponse:
    config = require_config(client)
    participants = config.find_participants(commons.participant_type)
    config_sheet = fetch_worksheet(commons, config, gsheets)
    filter_cols = {c.column_name: c for c in config_sheet.columns if c.is_filter}

    with config.dbsession() as session:
        sa_table = infer_table(
            session.get_bind(), participants.table_name, config.supports_reflection()
        )
        db_schema = generate_column_descriptors(
            sa_table, config_sheet.get_unique_id_col()
        )

        # TODO: implement caching, respecting commons.refresh
        def mapper(col_name, column_descriptor):
            db_col = db_schema.get(col_name)
            filter_class = db_col.data_type.filter_class(col_name)

            # Collect metadata on the values in the database.
            sa_col = sa_table.columns[col_name]
            match filter_class:
                case DataTypeClass.DISCRETE:
                    distinct_values = [
                        str(v)
                        for v in session.execute(
                            sqlalchemy.select(distinct(sa_col))
                            .where(sa_col.is_not(None))
                            .order_by(sa_col)
                        ).scalars()
                    ]
                    return GetFiltersResponseDiscrete(
                        filter_name=col_name,
                        data_type=db_col.data_type,
                        relations=filter_class.valid_relations(),
                        description=column_descriptor.description,
                        distinct_values=distinct_values,
                    )
                case DataTypeClass.NUMERIC:
                    min_, max_ = session.execute(
                        sqlalchemy.select(
                            sqlalchemy.func.min(sa_col), sqlalchemy.func.max(sa_col)
                        ).where(sa_col.is_not(None))
                    ).first()
                    return GetFiltersResponseNumeric(
                        filter_name=col_name,
                        data_type=db_col.data_type,
                        relations=filter_class.valid_relations(),
                        description=column_descriptor.description,
                        min=min_,
                        max=max_,
                    )
                case _:
                    raise RuntimeError("unexpected filter class")

        return sorted(
            [
                mapper(col_name, col_descriptor)
                for col_name, col_descriptor in filter_cols.items()
                if db_schema.get(col_name)
            ],
            key=lambda item: item.filter_name,
        )


@app.get(
    "/metrics",
    summary="Get possible metric covariates for a given unit type.",
    tags=["Experiment Design"],
)
def get_metrics(
    commons: Annotated[CommonQueryParams, Depends()],
    gsheets: Annotated[GSheetCache, Depends(gsheet_cache)],
    client: Annotated[ClientConfig | None, Depends(config_dependency)] = None,
) -> GetMetricsResponse:
    """Get possible metrics for a given unit type."""
    config = require_config(client)
    participants = config.find_participants(commons.participant_type)
    config_sheet = fetch_worksheet(commons, config, gsheets)
    metric_cols = {c.column_name: c for c in config_sheet.columns if c.is_metric}

    with config.dbsession() as session:
        sa_table = infer_table(
            session.get_bind(), participants.table_name, config.supports_reflection()
        )
        db_schema = generate_column_descriptors(
            sa_table, config_sheet.get_unique_id_col()
        )

    # Merge data type info above with the columns to be used as metrics:
    return sorted(
        [
            GetMetricsResponseElement(
                data_type=db_schema.get(col_name).data_type,
                column_name=col_name,
                description=col_descriptor.description,
            )
            for col_name, col_descriptor in metric_cols.items()
            if db_schema.get(col_name)
        ],
        key=lambda item: item.column_name,
    )


@app.post(
    "/power",
    summary="Check power given an experiment and audience specification.",
    tags=["Experiment Design"],
)
def check_power_api(
    body: PowerRequest,
    client: Annotated[ClientConfig | None, Depends(config_dependency)] = None,
) -> PowerResponse:
    """
    Calculates statistical power given an AudienceSpec and a DesignSpec
    """
    config = require_config(client)
    participant = config.find_participants(body.audience_spec.participant_type)

    with config.dbsession() as session:
        sa_table = infer_table(
            session.get_bind(), participant.table_name, config.supports_reflection()
        )

        metric_stats = get_stats_on_metrics(
            session,
            sa_table,
            body.design_spec.metrics,
            body.audience_spec,
        )

        return check_power(
            metrics=metric_stats,
            n_arms=len(body.design_spec.arms),
            power=body.design_spec.power,
            alpha=body.design_spec.alpha,
        )


@app.post(
    "/assign",
    summary="Assign treatment given experiment and audience specification.",
    tags=["Experiment Management"],
)
def assign_treatment_api(
    body: AssignRequest,
    chosen_n: Annotated[
        int, Query(..., description="Number of participants to assign.")
    ],
    gsheets: Annotated[GSheetCache, Depends(gsheet_cache)],
    client: Annotated[ClientConfig | None, Depends(config_dependency)] = None,
    refresh: Annotated[bool, Query(description="Refresh the cache.")] = False,
    random_state: Annotated[
        int | None,
        Query(
            description="Specify a random seed for reproducibility.",
            include_in_schema=False,
        ),
    ] = None,
) -> AssignResponse:
    config = require_config(client)
    participant = config.find_participants(body.audience_spec.participant_type)
    config_sheet = fetch_worksheet(
        CommonQueryParams(
            participant_type=participant.participant_type, refresh=refresh
        ),
        config,
        gsheets,
    )
    unique_id_col = config_sheet.get_unique_id_col()

    with config.dbsession() as session:
        sa_table = infer_table(
            session.get_bind(), participant.table_name, config.supports_reflection()
        )
        participants = query_for_participants(
            session, sa_table, body.audience_spec, chosen_n
        )

<<<<<<< HEAD
    arm_names = [arm.arm_name for arm in body.design_spec.arms]
    return assign_treatment(
        data=DataFrame(participants),
        stratum_cols=body.design_spec.strata_cols,
=======
    arm_names = [arm.arm_name for arm in design_spec.arms]
    metric_names = [m.metric_name for m in design_spec.metrics]
    return assign_treatment(
        data=DataFrame(participants),
        stratum_cols=design_spec.strata_cols + metric_names,
>>>>>>> d3eae0cb
        id_col=unique_id_col,
        arm_names=arm_names,
        experiment_id=str(body.design_spec.experiment_id),
        description=body.design_spec.description,
        fstat_thresh=body.design_spec.fstat_thresh,
        random_state=random_state,
    )


@app.get(
    "/assignment-file",
    summary="Retrieve all participant assignments for the given experiment_id.",
    responses=STANDARD_WEBHOOK_RESPONSES,
    tags=["Experiment Management"],
)
async def assignment_file(
    response: Response,
    experiment_id: Annotated[
        str,
        Query(description="ID of the experiment whose assignments we wish to fetch."),
    ],
    http_client: Annotated[httpx.AsyncClient, Depends(httpx_dependency)],
    client: Annotated[ClientConfig | None, Depends(config_dependency)] = None,
) -> WebhookResponse:
    config = require_config(client).webhook_config
    action = config.actions.assignment_file
    if action is None:
        # TODO: read from internal storage if webhooks are not defined.
        raise HTTPException(501, "Action 'assignment_file' not configured.")

    url = substitute_url(action.url, {"experiment_id": experiment_id})
    response.status_code, payload = await make_webhook_request_base(
        http_client, config, method=action.method, url=url
    )
    return payload


@app.post(
    "/commit",
    summary="Commit an experiment to the database.",
    responses=STANDARD_WEBHOOK_RESPONSES,
    tags=["Experiment Management"],
)
async def commit_experiment(
    response: Response,
    body: CommitRequest,
    user_id: Annotated[str, Query(...)],
    http_client: Annotated[httpx.AsyncClient, Depends(httpx_dependency)],
    client: Annotated[ClientConfig | None, Depends(config_dependency)] = None,
) -> WebhookResponse:
    config = require_config(client).webhook_config
    action = config.actions.commit
    if action is None:
        # TODO: write to internal storage if webhooks are not defined.
        raise HTTPException(501, "Action 'commit' not configured.")

    commit_payload = WebhookRequestCommit(
        creator_user_id=user_id,
        experiment_assignment=body.experiment_assignment,
        design_spec=body.design_spec,
        audience_spec=body.audience_spec,
    )

    response.status_code, payload = await make_webhook_request(
        http_client, config, action, commit_payload
    )
    return payload


@app.post(
    "/update-commit",
    summary="Update an existing experiment's timestamps or description (experiment and arms)",
    responses=STANDARD_WEBHOOK_RESPONSES,
    tags=["Experiment Management"],
)
async def update_experiment(
    response: Response,
    body: UpdateCommitRequest,
    update_type: Annotated[
        Literal["timestamps", "description"],
        Query(description="The type of experiment metadata update to perform"),
    ],
    http_client: Annotated[httpx.AsyncClient, Depends(httpx_dependency)],
    client: Annotated[ClientConfig | None, Depends(config_dependency)] = None,
) -> WebhookResponse:
    config = require_config(client).webhook_config
    action = None
    if update_type == "timestamps":
        action = config.actions.update_timestamps
    elif update_type == "description":
        action = config.actions.update_description
    if action is None:
        # TODO: write to internal storage if webhooks are not defined.
        raise HTTPException(501, f"Action '{update_type}' not configured.")
    # Need to pull out the upstream server payload:
    response.status_code, payload = await make_webhook_request(
        http_client, config, action, body.update_json
    )
    return payload


@app.post(
    "/experiment/{experiment_id}",
    summary="Update an existing experiment. (limited update capabilities)",
    responses=STANDARD_WEBHOOK_RESPONSES,
    tags=["WIP New API"],
)
async def alt_update_experiment(
    response: Response,
    body: UpdateExperimentStartEndRequest | UpdateExperimentDescriptionsRequest,
    _experiment_id: Annotated[
        str,
        Path(description="The ID of the experiment to update.", alias="experiment_id"),
    ],
    http_client: Annotated[httpx.AsyncClient, Depends(httpx_dependency)],
    client: Annotated[ClientConfig | None, Depends(config_dependency)] = None,
) -> WebhookResponse:
    config = require_config(client).webhook_config
    # TODO: write to internal storage if no webhook_config
    action = None
    if body.update_type == "timestamps":
        action = config.actions.update_timestamps
    elif body.update_type == "description":
        action = config.actions.update_description
    if action is None:
        raise HTTPException(501, f"Action for '{body.update_type}' not configured.")
    # TODO: use the experiment_id in an upstream url
    response.status_code, payload = await make_webhook_request(
        http_client, config, action, body
    )
    return payload


async def make_webhook_request(
    http_client: httpx.AsyncClient,
    config: WebhookConfig,
    action: WebhookUrl,
    data: BaseModel,
) -> tuple[int, WebhookResponse]:
    """Helper function to make webhook requests with common error handling.

    Returns: tuple of (status_code, WebhookResponse to use as body)
    """
    return await make_webhook_request_base(
        http_client, config, action.method, action.url, data
    )


async def make_webhook_request_base(
    http_client: httpx.AsyncClient,
    config: WebhookConfig,
    method: Literal["get", "post", "put", "patch", "delete"],
    url: str,
    data: BaseModel = None,
) -> tuple[int, WebhookResponse]:
    """Like make_webhook_request() but can directly take an http method and url.

    Returns: tuple of (status_code, WebhookResponse to use as body)
    """
    headers = {}
    auth_header_value = config.common_headers.authorization
    if auth_header_value is not None:
        headers["Authorization"] = auth_header_value.get_secret_value()
    headers["Accept"] = "application/json"
    # headers["Content-Type"] is set by httpx

    try:
        # Explicitly convert to a dict via pydantic since we use custom serializers
        json_data = data.model_dump(mode="json") if data else None
        upstream_response = await http_client.request(
            method=method, url=url, headers=headers, json=json_data
        )
        webhook_response = WebhookResponse.from_httpx(upstream_response)
        status_code = 200
        # Stricter than response.raise_for_status(), we require HTTP 200:
        if upstream_response.status_code != 200:
            logger.error(
                "ERROR response %s requesting webhook: %s",
                upstream_response.status_code,
                url,
            )
            status_code = 502
    except httpx.ConnectError as e:
        logger.exception("ERROR requesting webhook (ConnectError): %s", e.request.url)
        raise HTTPException(
            status_code=502, detail=f"Error connecting to {e.request.url}: {e}"
        ) from e
    except httpx.RequestError as e:
        logger.exception("ERROR requesting webhook: %s", e.request.url)
        raise HTTPException(status_code=500, detail="server error") from e
    else:
        # Always return a WebhookResponse in the body, even on non-200 responses.
        return status_code, webhook_response


@app.get("/_settings", include_in_schema=False)
def debug_settings(
    request: Request,
    settings: Annotated[XnginSettings, Depends(settings_dependency)],
):
    """Endpoint for testing purposes. Returns the current server configuration and optionally the config ID."""
    # Secrets will not be returned because they are stored as SecretStrs, but nonetheless this method
    # should only be invoked from trusted IP addresses.
    if request.client.host not in settings.trusted_ips:
        raise HTTPException(403)
    response = {"settings": settings}
    if config_id := request.headers.get("config-id"):
        response["config_id"] = config_id
    return response


def require_config(client: ClientConfig | None):
    """Raises an exception unless we have a usable ClientConfig available."""
    if not client:
        raise HTTPException(
            404, "Configuration for the requested client was not found."
        )
    return client.config


def fetch_worksheet(
    commons: CommonQueryParams, config: ParticipantsMixin, gsheets: GSheetCache
):
    """Fetches a worksheet from the cache, reading it from the source if refresh or if the cache doesn't have it."""
    sheet = config.find_participants(commons.participant_type).sheet
    return gsheets.get(
        sheet,
        lambda: fetch_and_parse_sheet(sheet),
        refresh=commons.refresh,
    )


def generate_column_descriptors(table: sqlalchemy.Table, unique_id_col: str):
    """Fetches a map of column name to ConfigWorksheet column metadata.

    Uniqueness of the values in the column unique_id_col is assumed, not verified!
    """
    return {
        c.column_name: c
        for c in create_configworksheet_from_table(table, unique_id_col).columns
    }


def main():
    database.setup()

    import uvicorn

    # Handy for debugging in your IDE
    uvicorn.run(app, host="0.0.0.0", port=int(os.environ.get("UVICORN_PORT", 8000)))


if __name__ == "__main__":
    main()<|MERGE_RESOLUTION|>--- conflicted
+++ resolved
@@ -353,18 +353,11 @@
             session, sa_table, body.audience_spec, chosen_n
         )
 
-<<<<<<< HEAD
     arm_names = [arm.arm_name for arm in body.design_spec.arms]
+    metric_names = [m.metric_name for m in body.design_spec.metrics]
     return assign_treatment(
         data=DataFrame(participants),
-        stratum_cols=body.design_spec.strata_cols,
-=======
-    arm_names = [arm.arm_name for arm in design_spec.arms]
-    metric_names = [m.metric_name for m in design_spec.metrics]
-    return assign_treatment(
-        data=DataFrame(participants),
-        stratum_cols=design_spec.strata_cols + metric_names,
->>>>>>> d3eae0cb
+        stratum_cols=body.design_spec.strata_cols + metric_names,
         id_col=unique_id_col,
         arm_names=arm_names,
         experiment_id=str(body.design_spec.experiment_id),

from contextlib import asynccontextmanager
from typing import List, Dict, Any, Annotated

import requests
import sqlalchemy
from fastapi import FastAPI, HTTPException, Depends, Query
from fastapi import Request
from sqlalchemy import distinct
from starlette.responses import JSONResponse

from xngin.apiserver import database
from xngin.apiserver.api_types import (
    DataTypeClass,
    AudienceSpec,
    DesignSpec,
    UnimplementedResponse,
    GetStrataResponseElement,
    GetFiltersResponseElement,
    GetMetricsResponseElement,
)
from xngin.apiserver.dependencies import (
    settings_dependency,
    config_dependency,
    gsheet_cache,
)
from xngin.apiserver.gsheet_cache import GSheetCache
from xngin.apiserver.settings import (
    get_settings_for_server,
    XnginSettings,
    ClientConfig,
    CannotFindTableException,
    get_sqlalchemy_table_from_engine,
    CannotFindUnitException,
)
from xngin.apiserver.utils import safe_for_headers
from xngin.sheets.config_sheet import (
    fetch_and_parse_sheet,
    create_sheetconfig_from_table,
)
import warnings

# Workaround for: https://github.com/fastapi/fastapi/discussions/10537
warnings.filterwarnings(
    "ignore",
    message="`example`",
    category=DeprecationWarning,
    module="xngin.apiserver.main",
)


@asynccontextmanager
async def lifespan(_app: FastAPI):
    get_settings_for_server()
    database.setup()
    yield


app = FastAPI(lifespan=lifespan)


# TODO: unify exception handling
@app.exception_handler(CannotFindTableException)
async def exception_handler_cannotfindthetableexception(
    _request: Request, exc: CannotFindTableException
):
    return JSONResponse(status_code=404, content={"message": exc.message})


@app.exception_handler(CannotFindUnitException)
async def exception_handler_cannotfindtheunitexception(
    _request: Request, exc: CannotFindUnitException
):
    return JSONResponse(status_code=404, content={"message": exc.message})


class CommonQueryParams:
    """Describes query parameters common to the /strata, /filters, and /metrics APIs."""

    def __init__(
        self,
        unit_type: Annotated[
            str,
            Query(
                description="Unit of analysis for experiment.", example="test_unit_type"
            ),
        ],
        refresh: Annotated[bool, Query(description="Refresh the cache.")] = False,
    ):
        self.unit_type = unit_type
        self.refresh = refresh


# API Endpoints
@app.get(
    "/strata", summary="Get possible strata covariates.", tags=["Experiment Design"]
)
def get_strata(
    commons: Annotated[CommonQueryParams, Depends()],
    gsheets: Annotated[GSheetCache, Depends(gsheet_cache)],
    client: Annotated[ClientConfig | None, Depends(config_dependency)] = None,
) -> list[GetStrataResponseElement]:
    """
    Get possible strata covariates for a given unit type.

    This reimplements dwh.R get_strata().
    """
    config = require_config(client)
    with config.dbsession(commons.unit_type) as session:
        sa_table = get_sqlalchemy_table_from_engine(
            session.get_bind(), commons.unit_type
        )
        db_schema = generate_column_descriptors(sa_table)
        config_sheet = fetch_worksheet(commons, config, gsheets)
        strata_cols = {c.column_name: c for c in config_sheet.columns if c.is_strata}

    return sorted(
        [
            GetStrataResponseElement(
                data_type=db_schema.get(col_name).data_type,
                column_name=col_name,
                description=col_descriptor.description,
                # TODO: work on naming for strata_group/column_group
                strata_group=col_descriptor.column_group,
            )
            for col_name, col_descriptor in strata_cols.items()
            if db_schema.get(col_name)
        ],
        key=lambda item: item.column_name,
    )


@app.get(
    "/filters",
    summary="Get possible filters covariates for a given unit type.",
    tags=["Experiment Design"],
)
def get_filters(
    commons: Annotated[CommonQueryParams, Depends()],
    gsheets: Annotated[GSheetCache, Depends(gsheet_cache)],
    client: Annotated[ClientConfig | None, Depends(config_dependency)] = None,
) -> list[GetFiltersResponseElement]:
    config = require_config(client)
    with config.dbsession(commons.unit_type) as session:
        sa_table = get_sqlalchemy_table_from_engine(
            session.get_bind(), commons.unit_type
        )
        db_schema = generate_column_descriptors(sa_table)
        config_sheet = fetch_worksheet(commons, config, gsheets)
        filter_cols = {c.column_name: c for c in config_sheet.columns if c.is_filter}

        # TODO: implement caching, respecting commons.refresh
        def mapper(col_name, column_descriptor):
            db_col = db_schema.get(col_name)
            filter_class = db_col.data_type.filter_class(col_name)

            # Collect metadata on the values in the database.
            sa_col = sa_table.columns[col_name]
            distinct_values, min_, max_ = None, None, None
            match filter_class:
                case DataTypeClass.DISCRETE:
                    distinct_values = [
                        str(v)
                        for v in session.execute(
                            sqlalchemy.select(distinct(sa_col))
                            .where(sa_col.is_not(None))
                            .order_by(sa_col)
                        ).scalars()
                    ]
                case DataTypeClass.NUMERIC:
                    min_, max_ = session.execute(
                        sqlalchemy.select(
                            sqlalchemy.func.min(sa_col), sqlalchemy.func.max(sa_col)
                        ).where(sa_col.is_not(None))
                    ).first()
                case _:
                    raise RuntimeError("unexpected filter class")

            return GetFiltersResponseElement(
                filter_name=col_name,
                data_type=db_col.data_type,
                relations=filter_class.valid_relations(),
                description=column_descriptor.description,
                distinct_values=distinct_values,
                min=min_,
                max=max_,
            )

        return sorted(
            [
                mapper(col_name, col_descriptor)
                for col_name, col_descriptor in filter_cols.items()
                if db_schema.get(col_name)
            ],
            key=lambda item: item.filter_name,
        )


@app.get(
    "/metrics",
    summary="Get possible metric covariates for a given unit type.",
    tags=["Experiment Design"],
)
def get_metrics(
    commons: Annotated[CommonQueryParams, Depends()],
<<<<<<< HEAD
    gsheet_cache: Annotated[GSheetCache, Depends(gsheet_cache)],
    client: Annotated[ClientConfig | None, Depends(config_dependency)] = None,
) -> list[GetMetricsResponseElement]:
    """
    Get possible metrics for a given unit type.

    This reimplements dwh.R get_metrics().
    """
=======
    gsheets: Annotated[GSheetCache, Depends(gsheet_cache)],
    client: Annotated[ClientConfig | None, Depends(config_dependency)] = None,
) -> list[GetMetricsResponseElement]:
>>>>>>> 3abafa36
    config = require_config(client)
    with config.dbsession(commons.unit_type) as session:
        sa_table = get_sqlalchemy_table_from_engine(
            session.get_bind(), commons.unit_type
        )
        db_schema = generate_column_descriptors(sa_table)
<<<<<<< HEAD
        config_sheet = fetch_worksheet(commons, config, gsheet_cache)
        strata_cols = {c.column_name: c for c in config_sheet.columns if c.is_metric}
=======
        config_sheet = fetch_worksheet(commons, config, gsheets)
        metric_cols = {c.column_name: c for c in config_sheet.columns if c.is_metric}
>>>>>>> 3abafa36

    return sorted(
        [
            GetMetricsResponseElement(
                data_type=db_schema.get(col_name).data_type,
                column_name=col_name,
<<<<<<< HEAD
                table_name=commons.unit_type,
            )
            for col_name, col_descriptor in strata_cols.items()
=======
                description=col_descriptor.description,
            )
            for col_name, col_descriptor in metric_cols.items()
>>>>>>> 3abafa36
            if db_schema.get(col_name)
        ],
        key=lambda item: item.column_name,
    )


@app.post(
    "/power",
    summary="Check power given an experiment and audience specification.",
    response_model=UnimplementedResponse,
    tags=["Experiment Design"],
)
def check_power(
    design_spec: DesignSpec,
    audience_spec: AudienceSpec,
    client: Annotated[ClientConfig | None, Depends(config_dependency)] = None,
):
    # Implement power calculation logic
    return UnimplementedResponse()


@app.post(
    "/assign",
    summary="Assign treatment given experiment and audience specification.",
    response_model=UnimplementedResponse,
    tags=["Manage Experiments"],
)
def assign_treatment(
    design_spec: DesignSpec,
    audience_spec: AudienceSpec,
    client: Annotated[ClientConfig | None, Depends(config_dependency)] = None,
    chosen_n: int = 1000,
):
    # Implement treatment assignment logic
    return UnimplementedResponse()


@app.post(
    "/assignment-file",
    summary="TODO",
    response_model=UnimplementedResponse,
    tags=["Manage Experiments"],
)
def assignment_file(
    design_spec: DesignSpec,
    audience_spec: AudienceSpec,
    client: Annotated[ClientConfig | None, Depends(config_dependency)] = None,
    chosen_n: int = 1000,
):
    # Implement treatment assignment logic
    return UnimplementedResponse()


@app.post(
    "/commit",
    summary="Commit an experiment to the database.",
    response_model=UnimplementedResponse,
    tags=["Manage Experiments"],
)
def commit_experiment(
    design_spec: DesignSpec,
    audience_spec: AudienceSpec,
    experiment_assignment: Dict[str, Any],
    user_id: str = "testuser",
    client: Annotated[ClientConfig | None, Depends(config_dependency)] = None,
):
    # Implement experiment commit logic
    return UnimplementedResponse()


@app.post(
    "/update-commit",
    summary="TODO",
    response_model=UnimplementedResponse,
    tags=["Manage Experiments"],
)
def update_experiment(
    design_spec: DesignSpec,
    audience_spec: AudienceSpec,
    experiment_assignment: Dict[str, Any],
    user_id: str = "testuser",
    client: Annotated[ClientConfig | None, Depends(config_dependency)] = None,
):
    # Implement experiment commit logic
    return UnimplementedResponse()


@app.get("/_settings", include_in_schema=False)
def debug_settings(
    request: Request,
    settings: Annotated[XnginSettings, Depends(settings_dependency)],
    config: Annotated[ClientConfig | None, Depends(config_dependency)] = None,
):
    """Endpoint for testing purposes. Returns the current server configuration and optionally the config ID."""
    # Secrets will not be returned because they are stored as SecretStrs, but nonetheless this method
    # should only be invoked from trusted IP addresses.
    if request.client.host not in settings.trusted_ips:
        raise HTTPException(403)

    config_id = None
    if config:
        config_id = config.id
    return {"settings": settings, "config_id": config_id}


# Main experiment assignment function
def experiment_assignment(
    design_spec: DesignSpec, audience_spec: AudienceSpec, chosen_n: int
):
    # Implement experiment assignment logic
    pass


# Helper functions for database operations
def get_dwh_participants(audience_spec: AudienceSpec, chosen_n: int):
    # Implement logic to get participants from the data warehouse
    pass


def get_metric_meta(metrics: List[str], audience_spec: AudienceSpec):
    # Implement logic to get metric metadata
    pass


# MongoDB interaction function
def experiments_reg_request(
    settings: XnginSettings, endpoint: str, json_data: Dict[str, Any] | None = None
):
    url = f"https://{settings.api_host}/dev/api/v1/experiment-commit/{endpoint}"

    api_token = safe_for_headers(
        settings.get_client_config("customer").config.api_token.get_secret_value()
    )
    headers = {
        "accept": "application/json",
        "Authorization": f"Bearer {api_token}",
    }

    if (
        endpoint.startswith("get-file-name-by-experiment-id")
        or endpoint == "get-all-experiments"
    ):
        response = requests.get(url, headers=headers)
    else:
        if endpoint.startswith("update"):
            response = requests.put(url, headers=headers, json=json_data)
        else:
            response = requests.post(url, headers=headers, json=json_data)

    if response.status_code != 200:
        raise HTTPException(status_code=response.status_code, detail="Request failed")

    return response.json()


def require_config(client: ClientConfig | None):
    """Raises an exception unless we have a usable ClientConfig available."""
    if not client:
        raise HTTPException(
            404, "Configuration for the requested client was not found."
        )
    return client.config


def fetch_worksheet(commons: CommonQueryParams, config, gsheets: GSheetCache):
    """Fetches a worksheet from the cache, reading it from the source if refresh or if the cache doesn't have it."""
    sheet = config.find_unit(commons.unit_type).sheet
    return gsheets.get(
        sheet,
        lambda: fetch_and_parse_sheet(sheet),
        refresh=commons.refresh,
    )


def generate_column_descriptors(table: sqlalchemy.Table):
    """Fetches a map of column name to SheetConfig column metadata.

    Raises 500 if the table does not exist.
    """
    try:
        return {c.column_name: c for c in create_sheetconfig_from_table(table).columns}
    except CannotFindTableException as cfte:
        raise HTTPException(status_code=500, detail=cfte.message) from cfte


def main():
    database.setup()

    import uvicorn

    uvicorn.run(app, host="0.0.0.0", port=8000)


if __name__ == "__main__":
    main()<|MERGE_RESOLUTION|>--- conflicted
+++ resolved
@@ -202,8 +202,7 @@
 )
 def get_metrics(
     commons: Annotated[CommonQueryParams, Depends()],
-<<<<<<< HEAD
-    gsheet_cache: Annotated[GSheetCache, Depends(gsheet_cache)],
+    gsheets: Annotated[GSheetCache, Depends(gsheet_cache)],
     client: Annotated[ClientConfig | None, Depends(config_dependency)] = None,
 ) -> list[GetMetricsResponseElement]:
     """
@@ -211,39 +210,23 @@
 
     This reimplements dwh.R get_metrics().
     """
-=======
-    gsheets: Annotated[GSheetCache, Depends(gsheet_cache)],
-    client: Annotated[ClientConfig | None, Depends(config_dependency)] = None,
-) -> list[GetMetricsResponseElement]:
->>>>>>> 3abafa36
     config = require_config(client)
     with config.dbsession(commons.unit_type) as session:
         sa_table = get_sqlalchemy_table_from_engine(
             session.get_bind(), commons.unit_type
         )
         db_schema = generate_column_descriptors(sa_table)
-<<<<<<< HEAD
-        config_sheet = fetch_worksheet(commons, config, gsheet_cache)
-        strata_cols = {c.column_name: c for c in config_sheet.columns if c.is_metric}
-=======
         config_sheet = fetch_worksheet(commons, config, gsheets)
         metric_cols = {c.column_name: c for c in config_sheet.columns if c.is_metric}
->>>>>>> 3abafa36
 
     return sorted(
         [
             GetMetricsResponseElement(
                 data_type=db_schema.get(col_name).data_type,
                 column_name=col_name,
-<<<<<<< HEAD
-                table_name=commons.unit_type,
-            )
-            for col_name, col_descriptor in strata_cols.items()
-=======
                 description=col_descriptor.description,
             )
             for col_name, col_descriptor in metric_cols.items()
->>>>>>> 3abafa36
             if db_schema.get(col_name)
         ],
         key=lambda item: item.column_name,

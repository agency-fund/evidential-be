--- conflicted
+++ resolved
@@ -114,13 +114,9 @@
 
     __tablename__ = "webhooks"
 
-<<<<<<< HEAD
     id: Mapped[str] = mapped_column(primary_key=True, default=webhook_id_factory)
-=======
-    id: Mapped[str] = mapped_column(primary_key=True, default=unique_id_factory("wh"))
     # User-friendly name for the webhook
     name: Mapped[str] = mapped_column(server_default="")
->>>>>>> f8b15e1d
     # The type of webhook; e.g. experiment.created. These are user-visible arbitrary strings.
     type: Mapped[str] = mapped_column()
     # The URL to post the event to. The payload body depends on the type of webhook.

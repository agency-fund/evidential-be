"""Converts between API and jsonb storage models used by our internal database models.

To better decouple the API from the storage models, this file defines helpers to set/get JSONB
columns of their respective SQLALchemy models, and construct API types from SQLA/jsonb storage
types. Our SQLA tables ideally shouldn't depend on xngin/apiserver/*; but for those that declare
JSONB type columns for multi-value/complex types, use the converters to get/set them properly.
"""

from datetime import datetime
from typing import Self

from pydantic import TypeAdapter

import xngin.apiserver.routers.common_api_types as capi
from xngin.apiserver.models import tables
from xngin.apiserver.models.enums import ExperimentState, StopAssignmentReason
from xngin.apiserver.models.storage_types import (
    DesignSpecFields,
    StorageFilter,
    StorageMetric,
    StorageStratum,
)
from xngin.apiserver.routers.stateless import stateless_api_types as sapi


class ExperimentStorageConverter:
    """Converts API components to storage components and vice versa for an Experiment."""

    def __init__(self, experiment: tables.Experiment):
        """
        Assemble a partial experiment with setters, and get the final object or derived API objects.
        """
        self.experiment = experiment

    def get_experiment(self) -> tables.Experiment:
        """When you're done assembling the experiment, use this to get the final object."""
        return self.experiment

    @staticmethod
    def get_api_strata(
        design_spec_fields: DesignSpecFields,
    ) -> list[capi.Stratum]:
        """Converts stored strata to API Stratum objects."""
        if design_spec_fields.strata is None:
            return []
        return [
            capi.Stratum(field_name=s.field_name) for s in design_spec_fields.strata
        ]

    @staticmethod
    def get_api_metrics(
        design_spec_fields: DesignSpecFields,
    ) -> list[capi.DesignSpecMetricRequest]:
        """Converts stored metrics to API DesignSpecMetricRequest objects."""
        if design_spec_fields.metrics is None:
            return []
        return [
            capi.DesignSpecMetricRequest(
                field_name=m.field_name,
                metric_pct_change=m.metric_pct_change,
                metric_target=m.metric_target,
            )
            for m in design_spec_fields.metrics
        ]

    @staticmethod
    def get_api_filters(
        design_spec_fields: DesignSpecFields,
    ) -> list[capi.Filter]:
        """Converts stored filters to API Filter objects."""
        if design_spec_fields.filters is None:
            return []
        return [
            # The `value` field in StorageFilter is Sequence[Any].
            # Pydantic will validate when creating Filter.
            capi.Filter(
                field_name=f.field_name,
                relation=capi.Relation(f.relation),
                value=f.value,
            )
            for f in design_spec_fields.filters
        ]

    def set_design_spec_fields(self, design_spec: sapi.DesignSpec) -> Self:
        """Saves the components of a DesignSpec to the experiment."""
        storage_strata = None
        if design_spec.strata:
            storage_strata = [
                StorageStratum(field_name=s.field_name) for s in design_spec.strata
            ]

        storage_metrics = None
        if design_spec.metrics:
            storage_metrics = [
                StorageMetric(
                    field_name=m.field_name,
                    metric_pct_change=m.metric_pct_change,
                    metric_target=m.metric_target,
                )
                for m in design_spec.metrics
            ]

        storage_filters = None
        if design_spec.filters:
            storage_filters = [
                StorageFilter(
                    field_name=f.field_name,
                    relation=f.relation,
                    value=f.value,
                )
                for f in design_spec.filters
            ]

        self.experiment.design_spec_fields = DesignSpecFields(
            strata=storage_strata,
            metrics=storage_metrics,
            filters=storage_filters,
        ).model_dump(mode="json")
        return self

    def get_design_spec_fields(self) -> DesignSpecFields:
        return DesignSpecFields.model_validate(self.experiment.design_spec_fields)

    def get_design_spec(self) -> sapi.DesignSpec:
        """Converts a DesignSpecFields to a DesignSpec object."""
        design_spec_fields = self.get_design_spec_fields()
        return TypeAdapter(sapi.DesignSpec).validate_python({
            "participant_type": self.experiment.participant_type,
            "experiment_id": self.experiment.id,
            "experiment_type": self.experiment.experiment_type,
            "experiment_name": self.experiment.name,
            "description": self.experiment.description,
            "start_date": self.experiment.start_date,
            "end_date": self.experiment.end_date,
            "arms": [
                {
                    "arm_id": arm.id,
                    "arm_name": arm.name,
                    "arm_description": arm.description,
                }
                for arm in self.experiment.arms
            ],
            "strata": ExperimentStorageConverter.get_api_strata(design_spec_fields),
            "metrics": ExperimentStorageConverter.get_api_metrics(design_spec_fields),
            "filters": ExperimentStorageConverter.get_api_filters(design_spec_fields),
            "power": self.experiment.power,
            "alpha": self.experiment.alpha,
            "fstat_thresh": self.experiment.fstat_thresh,
        })

    def set_balance_check(self, value: capi.BalanceCheck | None) -> Self:
        if value is None:
            self.experiment.balance_check = None
        else:
            self.experiment.balance_check = capi.BalanceCheck.model_validate(
                value
            ).model_dump()
        return self

    def get_balance_check(self) -> capi.BalanceCheck | None:
        if self.experiment.balance_check is not None:
            return capi.BalanceCheck.model_validate(self.experiment.balance_check)
        return None

    def set_power_response(self, value: capi.PowerResponse | None) -> Self:
        if value is None:
            self.experiment.power_analyses = None
        else:
            self.experiment.power_analyses = capi.PowerResponse.model_validate(
                value
            ).model_dump()
        return self

    def get_power_response(
        self,
    ) -> capi.PowerResponse | None:
        if self.experiment.power_analyses is None:
            return None
        return capi.PowerResponse.model_validate(self.experiment.power_analyses)

    def get_experiment_config(
<<<<<<< HEAD
        self, assign_summary: eapi.AssignSummary, webhook_ids: list[str] | None = None
    ) -> eapi.ExperimentConfig:
=======
        self, assign_summary: capi.AssignSummary
    ) -> capi.ExperimentConfig:
>>>>>>> f67bfc88
        """Construct an ExperimentConfig from the internal Experiment and an AssignSummary.

        Expects assign_summary since that typically requires a db lookup."""
        return capi.ExperimentConfig(
            datasource_id=self.experiment.datasource_id,
            state=ExperimentState(self.experiment.state),
            stopped_assignments_at=self.experiment.stopped_assignments_at,
            stopped_assignments_reason=StopAssignmentReason.from_str(
                self.experiment.stopped_assignments_reason
            ),
            design_spec=self.get_design_spec(),
            power_analyses=self.get_power_response(),
            assign_summary=assign_summary,
            webhooks=webhook_ids or [],
        )

    def get_experiment_response(
        self, assign_summary: capi.AssignSummary
    ) -> capi.GetExperimentResponse:
        # Although GetExperimentResponse is a subclass of ExperimentConfig, we revalidate the
        # response in case we ever change the API.
        return capi.GetExperimentResponse.model_validate(
            self.get_experiment_config(assign_summary).model_dump()
        )

    def get_create_experiment_response(
<<<<<<< HEAD
        self, assign_summary: eapi.AssignSummary, webhook_ids: list[str] | None = None
    ) -> eapi.CreateExperimentResponse:
        # Revalidate the response in case we ever change the API.
        return eapi.CreateExperimentResponse.model_validate(
            self.get_experiment_config(assign_summary, webhook_ids).model_dump()
=======
        self, assign_summary: capi.AssignSummary
    ) -> capi.CreateExperimentResponse:
        # Revalidate the response in case we ever change the API.
        return capi.CreateExperimentResponse.model_validate(
            self.get_experiment_config(assign_summary).model_dump()
>>>>>>> f67bfc88
        )

    @classmethod
    def init_from_components(
        cls,
        datasource_id: str,
        organization_id: str,
        experiment_type: capi.ExperimentType,
        design_spec: sapi.DesignSpec,
        state: ExperimentState = ExperimentState.ASSIGNED,
        stopped_assignments_at: datetime | None = None,
        stopped_assignments_reason: StopAssignmentReason | str | None = None,
        balance_check: capi.BalanceCheck | None = None,
        power_analyses: capi.PowerResponse | None = None,
    ) -> Self:
        """Init experiment with arms from components. Get the final object with get_experiment().

        Raises:
            ValueError: If the experiment_id is not set in the design_spec.
        """
        if design_spec.experiment_id is None:
            raise ValueError("experiment_id is required in the design_spec")
        experiment = tables.Experiment(
            id=design_spec.experiment_id,
            datasource_id=datasource_id,
            experiment_type=experiment_type,
            participant_type=design_spec.participant_type,
            name=design_spec.experiment_name,
            description=design_spec.description,
            state=state.value,
            start_date=design_spec.start_date,
            end_date=design_spec.end_date,
            stopped_assignments_at=stopped_assignments_at,
            stopped_assignments_reason=stopped_assignments_reason,
            power=design_spec.power,
            alpha=design_spec.alpha,
            fstat_thresh=design_spec.fstat_thresh,
        )
        experiment.arms = [
            tables.Arm(
                id=arm.arm_id,
                name=arm.arm_name,
                description=arm.arm_description,
                experiment_id=experiment.id,
                organization_id=organization_id,
            )
            for arm in design_spec.arms
        ]
        return (
            cls(experiment)
            .set_design_spec_fields(design_spec)
            .set_balance_check(balance_check)
            .set_power_response(power_analyses)
        )<|MERGE_RESOLUTION|>--- conflicted
+++ resolved
@@ -179,13 +179,8 @@
         return capi.PowerResponse.model_validate(self.experiment.power_analyses)
 
     def get_experiment_config(
-<<<<<<< HEAD
-        self, assign_summary: eapi.AssignSummary, webhook_ids: list[str] | None = None
-    ) -> eapi.ExperimentConfig:
-=======
-        self, assign_summary: capi.AssignSummary
+        self, assign_summary: capi.AssignSummary, webhook_ids: list[str] | None = None
     ) -> capi.ExperimentConfig:
->>>>>>> f67bfc88
         """Construct an ExperimentConfig from the internal Experiment and an AssignSummary.
 
         Expects assign_summary since that typically requires a db lookup."""
@@ -212,19 +207,11 @@
         )
 
     def get_create_experiment_response(
-<<<<<<< HEAD
-        self, assign_summary: eapi.AssignSummary, webhook_ids: list[str] | None = None
-    ) -> eapi.CreateExperimentResponse:
-        # Revalidate the response in case we ever change the API.
-        return eapi.CreateExperimentResponse.model_validate(
-            self.get_experiment_config(assign_summary, webhook_ids).model_dump()
-=======
-        self, assign_summary: capi.AssignSummary
+        self, assign_summary: capi.AssignSummary, webhook_ids: list[str] | None = None
     ) -> capi.CreateExperimentResponse:
         # Revalidate the response in case we ever change the API.
         return capi.CreateExperimentResponse.model_validate(
-            self.get_experiment_config(assign_summary).model_dump()
->>>>>>> f67bfc88
+            self.get_experiment_config(assign_summary, webhook_ids).model_dump()
         )
 
     @classmethod

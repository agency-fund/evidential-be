--- conflicted
+++ resolved
@@ -73,36 +73,14 @@
 
     __tablename__ = "organizations"
 
-<<<<<<< HEAD
-    id: Mapped[str] = mapped_column(String, primary_key=True, default=organization_id_factory)
+    id: Mapped[str] = mapped_column(primary_key=True, default=organization_id_factory)
     name: Mapped[str] = mapped_column(String(255))
 
-    # Relationships
     arms: Mapped[list["Arm"]] = relationship(back_populates="organization", cascade="all, delete-orphan")
     users: Mapped[list["User"]] = relationship(secondary="user_organizations", back_populates="organizations")
     datasources: Mapped[list["Datasource"]] = relationship(back_populates="organization", cascade="all, delete-orphan")
     events: Mapped[list["Event"]] = relationship(back_populates="organization", cascade="all, delete-orphan")
     webhooks: Mapped[list["Webhook"]] = relationship(back_populates="organization", cascade="all, delete-orphan")
-=======
-    id: Mapped[str] = mapped_column(primary_key=True, default=organization_id_factory)
-    name: Mapped[str] = mapped_column(String(255))
-
-    arms: Mapped[list["Arm"]] = relationship(
-        back_populates="organization", cascade="all, delete-orphan"
-    )
-    users: Mapped[list["User"]] = relationship(
-        secondary="user_organizations", back_populates="organizations"
-    )
-    datasources: Mapped[list["Datasource"]] = relationship(
-        back_populates="organization", cascade="all, delete-orphan"
-    )
-    events: Mapped[list["Event"]] = relationship(
-        back_populates="organization", cascade="all, delete-orphan"
-    )
-    webhooks: Mapped[list["Webhook"]] = relationship(
-        back_populates="organization", cascade="all, delete-orphan"
-    )
->>>>>>> 3abf78bd
 
 
 class Webhook(Base):
@@ -201,14 +179,7 @@
     # True when this user is considered to be privileged.
     is_privileged: Mapped[bool] = mapped_column(server_default=sqlalchemy.sql.false())
 
-<<<<<<< HEAD
-    # Relationships
     organizations: Mapped[list["Organization"]] = relationship(secondary="user_organizations", back_populates="users")
-=======
-    organizations: Mapped[list["Organization"]] = relationship(
-        secondary="user_organizations", back_populates="users"
-    )
->>>>>>> 3abf78bd
 
 
 class UserOrganization(Base):
@@ -244,11 +215,7 @@
 
     __tablename__ = "datasources"
 
-<<<<<<< HEAD
-    id: Mapped[str] = mapped_column(String, primary_key=True, default=datasource_id_factory)
-=======
     id: Mapped[str] = mapped_column(primary_key=True, default=datasource_id_factory)
->>>>>>> 3abf78bd
     name: Mapped[str] = mapped_column(String(255))
     organization_id: Mapped[str] = mapped_column(ForeignKey("organizations.id", ondelete="CASCADE"))
     # JSON serialized form of DatasourceConfig
@@ -346,15 +313,8 @@
     participant_type: Mapped[str] = mapped_column(String(255))
     arm_id: Mapped[str] = mapped_column(String(36), ForeignKey("arms.id", ondelete="CASCADE"))
     # JSON serialized form of a list of Strata objects (from Assignment.strata).
-<<<<<<< HEAD
-    strata: Mapped[list[dict[str, str]]] = mapped_column(type_=JSONBetter)
-    created_at: Mapped[datetime] = mapped_column(server_default=sqlalchemy.sql.func.now())
-=======
     strata: Mapped[list[dict[str, str]]] = mapped_column(postgresql.JSONB)
-    created_at: Mapped[datetime] = mapped_column(
-        server_default=sqlalchemy.sql.func.now()
-    )
->>>>>>> 3abf78bd
+    created_at: Mapped[datetime] = mapped_column(server_default=sqlalchemy.sql.func.now())
 
     experiment: Mapped["Experiment"] = relationship(back_populates="arm_assignments")
     arm: Mapped["Arm"] = relationship(back_populates="arm_assignments")
@@ -378,15 +338,8 @@
     __tablename__ = "experiments"
 
     id: Mapped[str] = mapped_column(String(36), primary_key=True)
-<<<<<<< HEAD
     datasource_id: Mapped[str] = mapped_column(String(255), ForeignKey("datasources.id", ondelete="CASCADE"))
-    # -- Experiment metadata --
-=======
-    datasource_id: Mapped[str] = mapped_column(
-        String(255), ForeignKey("datasources.id", ondelete="CASCADE")
-    )
-
->>>>>>> 3abf78bd
+
     experiment_type: Mapped[str] = mapped_column()
     participant_type: Mapped[str] = mapped_column(String(255))
     name: Mapped[str] = mapped_column(String(255))
@@ -414,16 +367,10 @@
 
     # Frequentist config params
     # JSON serialized form of an experiment's specified dwh fields used for strata/metrics/filters.
-<<<<<<< HEAD
-    design_spec_fields: Mapped[dict | None] = mapped_column(type_=JSONBetter)
+    design_spec_fields: Mapped[dict | None] = mapped_column(postgresql.JSONB)
     # JSON serialized form of a PowerResponse. Not required since some experiments may not have data to run
     # power analyses.
-    power_analyses: Mapped[dict | None] = mapped_column(type_=JSONBetter)
-=======
-    design_spec_fields: Mapped[dict | None] = mapped_column(postgresql.JSONB)
-    # JSON serialized form of a PowerResponse. Not required since some experiments may not have data to run power analyses.
     power_analyses: Mapped[dict | None] = mapped_column(postgresql.JSONB)
->>>>>>> 3abf78bd
     # JSON serialized form of a BalanceCheck. May be null if the experiment type doesn't support
     # balance checks.
     balance_check: Mapped[dict | None] = mapped_column(postgresql.JSONB)
@@ -495,23 +442,10 @@
 
     __tablename__ = "draws"
 
-<<<<<<< HEAD
-    # IDs
     experiment_id: Mapped[str] = mapped_column(ForeignKey("experiments.id", ondelete="CASCADE"), primary_key=True)
     participant_id: Mapped[str] = mapped_column(String(255), primary_key=True)
 
-    # Logging
-    created_at: Mapped[datetime] = mapped_column(server_default=sqlalchemy.sql.func.now())
-=======
-    experiment_id: Mapped[str] = mapped_column(
-        ForeignKey("experiments.id", ondelete="CASCADE"), primary_key=True
-    )
-    participant_id: Mapped[str] = mapped_column(String(255), primary_key=True)
-
-    created_at: Mapped[datetime] = mapped_column(
-        server_default=sqlalchemy.sql.func.now()
-    )
->>>>>>> 3abf78bd
+    created_at: Mapped[datetime] = mapped_column(server_default=sqlalchemy.sql.func.now())
     observed_at: Mapped[datetime | None] = mapped_column()
     observation_type: Mapped[str | None] = mapped_column()
 
@@ -536,25 +470,10 @@
 
     __tablename__ = "context"
 
-<<<<<<< HEAD
-    # Context metadata
-    id: Mapped[str] = mapped_column(String, primary_key=True)
+    id: Mapped[str] = mapped_column(primary_key=True)
     experiment_id: Mapped[str] = mapped_column(ForeignKey("experiments.id", ondelete="CASCADE"))
-=======
-    id: Mapped[str] = mapped_column(primary_key=True)
-    experiment_id: Mapped[str] = mapped_column(
-        ForeignKey("experiments.id", ondelete="CASCADE")
-    )
->>>>>>> 3abf78bd
     name: Mapped[str] = mapped_column(String(255))
     description: Mapped[str] = mapped_column(String(2000))
     value_type: Mapped[str] = mapped_column()
 
-<<<<<<< HEAD
-    # Relationships
-    experiment: Mapped[Experiment] = relationship("Experiment", back_populates="contexts")
-=======
-    experiment: Mapped[Experiment] = relationship(
-        "Experiment", back_populates="contexts"
-    )
->>>>>>> 3abf78bd
+    experiment: Mapped[Experiment] = relationship("Experiment", back_populates="contexts")
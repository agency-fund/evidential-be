"""Defines our app db tables and models using the SQLAlchemy ORM."""

import json
import secrets
from datetime import UTC, datetime
from typing import ClassVar, Self

import sqlalchemy
from pydantic import TypeAdapter
from sqlalchemy import Float, ForeignKey, Index, String
from sqlalchemy.dialects import postgresql
from sqlalchemy.dialects.postgresql import ARRAY
from sqlalchemy.ext.asyncio import AsyncAttrs
from sqlalchemy.orm import DeclarativeBase, Mapped, mapped_column, relationship
from sqlalchemy.types import TypeEngine

from xngin.apiserver.settings import DatasourceConfig, EncryptedDsn
from xngin.events import EventDataTypes

ALPHABET = "0123456789ABCDEFGHIJKLMNOPQRSTUVWXYZabcdefghijklmnopqrstuvwxyz"


def unique_id_factory(prefix: str):
    def generate() -> str:
        return prefix + "_" + "".join([secrets.choice(ALPHABET) for _ in range(16)])

    return generate


arm_id_factory = unique_id_factory("arm")
datasource_id_factory = unique_id_factory("ds")
event_id_factory = unique_id_factory("evt")
experiment_id_factory = unique_id_factory("exp")
organization_id_factory = unique_id_factory("o")
task_id_factory = unique_id_factory("task")
user_id_factory = unique_id_factory("u")
webhook_id_factory = unique_id_factory("wh")
context_id_factory = unique_id_factory("ctx")


class Base(AsyncAttrs, DeclarativeBase):
    # See https://docs.sqlalchemy.org/en/20/orm/declarative_tables.html#customizing-the-type-map
    type_annotation_map: ClassVar[dict[type, TypeEngine]] = {
        datetime: sqlalchemy.TIMESTAMP(timezone=True),
    }

    def to_dict(self):
        """Quick and dirty dump to dict for debugging."""
        return {column.name: getattr(self, column.name) for column in self.__table__.columns}


class CacheTable(Base):
    """Stores cached values."""

    __tablename__ = "cache"

    key: Mapped[str] = mapped_column(primary_key=True)
    value: Mapped[str]


class ApiKey(Base):
    """Stores API keys. Each API key grants access to a single datasource."""

    __tablename__ = "apikeys"

    id: Mapped[str] = mapped_column(primary_key=True)
    key: Mapped[str] = mapped_column(unique=True)
    datasource_id: Mapped[str] = mapped_column(ForeignKey("datasources.id", ondelete="CASCADE"))
    datasource: Mapped["Datasource"] = relationship(back_populates="api_keys")


class Organization(Base):
    """Represents an organization that has users and can own datasources."""

    __tablename__ = "organizations"

    id: Mapped[str] = mapped_column(primary_key=True, default=organization_id_factory)
    name: Mapped[str] = mapped_column(String(255))

    arms: Mapped[list["Arm"]] = relationship(back_populates="organization", cascade="all, delete-orphan")
    users: Mapped[list["User"]] = relationship(secondary="user_organizations", back_populates="organizations")
    datasources: Mapped[list["Datasource"]] = relationship(back_populates="organization", cascade="all, delete-orphan")
    events: Mapped[list["Event"]] = relationship(back_populates="organization", cascade="all, delete-orphan")
    webhooks: Mapped[list["Webhook"]] = relationship(back_populates="organization", cascade="all, delete-orphan")


class Webhook(Base):
    """Represents an API webhook.

    The bodies of the outbound webhooks are defined by types in src.xngin.apiserver.webhooks.
    """

    __tablename__ = "webhooks"

    id: Mapped[str] = mapped_column(primary_key=True, default=webhook_id_factory)
    # User-friendly name for the webhook
    name: Mapped[str] = mapped_column(server_default="")
    # The type of webhook; e.g. experiment.created. These are user-visible arbitrary strings.
    type: Mapped[str] = mapped_column()
    # The URL to post the event to. The payload body depends on the type of webhook.
    url: Mapped[str] = mapped_column()
    # The token that will be sent in the Webhook-Token header.
    auth_token: Mapped[str | None] = mapped_column()

    organization_id: Mapped[str] = mapped_column(ForeignKey("organizations.id", ondelete="CASCADE"))
    organization: Mapped["Organization"] = relationship(back_populates="webhooks")
    experiments: Mapped[list["Experiment"]] = relationship(secondary="experiment_webhooks", back_populates="webhooks")


class Event(Base):
    """Represents events that occur in an organization.

    All .data values should correspond to a Pydantic type defined in the xngin.events module.
    """

    __tablename__ = "events"

    id: Mapped[str] = mapped_column(primary_key=True, default=event_id_factory)
    created_at: Mapped[datetime] = mapped_column(server_default=sqlalchemy.sql.func.now())
    # The type of event. E.g. `experiment.created`
    type: Mapped[str] = mapped_column()
    # The event payload. This will always be a JSON object with a `type` field.
    data: Mapped[dict] = mapped_column(postgresql.JSONB)

    organization_id: Mapped[str] = mapped_column(ForeignKey("organizations.id", ondelete="CASCADE"))
    organization: Mapped["Organization"] = relationship(back_populates="events")

    def set_data(self, data: EventDataTypes):
        as_json = data.model_dump_json()
        TypeAdapter(EventDataTypes).validate_json(as_json)
        self.data = json.loads(as_json)
        return self

    def get_data(self) -> EventDataTypes | None:
        if self.data is None:
            return None
        return TypeAdapter(EventDataTypes).validate_python(self.data)

    __table_args__ = (Index("event_stream", "organization_id", created_at),)


class Task(Base):
    """Represents a task in the task queue."""

    __tablename__ = "tasks"

    id: Mapped[str] = mapped_column(primary_key=True, default=task_id_factory)
    created_at: Mapped[datetime] = mapped_column(server_default=sqlalchemy.sql.func.now())
    updated_at: Mapped[datetime] = mapped_column(
        server_default=sqlalchemy.sql.func.now(),
        onupdate=sqlalchemy.sql.func.now(),
    )
    # The type of task. E.g. `experiment.created`
    task_type: Mapped[str] = mapped_column()
    # Status of the task: 'pending', 'running', 'success', or 'dead'.
    status: Mapped[str] = mapped_column(server_default="pending")
    # Time until which the task should not be processed. Defaults to created_at.
    embargo_until: Mapped[datetime] = mapped_column(server_default=sqlalchemy.sql.func.now())
    # Number of times this task has been retried.
    retry_count: Mapped[int] = mapped_column(server_default="0")
    # The task payload. This will be a JSON object with task-specific data.
    payload: Mapped[dict | None] = mapped_column(postgresql.JSONB)
    # An optional informative message about the state of this task.
    message: Mapped[str | None] = mapped_column()

    __table_args__ = (Index("idx_tasks_embargo", "embargo_until"),)


class User(Base):
    """Represents a user."""

    __tablename__ = "users"

    id: Mapped[str] = mapped_column(primary_key=True, default=user_id_factory)
    email: Mapped[str] = mapped_column(String(255), unique=True)
    # TODO: properly handle federated auth
    iss: Mapped[str | None] = mapped_column(String(255))
    sub: Mapped[str | None] = mapped_column(String(255))

    # True when this user is considered to be privileged.
    is_privileged: Mapped[bool] = mapped_column(server_default=sqlalchemy.sql.false())

    organizations: Mapped[list["Organization"]] = relationship(secondary="user_organizations", back_populates="users")


class UserOrganization(Base):
    """Maps a User to an Organization."""

    __tablename__ = "user_organizations"

    user_id: Mapped[str] = mapped_column(ForeignKey("users.id", ondelete="CASCADE"), primary_key=True)
    organization_id: Mapped[str] = mapped_column(ForeignKey("organizations.id", ondelete="CASCADE"), primary_key=True)

    organization: Mapped["Organization"] = relationship(viewonly=True)
    user: Mapped["User"] = relationship(viewonly=True)


class ExperimentWebhook(Base):
    """Maps an Experiment to a Webhook for many-to-many relationship."""

    __tablename__ = "experiment_webhooks"

    experiment_id: Mapped[str] = mapped_column(ForeignKey("experiments.id", ondelete="CASCADE"), primary_key=True)
    webhook_id: Mapped[str] = mapped_column(ForeignKey("webhooks.id", ondelete="CASCADE"), primary_key=True)

    experiment: Mapped["Experiment"] = relationship(viewonly=True)
    webhook: Mapped["Webhook"] = relationship(viewonly=True)


class Datasource(Base):
    """Stores a DatasourceConfig and maps it to an Organization.

    When creating a Datasource entity, take care to manually set the id column value before calling .set_config(). This
    is important because we need the primary key before we encrypt the datasource config.
    """

    __tablename__ = "datasources"

    id: Mapped[str] = mapped_column(primary_key=True, default=datasource_id_factory)
    name: Mapped[str] = mapped_column(String(255))
    organization_id: Mapped[str] = mapped_column(ForeignKey("organizations.id", ondelete="CASCADE"))
    # JSON serialized form of DatasourceConfig
    config: Mapped[dict] = mapped_column(postgresql.JSONB)

    # List of table names available in this datasource
    table_list: Mapped[list[str] | None] = mapped_column(postgresql.JSONB)
    # Timestamp of the last update to `inspected_tables`
    table_list_updated: Mapped[datetime | None] = mapped_column()

    organization: Mapped["Organization"] = relationship(back_populates="datasources")
    api_keys: Mapped[list["ApiKey"]] = relationship(back_populates="datasource", cascade="all, delete-orphan")
    experiments: Mapped[list["Experiment"]] = relationship(back_populates="datasource", cascade="all, delete-orphan")

    def get_config(self) -> DatasourceConfig:
        """Deserializes the config field into a DatasourceConfig."""
        config: DatasourceConfig = TypeAdapter(DatasourceConfig).validate_python(self.config)
        if isinstance(config.dwh, EncryptedDsn):
            config = config.model_copy(update={"dwh": config.dwh.decrypt(self.id)})
        return config

    def set_config(self, config: DatasourceConfig) -> Self:
        """Sets the config field to the serialized DatasourceConfig.

        Raises ValidationError if the config is invalid.
        """
        if isinstance(config.dwh, EncryptedDsn):
            config = config.model_copy(update={"dwh": config.dwh.encrypt(self.id)})

        # Round-trip the new model through validation so that we can validate it before committing it to the database.
        # This will raise if there is an error.
        TypeAdapter(DatasourceConfig).validate_python(config.model_dump())
        self.config = config.model_dump()
        return self

    def set_table_list(self, tables: list[str] | None) -> Self:
        if tables is None:
            self.table_list = None
            self.table_list_updated = None
        else:
            self.table_list = tables
            self.table_list_updated = datetime.now(UTC)
        return self

    def get_table_list(self) -> list[str] | None:
        return self.table_list

    def clear_table_list(self) -> Self:
        return self.set_table_list(None)


class DatasourceTablesInspected(Base):
    """Stores details of the most recent listing of tables in a datasource."""

    __tablename__ = "datasource_tables_inspected"

    datasource_id: Mapped[str] = mapped_column(ForeignKey("datasources.id", ondelete="CASCADE"), primary_key=True)
    table_name: Mapped[str] = mapped_column(primary_key=True)

    # Serialized InspectDatasourceTablesResponse.
    response: Mapped[dict | None] = mapped_column(postgresql.JSONB)
    # Timestamp of the last update to `response`
    response_last_updated: Mapped[datetime | None] = mapped_column()


class ParticipantTypesInspected(Base):
    """Stores details of the most recent participant type inspection (including exemplar values)."""

    __tablename__ = "participant_types_inspected"

    datasource_id: Mapped[str] = mapped_column(ForeignKey("datasources.id", ondelete="CASCADE"), primary_key=True)
    participant_type: Mapped[str] = mapped_column(primary_key=True)

    # Serialized InspectParticipantTypesResponse.
    response: Mapped[dict | None] = mapped_column(postgresql.JSONB)
    # Timestamp of the last update to `response`
    response_last_updated: Mapped[datetime | None] = mapped_column()

    def clear_response(self):
        self.response = None
        self.response_last_updated = None


class ArmAssignment(Base):
    """Stores experiment treatment assignments."""

    __tablename__ = "arm_assignments"

    experiment_id: Mapped[str] = mapped_column(
        String(length=36),
        ForeignKey("experiments.id", ondelete="CASCADE"),
        primary_key=True,
    )
    participant_id: Mapped[str] = mapped_column(String(255), primary_key=True)
    participant_type: Mapped[str] = mapped_column(String(255))
    arm_id: Mapped[str] = mapped_column(String(36), ForeignKey("arms.id", ondelete="CASCADE"))
    # JSON serialized form of a list of Strata objects (from Assignment.strata).
    strata: Mapped[list[dict[str, str]]] = mapped_column(postgresql.JSONB)
    created_at: Mapped[datetime] = mapped_column(server_default=sqlalchemy.sql.func.now())

    experiment: Mapped["Experiment"] = relationship(back_populates="arm_assignments")
    arm: Mapped["Arm"] = relationship(back_populates="arm_assignments")

    def strata_names(self) -> list[str]:
        """Returns the names of the strata fields."""
        return [s["field_name"] for s in self.strata]

    def strata_values(self) -> list[str]:
        """Returns the values of the strata fields as strings."""
        return [s["strata_value"] for s in self.strata]


class Experiment(Base):
    """Stores experiment metadata.

    Use the ExperimentStorageConverter to set/get the different JSONB columns with the appropriate
    storage models, as well as derive other API types from the Experiment db record.
    """

    __tablename__ = "experiments"

    id: Mapped[str] = mapped_column(String(36), primary_key=True)
    datasource_id: Mapped[str] = mapped_column(String(255), ForeignKey("datasources.id", ondelete="CASCADE"))

    experiment_type: Mapped[str] = mapped_column()
    participant_type: Mapped[str] = mapped_column(String(255))
    name: Mapped[str] = mapped_column(String(255))
    # Describe your experiment and hypothesis here.
    description: Mapped[str] = mapped_column(String(2000))
    # The experiment state should be one of xngin.apiserver.routers.common_enums.ExperimentState.
    state: Mapped[str]
    # Target start date of the experiment. Denormalized from design_spec.
    start_date: Mapped[datetime] = mapped_column()
    # Target end date of the experiment. Denormalized from design_spec.
    end_date: Mapped[datetime] = mapped_column()
    # The timestamp when experiment assignment was stopped. New participants cannot be assigned.
    stopped_assignments_at: Mapped[datetime | None] = mapped_column()
    # The reason assignments were stopped. See xngin.apiserver.routers.common_enums.StopAssignmentReason.
    stopped_assignments_reason: Mapped[str | None] = mapped_column()
    created_at: Mapped[datetime] = mapped_column(server_default=sqlalchemy.sql.func.now())
    updated_at: Mapped[datetime] = mapped_column(
        server_default=sqlalchemy.sql.func.now(), onupdate=sqlalchemy.sql.func.now()
    )
    n_trials: Mapped[int] = mapped_column(server_default="0")

    # Bandit config params
    prior_type: Mapped[str | None] = mapped_column()
    reward_type: Mapped[str | None] = mapped_column()

    # Frequentist config params
    # JSON serialized form of an experiment's specified dwh fields used for strata/metrics/filters.
    design_spec_fields: Mapped[dict | None] = mapped_column(postgresql.JSONB)
    # JSON serialized form of a PowerResponse. Not required since some experiments may not have data to run
    # power analyses.
    power_analyses: Mapped[dict | None] = mapped_column(postgresql.JSONB)
    # JSON serialized form of a BalanceCheck. May be null if the experiment type doesn't support
    # balance checks.
    balance_check: Mapped[dict | None] = mapped_column(postgresql.JSONB)

    # Frequentist experiment types i.e. online and preassigned
    power: Mapped[float | None] = mapped_column()
    alpha: Mapped[float | None] = mapped_column()
    fstat_thresh: Mapped[float | None] = mapped_column()

    arm_assignments: Mapped[list["ArmAssignment"]] = relationship(
        back_populates="experiment", cascade="all, delete-orphan", lazy="raise"
    )
    arms: Mapped[list["Arm"]] = relationship(back_populates="experiment", cascade="all, delete-orphan")
    datasource: Mapped["Datasource"] = relationship(back_populates="experiments")
    webhooks: Mapped[list["Webhook"]] = relationship(secondary="experiment_webhooks", back_populates="experiments")
    draws: Mapped[list["Draw"]] = relationship(
        "Draw",
        back_populates="experiment",
        cascade="all, delete-orphan",
    )
    contexts: Mapped[list["Context"]] = relationship(
<<<<<<< HEAD
        "Context",
        back_populates="experiment",
        cascade="all, delete-orphan",
        primaryjoin="and_(Experiment.id==Context.experiment_id," + "Experiment.experiment_type=='cmab')",
=======
        "Context", back_populates="experiment", cascade="all, delete-orphan"
>>>>>>> bd17ef2b
    )


class Arm(Base):
    """Representation of arms of an experiment."""

    __tablename__ = "arms"

    id: Mapped[str] = mapped_column(String(36), primary_key=True)
    name: Mapped[str] = mapped_column(String(255))
    description: Mapped[str] = mapped_column(String(2000))
    experiment_id: Mapped[str] = mapped_column(ForeignKey("experiments.id", ondelete="CASCADE"))
    organization_id: Mapped[str] = mapped_column(ForeignKey("organizations.id", ondelete="CASCADE"))
    created_at: Mapped[datetime] = mapped_column(server_default=sqlalchemy.sql.func.now())
    updated_at: Mapped[datetime] = mapped_column(
        server_default=sqlalchemy.sql.func.now(), onupdate=sqlalchemy.sql.func.now()
    )

    # Prior variables
    mu_init: Mapped[float | None] = mapped_column()
    sigma_init: Mapped[float | None] = mapped_column()
    mu: Mapped[list[float] | None] = mapped_column(ARRAY(Float))
    covariance: Mapped[list[list[float]] | None] = mapped_column(ARRAY(Float))

    alpha_init: Mapped[float | None] = mapped_column()
    beta_init: Mapped[float | None] = mapped_column()
    alpha: Mapped[float | None] = mapped_column()
    beta: Mapped[float | None] = mapped_column()

    organization: Mapped["Organization"] = relationship(back_populates="arms")
    experiment: Mapped["Experiment"] = relationship(back_populates="arms")
    arm_assignments: Mapped[list["ArmAssignment"]] = relationship(back_populates="arm", cascade="all, delete-orphan")
    draws: Mapped[list["Draw"]] = relationship(
        "Draw",
        back_populates="arm",
        cascade="all, delete-orphan",
    )


class Draw(Base):
    """
    Base model for draws.
    """

    __tablename__ = "draws"

    experiment_id: Mapped[str] = mapped_column(ForeignKey("experiments.id", ondelete="CASCADE"), primary_key=True)
    participant_id: Mapped[str] = mapped_column(String(255), primary_key=True)

    created_at: Mapped[datetime] = mapped_column(server_default=sqlalchemy.sql.func.now())
    observed_at: Mapped[datetime | None] = mapped_column()
    observation_type: Mapped[str | None] = mapped_column()

    # Observation data
    participant_type: Mapped[str] = mapped_column(String(255))
    arm_id: Mapped[str] = mapped_column(ForeignKey("arms.id", ondelete="CASCADE"))
    outcome: Mapped[float | None] = mapped_column()
    context_vals: Mapped[list[float] | None] = mapped_column(ARRAY(Float))
    current_mu: Mapped[list[float] | None] = mapped_column(ARRAY(Float))
    current_covariance: Mapped[list[list[float]] | None] = mapped_column(ARRAY(Float))
    current_alpha: Mapped[float | None] = mapped_column()
    current_beta: Mapped[float | None] = mapped_column()

    arm: Mapped[Arm] = relationship("Arm", back_populates="draws", lazy="joined")
    experiment: Mapped[Experiment] = relationship("Experiment", back_populates="draws", lazy="joined")


class Context(Base):
    """
    ORM for managing context for an experiment
    """

    __tablename__ = "context"

<<<<<<< HEAD
    id: Mapped[str] = mapped_column(primary_key=True)
    experiment_id: Mapped[str] = mapped_column(ForeignKey("experiments.id", ondelete="CASCADE"))
=======
    # Context metadata
    id: Mapped[str] = mapped_column(
        String, primary_key=True, default=context_id_factory
    )
    experiment_id: Mapped[str] = mapped_column(
        ForeignKey("experiments.id", ondelete="CASCADE")
    )
>>>>>>> bd17ef2b
    name: Mapped[str] = mapped_column(String(255))
    description: Mapped[str] = mapped_column(String(2000))
    value_type: Mapped[str] = mapped_column()

    experiment: Mapped[Experiment] = relationship("Experiment", back_populates="contexts")<|MERGE_RESOLUTION|>--- conflicted
+++ resolved
@@ -393,14 +393,7 @@
         cascade="all, delete-orphan",
     )
     contexts: Mapped[list["Context"]] = relationship(
-<<<<<<< HEAD
-        "Context",
-        back_populates="experiment",
-        cascade="all, delete-orphan",
-        primaryjoin="and_(Experiment.id==Context.experiment_id," + "Experiment.experiment_type=='cmab')",
-=======
         "Context", back_populates="experiment", cascade="all, delete-orphan"
->>>>>>> bd17ef2b
     )
 
 
@@ -475,18 +468,8 @@
 
     __tablename__ = "context"
 
-<<<<<<< HEAD
-    id: Mapped[str] = mapped_column(primary_key=True)
+    id: Mapped[str] = mapped_column(primary_key=True, default=context_id_factory)
     experiment_id: Mapped[str] = mapped_column(ForeignKey("experiments.id", ondelete="CASCADE"))
-=======
-    # Context metadata
-    id: Mapped[str] = mapped_column(
-        String, primary_key=True, default=context_id_factory
-    )
-    experiment_id: Mapped[str] = mapped_column(
-        ForeignKey("experiments.id", ondelete="CASCADE")
-    )
->>>>>>> bd17ef2b
     name: Mapped[str] = mapped_column(String(255))
     description: Mapped[str] = mapped_column(String(2000))
     value_type: Mapped[str] = mapped_column()

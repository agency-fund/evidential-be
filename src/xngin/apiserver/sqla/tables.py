"""Defines our app db tables and models using the SQLAlchemy ORM."""

import json
import secrets
from datetime import UTC, datetime
from typing import ClassVar, Self

import sqlalchemy
from pydantic import TypeAdapter
from sqlalchemy import Float, ForeignKey, Index, String
from sqlalchemy.dialects import postgresql
from sqlalchemy.dialects.postgresql import ARRAY
from sqlalchemy.ext.asyncio import AsyncAttrs
from sqlalchemy.orm import DeclarativeBase, Mapped, mapped_column, relationship
from sqlalchemy.types import TypeEngine

from xngin.apiserver.settings import DatasourceConfig, EncryptedDsn
from xngin.events import EventDataTypes

ALPHABET = "0123456789ABCDEFGHIJKLMNOPQRSTUVWXYZabcdefghijklmnopqrstuvwxyz"


def unique_id_factory(prefix: str):
    def generate() -> str:
        return prefix + "_" + "".join([secrets.choice(ALPHABET) for _ in range(16)])

    return generate


arm_id_factory = unique_id_factory("arm")
datasource_id_factory = unique_id_factory("ds")
event_id_factory = unique_id_factory("evt")
experiment_id_factory = unique_id_factory("exp")
organization_id_factory = unique_id_factory("o")
task_id_factory = unique_id_factory("task")
user_id_factory = unique_id_factory("u")
webhook_id_factory = unique_id_factory("wh")
context_id_factory = unique_id_factory("ctx")


class Base(AsyncAttrs, DeclarativeBase):
    # See https://docs.sqlalchemy.org/en/20/orm/declarative_tables.html#customizing-the-type-map
    type_annotation_map: ClassVar[dict[type, TypeEngine]] = {
        datetime: sqlalchemy.TIMESTAMP(timezone=True),
    }

    def to_dict(self):
        """Quick and dirty dump to dict for debugging."""
        return {column.name: getattr(self, column.name) for column in self.__table__.columns}


class CacheTable(Base):
    """Stores cached values."""

    __tablename__ = "cache"

    key: Mapped[str] = mapped_column(primary_key=True)
    value: Mapped[str]


class ApiKey(Base):
    """Stores API keys. Each API key grants access to a single datasource."""

    __tablename__ = "apikeys"

    id: Mapped[str] = mapped_column(primary_key=True)
    key: Mapped[str] = mapped_column(unique=True)
    datasource_id: Mapped[str] = mapped_column(ForeignKey("datasources.id", ondelete="CASCADE"))
    datasource: Mapped["Datasource"] = relationship(back_populates="api_keys")


class Organization(Base):
    """Represents an organization that has users and can own datasources."""

    __tablename__ = "organizations"

    id: Mapped[str] = mapped_column(primary_key=True, default=organization_id_factory)
    name: Mapped[str] = mapped_column(String(255))

    arms: Mapped[list["Arm"]] = relationship(back_populates="organization", cascade="all, delete-orphan")
    users: Mapped[list["User"]] = relationship(secondary="user_organizations", back_populates="organizations")
    datasources: Mapped[list["Datasource"]] = relationship(back_populates="organization", cascade="all, delete-orphan")
    events: Mapped[list["Event"]] = relationship(back_populates="organization", cascade="all, delete-orphan")
    webhooks: Mapped[list["Webhook"]] = relationship(back_populates="organization", cascade="all, delete-orphan")


class Webhook(Base):
    """Represents an API webhook.

    The bodies of the outbound webhooks are defined by types in src.xngin.apiserver.webhooks.
    """

    __tablename__ = "webhooks"

    id: Mapped[str] = mapped_column(primary_key=True, default=webhook_id_factory)
    # User-friendly name for the webhook
    name: Mapped[str] = mapped_column(server_default="")
    # The type of webhook; e.g. experiment.created. These are user-visible arbitrary strings.
    type: Mapped[str] = mapped_column()
    # The URL to post the event to. The payload body depends on the type of webhook.
    url: Mapped[str] = mapped_column()
    # The token that will be sent in the Webhook-Token header.
    auth_token: Mapped[str | None] = mapped_column()

    organization_id: Mapped[str] = mapped_column(ForeignKey("organizations.id", ondelete="CASCADE"))
    organization: Mapped["Organization"] = relationship(back_populates="webhooks")
    experiments: Mapped[list["Experiment"]] = relationship(secondary="experiment_webhooks", back_populates="webhooks")


class Event(Base):
    """Represents events that occur in an organization.

    All .data values should correspond to a Pydantic type defined in the xngin.events module.
    """

    __tablename__ = "events"

    id: Mapped[str] = mapped_column(primary_key=True, default=event_id_factory)
    created_at: Mapped[datetime] = mapped_column(server_default=sqlalchemy.sql.func.now())
    # The type of event. E.g. `experiment.created`
    type: Mapped[str] = mapped_column()
    # The event payload. This will always be a JSON object with a `type` field.
    data: Mapped[dict] = mapped_column(postgresql.JSONB)

    organization_id: Mapped[str] = mapped_column(ForeignKey("organizations.id", ondelete="CASCADE"))
    organization: Mapped["Organization"] = relationship(back_populates="events")

    def set_data(self, data: EventDataTypes):
        as_json = data.model_dump_json()
        TypeAdapter(EventDataTypes).validate_json(as_json)
        self.data = json.loads(as_json)
        return self

    def get_data(self) -> EventDataTypes | None:
        if self.data is None:
            return None
        return TypeAdapter(EventDataTypes).validate_python(self.data)

    __table_args__ = (Index("event_stream", "organization_id", created_at),)


class Task(Base):
    """Represents a task in the task queue."""

    __tablename__ = "tasks"

    id: Mapped[str] = mapped_column(primary_key=True, default=task_id_factory)
    created_at: Mapped[datetime] = mapped_column(server_default=sqlalchemy.sql.func.now())
    updated_at: Mapped[datetime] = mapped_column(
        server_default=sqlalchemy.sql.func.now(),
        onupdate=sqlalchemy.sql.func.now(),
    )
    # The type of task. E.g. `experiment.created`
    task_type: Mapped[str] = mapped_column()
    # Status of the task: 'pending', 'running', 'success', or 'dead'.
    status: Mapped[str] = mapped_column(server_default="pending")
    # Time until which the task should not be processed. Defaults to created_at.
    embargo_until: Mapped[datetime] = mapped_column(server_default=sqlalchemy.sql.func.now())
    # Number of times this task has been retried.
    retry_count: Mapped[int] = mapped_column(server_default="0")
    # The task payload. This will be a JSON object with task-specific data.
    payload: Mapped[dict | None] = mapped_column(postgresql.JSONB)
    # An optional informative message about the state of this task.
    message: Mapped[str | None] = mapped_column()

    __table_args__ = (Index("idx_tasks_embargo", "embargo_until"),)


class User(Base):
    """Represents a user."""

    __tablename__ = "users"

    id: Mapped[str] = mapped_column(primary_key=True, default=user_id_factory)
    email: Mapped[str] = mapped_column(String(255), unique=True)
    # TODO: properly handle federated auth
    iss: Mapped[str | None] = mapped_column(String(255))
    sub: Mapped[str | None] = mapped_column(String(255))

    # True when this user is considered to be privileged.
    is_privileged: Mapped[bool] = mapped_column(server_default=sqlalchemy.sql.false())

    organizations: Mapped[list["Organization"]] = relationship(secondary="user_organizations", back_populates="users")


class UserOrganization(Base):
    """Maps a User to an Organization."""

    __tablename__ = "user_organizations"

    user_id: Mapped[str] = mapped_column(ForeignKey("users.id", ondelete="CASCADE"), primary_key=True)
    organization_id: Mapped[str] = mapped_column(ForeignKey("organizations.id", ondelete="CASCADE"), primary_key=True)

    organization: Mapped["Organization"] = relationship(viewonly=True)
    user: Mapped["User"] = relationship(viewonly=True)


class ExperimentWebhook(Base):
    """Maps an Experiment to a Webhook for many-to-many relationship."""

    __tablename__ = "experiment_webhooks"

    experiment_id: Mapped[str] = mapped_column(ForeignKey("experiments.id", ondelete="CASCADE"), primary_key=True)
    webhook_id: Mapped[str] = mapped_column(ForeignKey("webhooks.id", ondelete="CASCADE"), primary_key=True)

    experiment: Mapped["Experiment"] = relationship(viewonly=True)
    webhook: Mapped["Webhook"] = relationship(viewonly=True)


class Datasource(Base):
    """Stores a DatasourceConfig and maps it to an Organization.

    When creating a Datasource entity, take care to manually set the id column value before calling .set_config(). This
    is important because we need the primary key before we encrypt the datasource config.
    """

    __tablename__ = "datasources"

    id: Mapped[str] = mapped_column(primary_key=True, default=datasource_id_factory)
    name: Mapped[str] = mapped_column(String(255))
    organization_id: Mapped[str] = mapped_column(ForeignKey("organizations.id", ondelete="CASCADE"))
    # JSON serialized form of DatasourceConfig
    config: Mapped[dict] = mapped_column(postgresql.JSONB)

    # List of table names available in this datasource
    table_list: Mapped[list[str] | None] = mapped_column(postgresql.JSONB)
    # Timestamp of the last update to `inspected_tables`
    table_list_updated: Mapped[datetime | None] = mapped_column()

    organization: Mapped["Organization"] = relationship(back_populates="datasources")
    api_keys: Mapped[list["ApiKey"]] = relationship(back_populates="datasource", cascade="all, delete-orphan")
    experiments: Mapped[list["Experiment"]] = relationship(back_populates="datasource", cascade="all, delete-orphan")

    def get_config(self) -> DatasourceConfig:
        """Deserializes the config field into a DatasourceConfig."""
        config: DatasourceConfig = TypeAdapter(DatasourceConfig).validate_python(self.config)
        if isinstance(config.dwh, EncryptedDsn):
            config = config.model_copy(update={"dwh": config.dwh.decrypt(self.id)})
        return config

    def set_config(self, config: DatasourceConfig) -> Self:
        """Sets the config field to the serialized DatasourceConfig.

        Raises ValidationError if the config is invalid.
        """
        if isinstance(config.dwh, EncryptedDsn):
            config = config.model_copy(update={"dwh": config.dwh.encrypt(self.id)})

        # Round-trip the new model through validation so that we can validate it before committing it to the database.
        # This will raise if there is an error.
        TypeAdapter(DatasourceConfig).validate_python(config.model_dump())
        self.config = config.model_dump()
        return self

    def set_table_list(self, tables: list[str] | None) -> Self:
        if tables is None:
            self.table_list = None
            self.table_list_updated = None
        else:
            self.table_list = tables
            self.table_list_updated = datetime.now(UTC)
        return self

    def get_table_list(self) -> list[str] | None:
        return self.table_list

    def clear_table_list(self) -> Self:
        return self.set_table_list(None)


class DatasourceTablesInspected(Base):
    """Stores details of the most recent listing of tables in a datasource."""

    __tablename__ = "datasource_tables_inspected"

    datasource_id: Mapped[str] = mapped_column(ForeignKey("datasources.id", ondelete="CASCADE"), primary_key=True)
    table_name: Mapped[str] = mapped_column(primary_key=True)

    # Serialized InspectDatasourceTablesResponse.
    response: Mapped[dict | None] = mapped_column(postgresql.JSONB)
    # Timestamp of the last update to `response`
    response_last_updated: Mapped[datetime | None] = mapped_column()


class ParticipantTypesInspected(Base):
    """Stores details of the most recent participant type inspection (including exemplar values)."""

    __tablename__ = "participant_types_inspected"

    datasource_id: Mapped[str] = mapped_column(ForeignKey("datasources.id", ondelete="CASCADE"), primary_key=True)
    participant_type: Mapped[str] = mapped_column(primary_key=True)

    # Serialized InspectParticipantTypesResponse.
    response: Mapped[dict | None] = mapped_column(postgresql.JSONB)
    # Timestamp of the last update to `response`
    response_last_updated: Mapped[datetime | None] = mapped_column()

    def clear_response(self):
        self.response = None
        self.response_last_updated = None


class ArmAssignment(Base):
    """Stores experiment treatment assignments."""

    __tablename__ = "arm_assignments"

    experiment_id: Mapped[str] = mapped_column(
        String(length=36),
        ForeignKey("experiments.id", ondelete="CASCADE"),
        primary_key=True,
    )
    participant_id: Mapped[str] = mapped_column(String(255), primary_key=True)
    participant_type: Mapped[str] = mapped_column(String(255))
    arm_id: Mapped[str] = mapped_column(String(36), ForeignKey("arms.id", ondelete="CASCADE"))
    # JSON serialized form of a list of Strata objects (from Assignment.strata).
    strata: Mapped[list[dict[str, str]]] = mapped_column(postgresql.JSONB)
    created_at: Mapped[datetime] = mapped_column(server_default=sqlalchemy.sql.func.now())

    experiment: Mapped["Experiment"] = relationship(back_populates="arm_assignments")
    arm: Mapped["Arm"] = relationship(back_populates="arm_assignments")

    def strata_names(self) -> list[str]:
        """Returns the names of the strata fields."""
        return [s["field_name"] for s in self.strata]

    def strata_values(self) -> list[str]:
        """Returns the values of the strata fields as strings."""
        return [s["strata_value"] for s in self.strata]


class Experiment(Base):
    """Stores experiment metadata.

    Use the ExperimentStorageConverter to set/get the different JSONB columns with the appropriate
    storage models, as well as derive other API types from the Experiment db record.
    """

    __tablename__ = "experiments"

<<<<<<< HEAD
    id: Mapped[str] = mapped_column(
        String(36), primary_key=True, default=experiment_id_factory
    )
    datasource_id: Mapped[str] = mapped_column(
        String(255), ForeignKey("datasources.id", ondelete="CASCADE")
    )
    # -- Experiment metadata --
=======
    id: Mapped[str] = mapped_column(String(36), primary_key=True)
    datasource_id: Mapped[str] = mapped_column(String(255), ForeignKey("datasources.id", ondelete="CASCADE"))

>>>>>>> 86903061
    experiment_type: Mapped[str] = mapped_column()
    participant_type: Mapped[str] = mapped_column(String(255))
    name: Mapped[str] = mapped_column(String(255))
    # Describe your experiment and hypothesis here.
    description: Mapped[str] = mapped_column(String(2000))
    # The experiment state should be one of xngin.apiserver.routers.common_enums.ExperimentState.
    state: Mapped[str]
    # Target start date of the experiment. Denormalized from design_spec.
    start_date: Mapped[datetime] = mapped_column()
    # Target end date of the experiment. Denormalized from design_spec.
    end_date: Mapped[datetime] = mapped_column()
    # The timestamp when experiment assignment was stopped. New participants cannot be assigned.
    stopped_assignments_at: Mapped[datetime | None] = mapped_column()
    # The reason assignments were stopped. See xngin.apiserver.routers.common_enums.StopAssignmentReason.
    stopped_assignments_reason: Mapped[str | None] = mapped_column()
    created_at: Mapped[datetime] = mapped_column(server_default=sqlalchemy.sql.func.now())
    updated_at: Mapped[datetime] = mapped_column(
        server_default=sqlalchemy.sql.func.now(), onupdate=sqlalchemy.sql.func.now()
    )
    n_trials: Mapped[int] = mapped_column(server_default="0")

    # Bandit config params
    prior_type: Mapped[str | None] = mapped_column()
    reward_type: Mapped[str | None] = mapped_column()

    # Frequentist config params
    # JSON serialized form of an experiment's specified dwh fields used for strata/metrics/filters.
    design_spec_fields: Mapped[dict | None] = mapped_column(postgresql.JSONB)
    # JSON serialized form of a PowerResponse. Not required since some experiments may not have data to run
    # power analyses.
    power_analyses: Mapped[dict | None] = mapped_column(postgresql.JSONB)
    # JSON serialized form of a BalanceCheck. May be null if the experiment type doesn't support
    # balance checks.
    balance_check: Mapped[dict | None] = mapped_column(postgresql.JSONB)

    # Frequentist experiment types i.e. online and preassigned
    power: Mapped[float | None] = mapped_column()
    alpha: Mapped[float | None] = mapped_column()
    fstat_thresh: Mapped[float | None] = mapped_column()

    arm_assignments: Mapped[list["ArmAssignment"]] = relationship(
        back_populates="experiment", cascade="all, delete-orphan", lazy="raise"
    )
    arms: Mapped[list["Arm"]] = relationship(back_populates="experiment", cascade="all, delete-orphan")
    datasource: Mapped["Datasource"] = relationship(back_populates="experiments")
    webhooks: Mapped[list["Webhook"]] = relationship(secondary="experiment_webhooks", back_populates="experiments")
    draws: Mapped[list["Draw"]] = relationship(
        "Draw",
        back_populates="experiment",
        cascade="all, delete-orphan",
    )
    contexts: Mapped[list["Context"]] = relationship(
        "Context", back_populates="experiment", cascade="all, delete-orphan"
    )


class Arm(Base):
    """Representation of arms of an experiment."""

    __tablename__ = "arms"

    id: Mapped[str] = mapped_column(String(36), primary_key=True)
    name: Mapped[str] = mapped_column(String(255))
    description: Mapped[str] = mapped_column(String(2000))
    experiment_id: Mapped[str] = mapped_column(ForeignKey("experiments.id", ondelete="CASCADE"))
    organization_id: Mapped[str] = mapped_column(ForeignKey("organizations.id", ondelete="CASCADE"))
    created_at: Mapped[datetime] = mapped_column(server_default=sqlalchemy.sql.func.now())
    updated_at: Mapped[datetime] = mapped_column(
        server_default=sqlalchemy.sql.func.now(), onupdate=sqlalchemy.sql.func.now()
    )

    # Prior variables
    mu_init: Mapped[float | None] = mapped_column()
    sigma_init: Mapped[float | None] = mapped_column()
    mu: Mapped[list[float] | None] = mapped_column(ARRAY(Float))
    covariance: Mapped[list[list[float]] | None] = mapped_column(ARRAY(Float))

    alpha_init: Mapped[float | None] = mapped_column()
    beta_init: Mapped[float | None] = mapped_column()
    alpha: Mapped[float | None] = mapped_column()
    beta: Mapped[float | None] = mapped_column()

    organization: Mapped["Organization"] = relationship(back_populates="arms")
    experiment: Mapped["Experiment"] = relationship(back_populates="arms")
    arm_assignments: Mapped[list["ArmAssignment"]] = relationship(back_populates="arm", cascade="all, delete-orphan")
    draws: Mapped[list["Draw"]] = relationship(
        "Draw",
        back_populates="arm",
        cascade="all, delete-orphan",
    )


class Draw(Base):
    """
    Base model for draws.
    """

    __tablename__ = "draws"

    experiment_id: Mapped[str] = mapped_column(ForeignKey("experiments.id", ondelete="CASCADE"), primary_key=True)
    participant_id: Mapped[str] = mapped_column(String(255), primary_key=True)

    created_at: Mapped[datetime] = mapped_column(server_default=sqlalchemy.sql.func.now())
    observed_at: Mapped[datetime | None] = mapped_column()
    observation_type: Mapped[str | None] = mapped_column()

    # Observation data
    participant_type: Mapped[str] = mapped_column(String(255))
    arm_id: Mapped[str] = mapped_column(ForeignKey("arms.id", ondelete="CASCADE"))
    outcome: Mapped[float | None] = mapped_column()
    context_vals: Mapped[list[float] | None] = mapped_column(ARRAY(Float))
    current_mu: Mapped[list[float] | None] = mapped_column(ARRAY(Float))
    current_covariance: Mapped[list[list[float]] | None] = mapped_column(ARRAY(Float))
    current_alpha: Mapped[float | None] = mapped_column()
    current_beta: Mapped[float | None] = mapped_column()

    arm: Mapped[Arm] = relationship("Arm", back_populates="draws", lazy="joined")
    experiment: Mapped[Experiment] = relationship("Experiment", back_populates="draws", lazy="joined")


class Context(Base):
    """
    ORM for managing context for an experiment
    """

    __tablename__ = "context"

    id: Mapped[str] = mapped_column(primary_key=True, default=context_id_factory)
    experiment_id: Mapped[str] = mapped_column(ForeignKey("experiments.id", ondelete="CASCADE"))
    name: Mapped[str] = mapped_column(String(255))
    description: Mapped[str] = mapped_column(String(2000))
    value_type: Mapped[str] = mapped_column()

    experiment: Mapped[Experiment] = relationship("Experiment", back_populates="contexts")<|MERGE_RESOLUTION|>--- conflicted
+++ resolved
@@ -338,19 +338,9 @@
 
     __tablename__ = "experiments"
 
-<<<<<<< HEAD
-    id: Mapped[str] = mapped_column(
-        String(36), primary_key=True, default=experiment_id_factory
-    )
-    datasource_id: Mapped[str] = mapped_column(
-        String(255), ForeignKey("datasources.id", ondelete="CASCADE")
-    )
-    # -- Experiment metadata --
-=======
-    id: Mapped[str] = mapped_column(String(36), primary_key=True)
+    id: Mapped[str] = mapped_column(String(36), primary_key=True, default=experiment_id_factory)
     datasource_id: Mapped[str] = mapped_column(String(255), ForeignKey("datasources.id", ondelete="CASCADE"))
 
->>>>>>> 86903061
     experiment_type: Mapped[str] = mapped_column()
     participant_type: Mapped[str] = mapped_column(String(255))
     name: Mapped[str] = mapped_column(String(255))

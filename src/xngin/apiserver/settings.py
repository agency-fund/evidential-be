--- conflicted
+++ resolved
@@ -33,42 +33,11 @@
     return XnginSettings.model_validate(settings_raw)
 
 
-<<<<<<< HEAD
 class ConfigBaseModel(BaseModel):
     model_config = ConfigDict(extra="forbid")
 
 
-class SqlalchemyAndTable(BaseModel):
-    sqlalchemy_url: sqlalchemy.engine.URL
-    table_name: str
-
-    # URL isn't a pydantic model so doesn't know how to generate json schema.
-    # We need to allow non-standard lib types and sub our own description here.
-    model_config = {
-        "arbitrary_types_allowed": True,
-        "json_schema_extra": {"properties": {"sqlalchemy_url": {"type": "string"}}},
-    }
-
-    @field_validator("sqlalchemy_url", mode="before")
-    @classmethod
-    def parse_url(cls, value):
-        """Convert strings into valid sqlalchemy.engine.URLs"""
-
-        if isinstance(value, str):
-            return sqlalchemy.make_url(value)
-        return value
-
-    @field_serializer("sqlalchemy_url")
-    def serialize_url(self, url: sqlalchemy.engine.URL):
-        """If rendering URLs, use the string representation with the pw masked."""
-
-        return url.render_as_string(hide_password=True)
-
-
 class SheetRef(ConfigBaseModel):
-=======
-class SheetRef(BaseModel):
->>>>>>> 15325c88
     url: str
     # worksheet is the name of the worksheet. This is usually the name of the database warehouse table.
     worksheet: str
@@ -283,13 +252,8 @@
     config: Annotated[ClientConfigType, Field(discriminator="type")]
 
 
-<<<<<<< HEAD
 class XnginSettings(ConfigBaseModel):
-    trusted_ips: list[str] = Field(default_factory=list)
-=======
-class XnginSettings(BaseModel):
     trusted_ips: Annotated[list[str], Field(default_factory=list)]
->>>>>>> 15325c88
     db_connect_timeout_secs: int = 3
     client_configs: list[ClientConfig]
 

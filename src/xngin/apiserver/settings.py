--- conflicted
+++ resolved
@@ -10,7 +10,7 @@
 import os
 from collections import Counter
 from functools import lru_cache
-from typing import Annotated, Literal
+from typing import Annotated, Literal, Protocol
 from urllib.parse import urlparse
 
 import httpx
@@ -41,12 +41,8 @@
 from xngin.apiserver.dns.safe_resolve import safe_resolve
 from xngin.apiserver.dwh.inspection_types import ParticipantsSchema
 from xngin.apiserver.settings_secrets import replace_secrets
-<<<<<<< HEAD
-from xngin.schema.schema_types import ParticipantsSchema
 from xngin.xsecrets import secretservice
 from xngin.xsecrets.constants import SERIALIZED_ENCRYPTED_VALUE_PREFIX
-=======
->>>>>>> f67bfc88
 
 DEFAULT_SETTINGS_FILE = "xngin.settings.json"
 SA_LOGGER_NAME_FOR_DWH = "xngin_dwh"
@@ -249,6 +245,11 @@
 
     actions: WebhookActions
     common_headers: WebhookCommonHeaders
+
+
+class ToSqlalchemyUrl(Protocol):
+    def to_sqlalchemy_url(self) -> sqlalchemy.URL:
+        """Creates a sqlalchemy.URL from this Dsn."""
 
 
 class EncryptedDsn:

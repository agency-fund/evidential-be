--- conflicted
+++ resolved
@@ -229,7 +229,11 @@
                 connect_args[entry.arg] = entry.value
         if url.get_backend_name() == "postgres":
             connect_args["connect_timeout"] = 5
-        engine = sqlalchemy.create_engine(url, connect_args=connect_args)
+        engine = sqlalchemy.create_engine(
+            url,
+            connect_args=connect_args,
+            echo=os.environ.get("ECHO_SQL", "").lower() in ("true", "1"),
+        )
         self.extra_engine_setup(engine)
         return Session(engine)
 
@@ -256,7 +260,11 @@
             database=self.sqlite_filename,
             query={"mode": "ro"},
         )
-        engine = sqlalchemy.create_engine(url, connect_args={"timeout": 5})
+        engine = sqlalchemy.create_engine(
+            url,
+            connect_args={"timeout": 5},
+            echo=os.environ.get("ECHO_SQL", "").lower() in ("true", "1"),
+        )
 
         @event.listens_for(engine, "connect")
         def register_sqlite_functions(dbapi_connection, _):
@@ -329,25 +337,4 @@
     except NoSuchTableError as nste:
         metadata.reflect(engine)
         existing_tables = metadata.tables.keys()
-<<<<<<< HEAD
-        raise CannotFindTableException(table_name, existing_tables) from nste
-
-
-def sqlalchemy_connect(sqlalchemy_url):
-    """Connect to a database, given a SQLAlchemy-compatible URL.
-
-    This is intended to be used to connect to customer databases.
-    """
-    connect_args = {}
-    if sqlalchemy_url.get_backend_name() == "postgres":
-        connect_args["connect_timeout"] = 5
-    elif sqlalchemy_url.get_backend_name() == "sqlite":
-        connect_args["timeout"] = 5
-    return sqlalchemy.create_engine(
-        sqlalchemy_url,
-        connect_args=connect_args,
-        echo=os.environ.get("ECHO_SQL", "").lower() in ("true", "1"),
-    )
-=======
-        raise CannotFindTableException(table_name, existing_tables) from nste
->>>>>>> 65acb22b
+        raise CannotFindTableException(table_name, existing_tables) from nste
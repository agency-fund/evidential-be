--- conflicted
+++ resolved
@@ -378,35 +378,20 @@
                     type="serviceaccountfile", path=credentials
                 ),
             )
-<<<<<<< HEAD
 
         if url.startswith("postgres"):
-            url = make_url(url)
+            parsed_url = make_url(url)
             return Dsn(
-                driver=f"postgresql+{url.get_driver_name()}",
-                host=url.host,
-                port=url.port,
-                user=url.username,
-                password=url.password,
-                dbname=url.database,
-                sslmode=url.query.get("sslmode", "verify-ca"),
-                search_path=url.query.get("search_path", None),
+                driver=f"postgresql+{parsed_url.get_driver_name()}",
+                host=parsed_url.host,
+                port=parsed_url.port,
+                user=parsed_url.username,
+                password=parsed_url.password,
+                dbname=parsed_url.database,
+                sslmode=parsed_url.query.get("sslmode", "verify-ca"),
+                search_path=parsed_url.query.get("search_path", None),
             )
         raise NotImplementedError("Dsn.from_url() only supports postgres databases.")
-=======
-        parsed_url = make_url(url)
-
-        return Dsn(
-            driver=f"postgresql+{parsed_url.get_driver_name()}",
-            host=parsed_url.host,
-            port=parsed_url.port,
-            user=parsed_url.username,
-            password=parsed_url.password,
-            dbname=parsed_url.database,
-            sslmode=parsed_url.query.get("sslmode", "verify-ca"),
-            search_path=parsed_url.query.get("search_path", None),
-        )
->>>>>>> 835aa0dd
 
     @field_serializer("password", when_used="json")
     def reveal_password(self, v):
@@ -475,79 +460,8 @@
     def to_sqlalchemy_url(self):
         return self.dwh.to_sqlalchemy_url()
 
-<<<<<<< HEAD
     def supports_sa_autoload(self):
         return self.dwh.supports_sa_autoload()
-=======
-    def supports_reflection(self):
-        return self.dwh.supports_table_reflection()
-
-    def dbsession(self):
-        """Returns a Session to be used to send queries to the customer database.
-
-        Use this in a `with` block to ensure correct transaction handling. If you need the
-        sqlalchemy Engine, call .get_bind().
-        """
-        engine = self.dbengine()
-        return Session(engine)
-
-    def dbengine(self):
-        """Returns a SQLAlchemy Engine for the customer database.
-
-        Use this when reflecting. If you're doing any queries on the tables, prefer dbsession().
-        """
-        url = self.dwh.to_sqlalchemy_url()
-        connect_args: dict = {}
-        if url.get_backend_name() == "postgresql":
-            connect_args["connect_timeout"] = TIMEOUT_SECS_FOR_CUSTOMER_POSTGRES
-            # Replace the Postgres' client default DNS lookup with one that applies security checks first; this prevents
-            # us from connecting to addresses like 127.0.0.1 or addresses that are on our hosting provider's internal
-            # network.
-            # https://www.postgresql.org/docs/current/libpq-connect.html#LIBPQ-PARAMKEYWORDS
-            if not url.host:
-                raise ValueError(
-                    "Cannot connect to a Postgres database without a host in the URL."
-                )
-            connect_args["hostaddr"] = safe_resolve(url.host)
-
-        logger.info(
-            f"Connecting to customer dwh: url={safe_url(url)}, "
-            f"backend={url.get_backend_name()}, connect_args={connect_args}"
-        )
-        engine = sqlalchemy.create_engine(
-            url,
-            connect_args=connect_args,
-            logging_name=SA_LOGGER_NAME_FOR_DWH,
-            execution_options={"logging_token": "dwh"},
-            echo=flags.ECHO_SQL,
-            poolclass=sqlalchemy.pool.NullPool,
-        )
-        self._extra_engine_setup(engine)
-        return engine
-
-    def _extra_engine_setup(self, engine: Engine):
-        """Do any extra configuration if needed before a connection is made."""
-
-        if isinstance(self.dwh, Dsn) and self.dwh.search_path:
-            # Avoid explicitly setting schema whenever we build a Table.
-            #   https://docs.sqlalchemy.org/en/20/dialects/postgresql.html#setting-alternate-search-paths-on-connect
-            # If possible, have the client also consider setting that as a default on the role, e.g.:
-            #   ALTER USER username SET search_path = schema1, schema2, public;
-
-            @event.listens_for(engine, "connect", insert=True)
-            def set_search_path(dbapi_connection, _connection_record):
-                existing_autocommit = dbapi_connection.autocommit
-                dbapi_connection.autocommit = True
-                cursor = dbapi_connection.cursor()
-                cursor.execute(f"SET SESSION search_path={self.dwh.search_path}")  # type: ignore[union-attr]
-                cursor.close()
-                dbapi_connection.autocommit = existing_autocommit
-
-        # Partially address any Redshift incompatibilities
-        # re: https://github.com/sqlalchemy-redshift/sqlalchemy-redshift/issues/264#issuecomment-2181124071
-        if self.dwh.is_redshift() and hasattr(engine.dialect, "_set_backslash_escapes"):
-            engine.dialect._set_backslash_escapes = lambda _: None
->>>>>>> 835aa0dd
 
 
 # TODO: use a Field(discriminator="type") when we support more than just "remote" databases.
@@ -591,94 +505,4 @@
         )
 
     def __str__(self):
-<<<<<<< HEAD
-        return self.message
-=======
-        return self.message
-
-
-def infer_table_from_cursor(
-    engine: sqlalchemy.engine.Engine, table_name: str
-) -> sqlalchemy.Table:
-    """Creates a SQLAlchemy Table instance from cursor description metadata."""
-
-    columns = []
-    metadata = sqlalchemy.MetaData()
-    try:
-        with engine.begin() as connection:
-            safe_table = sqlalchemy.quoted_name(table_name, quote=True)
-            # Create a select statement - this is safe from SQL injection
-            query = sqlalchemy.select(text("*")).select_from(text(safe_table)).limit(0)
-            result = connection.execute(query)
-            description = result.cursor.description
-            # print("CURSOR DESC: ", result.cursor.description)
-            for col in description:
-                # Unpack cursor.description tuple
-                (
-                    name,
-                    type_code,
-                    _,  # display_size,
-                    internal_size,
-                    precision,
-                    scale,
-                    null_ok,
-                ) = col
-
-                # Map Redshift type codes to SQLAlchemy types. Not comprehensive.
-                # https://docs.sqlalchemy.org/en/20/core/types.html
-                # Comment shows both pg_type.typename / information_schema.data_type
-                sa_type: type[sqlalchemy.types.TypeEngine] | sqlalchemy.types.TypeEngine
-                match type_code:
-                    case 16:  # BOOL / boolean
-                        sa_type = sqlalchemy.Boolean
-                    case 20:  # INT8 / bigint
-                        sa_type = sqlalchemy.BigInteger
-                    case 23:  # INT4 / integer
-                        sa_type = sqlalchemy.Integer
-                    case 701:  # FLOAT8 / double precision
-                        sa_type = sqlalchemy.Double
-                    case 1043:  # VARCHAR / character varying
-                        sa_type = sqlalchemy.String(internal_size)
-                    case 1082:  # DATE / date
-                        sa_type = sqlalchemy.Date
-                    case 1114:  # TIMESTAMP / timestamp without time zone
-                        sa_type = sqlalchemy.DateTime
-                    case 1700:  # NUMERIC / numeric
-                        sa_type = sqlalchemy.Numeric(precision, scale)
-                    case _:  # type_code == 25
-                        # Default to Text for unknown types
-                        sa_type = sqlalchemy.Text
-
-                columns.append(
-                    sqlalchemy.Column(
-                        name, sa_type, nullable=null_ok if null_ok is not None else True
-                    )
-                )
-            return sqlalchemy.Table(table_name, metadata, *columns, quote=False)
-    except NoSuchTableError as nste:
-        metadata.reflect(engine)
-        existing_tables = metadata.tables.keys()
-        raise CannotFindTableError(table_name, existing_tables) from nste
-
-
-def infer_table(engine: sqlalchemy.engine.Engine, table_name: str, use_reflection=True):
-    """Constructs a Table via reflection.
-
-    Raises CannotFindTheTableException containing helpful error message if the table doesn't exist.
-    """
-    metadata = sqlalchemy.MetaData()
-    try:
-        if use_reflection:
-            return sqlalchemy.Table(
-                table_name, metadata, autoload_with=engine, quote=False
-            )
-        # This method of introspection should only be used if the db dialect doesn't support Sqlalchemy2 reflection.
-        return infer_table_from_cursor(engine, table_name)
-    except sqlalchemy.exc.ProgrammingError:
-        logger.exception("Failed to create a Table! use_reflection: {}", use_reflection)
-        raise
-    except NoSuchTableError as nste:
-        metadata.reflect(engine)
-        existing_tables = metadata.tables.keys()
-        raise CannotFindTableError(table_name, existing_tables) from nste
->>>>>>> 835aa0dd
+        return self.message
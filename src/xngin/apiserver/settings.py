--- conflicted
+++ resolved
@@ -208,38 +208,6 @@
         self.extra_engine_setup(engine)
         return Session(engine)
 
-<<<<<<< HEAD
-
-class RocketLearningConfig(
-    StandardDatabaseConnectionMixin, ParticipantsMixin, WebhookMixin, BaseModel
-):
-    type: Literal["customer"]
-
-    dwh: PostgresDsn
-
-    def to_sqlalchemy_url_and_table(self, participant_type: str) -> SqlalchemyAndTable:
-        participants = self.find_participants(participant_type)
-        return SqlalchemyAndTable(
-            sqlalchemy_url=sqlalchemy.URL.create(
-                # re: psycopg (3) doesn't work with redshift and
-                # "redshift+redshift_connector" doesn't work with sqlalchemy2
-                drivername="postgresql+psycopg2",
-                username=self.dwh.user,
-                password=self.dwh.password.get_secret_value(),
-                host=self.dwh.host,
-                port=self.dwh.port,
-                database=self.dwh.dbname,
-                query={
-                    "sslmode": self.dwh.sslmode,
-                    # re: redshift issue https://github.com/psycopg/psycopg/issues/122#issuecomment-985742751
-                    "client_encoding": "utf-8",
-                },
-            ),
-            table_name=participants.table_name,
-        )
-
-=======
->>>>>>> cfb91301
     def extra_engine_setup(self, engine: Engine):
         """Partially address any Redshift incompatibilities."""
 
@@ -327,8 +295,7 @@
         return self.message
 
 
-<<<<<<< HEAD
-def sqlalchemy_table_from_cursor(
+def infer_table_from_cursor(
     engine: sqlalchemy.engine.Engine, table_name: str
 ) -> sqlalchemy.Table:
     """Creates a SQLAlchemy Table instance from cursor description metadata."""
@@ -393,10 +360,7 @@
         raise CannotFindTableException(table_name, existing_tables) from nste
 
 
-def get_sqlalchemy_table_from_engine(engine: sqlalchemy.engine.Engine, table_name: str):
-=======
 def infer_table(engine: sqlalchemy.engine.Engine, table_name: str):
->>>>>>> cfb91301
     """Constructs a Table via reflection.
 
     Raises CannotFindTheTableException containing helpful error message if the table doesn't exist.
@@ -408,29 +372,8 @@
         return sqlalchemy.Table(table_name, metadata, autoload_with=engine)
     except sqlalchemy.exc.ProgrammingError:
         # Fall back to introspection through the cursor description of columns.
-        return sqlalchemy_table_from_cursor(engine, table_name)
+        return infer_table_from_cursor(engine, table_name)
     except NoSuchTableError as nste:
         metadata.reflect(engine)
         existing_tables = metadata.tables.keys()
-<<<<<<< HEAD
-        raise CannotFindTableException(table_name, existing_tables) from nste
-
-
-def sqlalchemy_connect(sqlalchemy_url):
-    """Connect to a database, given a SQLAlchemy-compatible URL.
-
-    This is intended to be used to connect to customer databases.
-    """
-    connect_args = {}
-    if sqlalchemy_url.get_backend_name() == "postgres":
-        connect_args["connect_timeout"] = 5
-    elif sqlalchemy_url.get_backend_name() == "sqlite":
-        connect_args["timeout"] = 5
-    return sqlalchemy.create_engine(
-        sqlalchemy_url,
-        connect_args=connect_args,
-        echo=os.environ.get("ECHO_SQL", "").lower() in ("true", "1"),
-    )
-=======
-        raise CannotFindTableException(table_name, existing_tables) from nste
->>>>>>> cfb91301
+        raise CannotFindTableException(table_name, existing_tables) from nste
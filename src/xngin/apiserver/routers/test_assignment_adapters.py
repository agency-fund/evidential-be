--- conflicted
+++ resolved
@@ -260,13 +260,9 @@
 MAX_SAFE_INTEGER = (1 << 53) - 1  # 9007199254740991
 
 
-<<<<<<< HEAD
 async def test_assign_and_bulk_insert_with_large_integers_as_participant_ids(
     xngin_session: AsyncSession, testing_datasource, sample_table, sample_data
 ):
-=======
-def test_assign_adapter_with_large_decimals_as_participant_ids(sample_table, sample_data):
->>>>>>> 86903061
     """Test assignment with large integer participant IDs (underlying type is Decimal)."""
     # First create an experiment and arms in db
     ds: tables.Datasource = testing_datasource.ds
@@ -297,7 +293,6 @@
             assignment_result=assignment_result,
         )
 
-<<<<<<< HEAD
         # Get assignments for verification
         result = await xngin_session.scalars(
             select(tables.ArmAssignment)
@@ -340,52 +335,6 @@
 async def test_bulk_insert_renders_decimal_and_bool_strata_correctly(
     xngin_session: AsyncSession, testing_datasource, sample_rows
 ):
-=======
-    # We should be able to support bigger than signed int64s
-    sample_data.loc[0, "id"] = Decimal(MAX_SAFE_INTEGER + 2)
-    result = assign(sample_data)
-    # Ensure the id string is rendered properly. (index=891 since participant ids are ordered lexicogrpahically)
-    json_str = result.model_dump_json()
-    assert '"participant_id":"9007199254740993"' in json_str
-    ids = {a.participant_id for a in result.assignments}
-    assert ids == set(sample_data["id"].astype(str))
-
-    # We should be able to support very big negatives as well
-    sample_data.loc[0, "id"] = Decimal(-MAX_SAFE_INTEGER - 2)
-    result = assign(sample_data)
-    json = result.model_dump()
-    assert json["assignments"][0]["participant_id"] == "-9007199254740993"
-    ids = {a.participant_id for a in result.assignments}
-    assert ids == set(sample_data["id"].astype(str))
-
-
-def test_assign_adapter_with_bigints_as_participant_ids(sample_table, sample_data):
-    """Test assignment with large integer participant IDs (underlying type is BigInt)."""
-    sample_data["id"] = sample_data["id"].astype("int64")
-    # if cast to float64 would round to 9007199254740992
-    sample_data.loc[1, "id"] = MAX_SAFE_INTEGER + 2
-    # If we didn't catch stochatreat's upcast of int64 to float64, this next value would be rounded
-    # to nonexistent 103241243500726320 and raise a ValueError in our response construction.
-    sample_data.loc[2, "id"] = 103241243500726324
-    rows = [Row(**row) for row in sample_data.to_dict("records")]
-    result = assign_treatment(
-        sa_table=sample_table,
-        data=rows,
-        stratum_cols=["gender", "region"],
-        id_col="id",
-        arms=make_arms(["control", "treatment"]),
-        experiment_id="b767716b-f388-4cd9-a18a-08c4916ce26f",
-        random_state=42,
-    )
-    # These raise StopIteration if they don't exist
-    next(a for a in result.assignments if a.participant_id == "9007199254740993")
-    next(a for a in result.assignments if a.participant_id == "103241243500726324")
-    ids = {a.participant_id for a in result.assignments}
-    assert ids == set(sample_data["id"].astype(str))
-
-
-def test_assign_adapter_renders_decimal_and_bool_strata_correctly(sample_table, sample_rows):
->>>>>>> 86903061
     """Test that the adapter correctly renders decimal and bool strata as strings."""
     # First create an experiment and arms in db
     ds: tables.Datasource = testing_datasource.ds
@@ -424,9 +373,7 @@
         assert p.strata[1]["strata_value"] in {"True", "False"}, p.strata
 
 
-async def test_bulk_insert_with_no_stratification(
-    xngin_session: AsyncSession, testing_datasource, sample_rows
-):
+async def test_bulk_insert_with_no_stratification(xngin_session: AsyncSession, testing_datasource, sample_rows):
     """Test assignment with no stratification columns."""
     # First create an experiment and arms in db
     ds: tables.Datasource = testing_datasource.ds
@@ -468,9 +415,7 @@
     assert arm_counts[arm0] == len(assignments) // 2
 
 
-async def test_bulk_insert_with_no_valid_strata(
-    xngin_session: AsyncSession, testing_datasource, sample_rows
-):
+async def test_bulk_insert_with_no_valid_strata(xngin_session: AsyncSession, testing_datasource, sample_rows):
     """Test assignment when a strata column has only a single value."""
     # First create an experiment and arms in db
     ds: tables.Datasource = testing_datasource.ds
@@ -496,22 +441,10 @@
         assignment_result=fake_assignment_results,
     )
 
-<<<<<<< HEAD
     # Get assignments for verification
     result = await xngin_session.scalars(select(tables.ArmAssignment))
     assignments = result.all()
 
     # Here we still output the requested strata column, even though it's all the same value
     expected_strata = [Strata(field_name="single_value", strata_value="1").model_dump()]
-    assert all(p.strata == expected_strata for p in assignments)
-=======
-    assert result.balance_check is None
-    # In this case, we still output the strata column, even though it's all the same value
-    arm_counts: defaultdict[str, int] = defaultdict(int)
-    for participant in result.assignments:
-        arm_counts[participant.arm_name] += 1
-        assert participant.strata == [Strata(field_name="single_value", strata_value="1")]
-    # And since we used simple random assignment, the arm lengths should be equal
-    assert arm_counts["control"] == arm_counts["treatment"]
-    assert arm_counts["control"] == len(result.assignments) // 2
->>>>>>> 86903061
+    assert all(p.strata == expected_strata for p in assignments)
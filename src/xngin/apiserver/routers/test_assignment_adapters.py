--- conflicted
+++ resolved
@@ -211,13 +211,7 @@
 MAX_SAFE_INTEGER = (1 << 53) - 1  # 9007199254740991
 
 
-<<<<<<< HEAD
-def test_assign_adapter_with_large_integers_as_participant_ids(sample_table, sample_data):
-=======
-def test_assign_adapter_with_large_decimals_as_participant_ids(
-    sample_table, sample_data
-):
->>>>>>> 3abf78bd
+def test_assign_adapter_with_large_decimals_as_participant_ids(sample_table, sample_data):
     """Test assignment with large integer participant IDs (underlying type is Decimal)."""
 
     def assign(data):

--- conflicted
+++ resolved
@@ -664,17 +664,15 @@
     experiment_id: Annotated[
         str | None,
         Field(
-<<<<<<< HEAD
             deprecated=True,
-            description="ID of the experiment. DEPRECATED: This field is no longer used and will be removed in a future release. Use the Create/GetExperimentResponse field directly.",
-=======
             description=(
                 "ID of the experiment. If creating a new experiment (POST /datasources/{datasource_id}/experiments), "
                 "this is generated for you and made available in the response; you should NOT set this. "
                 "Only generate ids of your own if using the stateless Experiment Design API as you will "
-                "do your own persistence."
-            )
->>>>>>> 86903061
+                "do your own persistence. \n"
+                "DEPRECATED: This field is no longer used and will be removed in a future release. "
+                "Use the Create/GetExperimentResponse field directly."
+            ),
         ),
     ] = None
 
@@ -1079,9 +1077,7 @@
 class ExperimentConfig(ApiBaseModel):
     """Representation of our stored Experiment information."""
 
-    experiment_id: Annotated[
-        str, Field(description="Server-generated ID of the experiment.")
-    ]
+    experiment_id: Annotated[str, Field(description="Server-generated ID of the experiment.")]
     datasource_id: str
     state: Annotated[ExperimentState, Field(description="Current state of this experiment.")]
     stopped_assignments_at: Annotated[

"""
This module defines the internal Evidential UI-facing Admin API endpoints.
(See experiments_api.py for integrator-facing endpoints.)
"""

import asyncio
import secrets
from contextlib import asynccontextmanager
from datetime import UTC, datetime, timedelta
from typing import Annotated, Any

from fastapi import (
    APIRouter,
    Body,
    Depends,
    FastAPI,
    HTTPException,
    Path,
    Query,
    Response,
    status,
)
from fastapi.responses import StreamingResponse
from loguru import logger
from pydantic import BaseModel
from sqlalchemy import delete, select
from sqlalchemy.ext.asyncio import AsyncSession
from sqlalchemy.orm import QueryableAttribute, selectinload
from sqlalchemy.sql.functions import count

from xngin.apiserver import constants, flags
from xngin.apiserver.apikeys import hash_key_or_raise, make_key
from xngin.apiserver.dependencies import xngin_db_session
from xngin.apiserver.dns.safe_resolve import DnsLookupError, safe_resolve
from xngin.apiserver.dwh.dwh_session import (
    DwhDatabaseDoesNotExistError,
    DwhSession,
    NoDwh,
)
<<<<<<< HEAD
=======
from xngin.apiserver.dwh.inspection_types import ParticipantsSchema
>>>>>>> adf8844e
from xngin.apiserver.dwh.inspections import (
    create_inspect_table_response_from_table,
)
from xngin.apiserver.dwh.queries import (
    get_participant_metrics,
    get_stats_on_filters,
    get_stats_on_metrics,
)
from xngin.apiserver.exceptions_common import LateValidationError
from xngin.apiserver.routers.admin import authz
from xngin.apiserver.routers.admin.admin_api_types import (
    AddMemberToOrganizationRequest,
    AddWebhookToOrganizationRequest,
    AddWebhookToOrganizationResponse,
    ApiKeySummary,
    CreateApiKeyResponse,
    CreateDatasourceRequest,
    CreateDatasourceResponse,
    CreateOrganizationRequest,
    CreateOrganizationResponse,
    CreateParticipantsTypeRequest,
    CreateParticipantsTypeResponse,
    DatasourceSummary,
    EventSummary,
    GetDatasourceResponse,
    GetOrganizationResponse,
    InspectDatasourceResponse,
    InspectDatasourceTableResponse,
    InspectParticipantTypesResponse,
    ListApiKeysResponse,
    ListDatasourcesResponse,
    ListOrganizationEventsResponse,
    ListOrganizationsResponse,
    ListParticipantsTypeResponse,
    ListWebhooksResponse,
    OrganizationSummary,
    UpdateDatasourceRequest,
    UpdateOrganizationRequest,
    UpdateOrganizationWebhookRequest,
    UpdateParticipantsTypeRequest,
    UpdateParticipantsTypeResponse,
    UserSummary,
    WebhookSummary,
)
from xngin.apiserver.routers.admin.generic_handlers import handle_delete
from xngin.apiserver.routers.auth.auth_api_types import CallerIdentity
from xngin.apiserver.routers.auth.auth_dependencies import require_oidc_token
from xngin.apiserver.routers.auth.principal import Principal
from xngin.apiserver.routers.common_api_types import (
    ArmAnalysis,
<<<<<<< HEAD
    BanditExperimentAnalysis,
=======
    BanditExperimentAnalysisResponse,
>>>>>>> adf8844e
    BaseBanditExperimentSpec,
    BaseFrequentistDesignSpec,
    CreateExperimentRequest,
    CreateExperimentResponse,
<<<<<<< HEAD
    FreqExperimentAnalysis,
=======
    FreqExperimentAnalysisResponse,
>>>>>>> adf8844e
    GetExperimentAssignmentsResponse,
    GetExperimentResponse,
    GetMetricsResponseElement,
    GetParticipantAssignmentResponse,
    GetStrataResponseElement,
    ListExperimentsResponse,
    MetricAnalysis,
    PowerRequest,
    PowerResponse,
)
from xngin.apiserver.routers.experiments import experiments_common
from xngin.apiserver.settings import (
    Dsn,
    ParticipantsConfig,
    ParticipantsDef,
    RemoteDatabaseConfig,
)
from xngin.apiserver.sqla import tables
from xngin.apiserver.storage.bootstrap import (
    add_nodwh_datasource_to_org,
    create_user_and_first_datasource,
)
from xngin.apiserver.storage.storage_format_converters import ExperimentStorageConverter
from xngin.stats import check_power
from xngin.stats.analysis import analyze_experiment as analyze_experiment_impl
from xngin.stats.stats_errors import StatsAnalysisError

GENERIC_SUCCESS = Response(status_code=status.HTTP_204_NO_CONTENT)
RESPONSE_CACHE_MAX_AGE_SECONDS = timedelta(minutes=15).seconds


class HTTPExceptionError(BaseModel):
    detail: str


# This defines the response codes we can expect our API to return in the normal course of operation and would be
# useful for our developers to think about.
#
# FastAPI will add a case for 422 (method argument or pydantic validation errors) automatically. 500s are
# intentionally omitted here as they (ideally) should never happen.
STANDARD_ADMIN_RESPONSES: dict[str | int, dict[str, Any]] = {
    # We return 400 when the client's request is invalid.
    "400": {"model": HTTPExceptionError, "description": "The request is invalid."},
    # We return 401 when the user presents an Authorization: header but it is not valid.
    "401": {
        "model": HTTPExceptionError,
        "description": "Authentication credentials are invalid.",
    },
    # 403s are returned by FastAPI's OpenIdConnect helper class when the Authorization: header is missing.
    # 403s are also returned by our code when the authenticated user doesn't have permission to perform the requested
    # action.
    "403": {
        "model": HTTPExceptionError,
        "description": "Requester does not have sufficient privileges to perform this operation or is not authenticated.",
    },
    # We return a 404 when a requested resource is not found. Authenticated users that do not have permission to know
    # whether a requested resource exists or not may also see a 404.
    "404": {
        "model": HTTPExceptionError,
        "description": "Requested content was not found.",
    },
}


def responses_factory(*codes):
    return {
        code: config
        for code, config in STANDARD_ADMIN_RESPONSES.items()
        if code in {str(c) for c in codes}
    }


def cache_is_fresh(updated: datetime | None):
    return updated and datetime.now(UTC) - updated < timedelta(minutes=5)


@asynccontextmanager
async def lifespan(_app: FastAPI):
    logger.info(f"Starting router: {__name__} (prefix={router.prefix})")
    yield


router = APIRouter(
    lifespan=lifespan,
    prefix=constants.API_PREFIX_V1 + "/m",
    responses=STANDARD_ADMIN_RESPONSES,
    dependencies=[
        Depends(require_oidc_token)
    ],  # All routes in this router require authentication.
)


async def user_from_token(
    session: Annotated[AsyncSession, Depends(xngin_db_session)],
    token_info: Annotated[Principal, Depends(require_oidc_token)],
) -> tables.User:
    """Dependency for fetching the User record matching the authenticated user's email.

    This may raise a 400, 401, or 403.
    """
    result = await session.scalars(
        select(tables.User).filter(tables.User.email == token_info.email)
    )
    user = result.first()
    if user:
        return user

    # There are two cases when we create a user on an authenticated request:
    # 1. Airplane mode: We are in airplane mode and the request is coming from the UI in airplane mode.
    # 2. First use of installation by a developer: There are no users in the database, and this is the first request.
    user_count = await session.scalar(select(count(tables.User.id)))
    if user_count == 0 or (flags.AIRPLANE_MODE and token_info.iss == "airplane"):
        new_user = create_user_and_first_datasource(
            session,
            email=token_info.email,
            dsn=flags.XNGIN_DEVDWH_DSN,
            privileged=True,
        )
        await session.commit()
        return new_user

    raise HTTPException(
        status_code=status.HTTP_403_FORBIDDEN,
        detail=f"No user found with email: {token_info.email}",
    )


async def get_organization_or_raise(
    session: AsyncSession, user: tables.User, organization_id: str
):
    """Reads the requested organization from the database. Raises 404 if disallowed or not found."""
    stmt = (
        select(tables.Organization)
        .join(tables.UserOrganization)
        .where(tables.Organization.id == organization_id)
        .where(tables.UserOrganization.user_id == user.id)
    )
    result = await session.execute(stmt)
    org = result.scalar_one_or_none()
    if org is None:
        raise HTTPException(
            status_code=status.HTTP_404_NOT_FOUND, detail="Organization not found."
        )
    return org


async def get_datasource_or_raise(
    session: AsyncSession,
    user: tables.User,
    datasource_id: str,
    /,
    *,
    preload: list[QueryableAttribute] | None = None,
) -> tables.Datasource:
    """Reads the requested datasource from the database.

    Raises 404 if disallowed or not found.
    """
    stmt = (
        select(tables.Datasource)
        .join(tables.Organization)
        .join(tables.UserOrganization)
        .where(
            tables.UserOrganization.user_id == user.id,
            tables.Datasource.id == datasource_id,
        )
    )
    if preload:
        stmt = stmt.options(*[selectinload(f) for f in preload])
    result = await session.execute(stmt)
    ds = result.scalar_one_or_none()
    if ds is None:
        raise HTTPException(
            status_code=status.HTTP_404_NOT_FOUND, detail="Datasource not found."
        )
    return ds


async def get_experiment_via_ds_or_raise(
    session: AsyncSession,
    ds: tables.Datasource,
    experiment_id: str,
    *,
    preload: list[QueryableAttribute] | None = None,
) -> tables.Experiment:
    """Reads the requested experiment (related to the given datasource) from the database.

    The .arms attribute will be eagerly loaded due to its frequent use and small size.

    Raises 404 if not found.
    """
    stmt = (
        select(tables.Experiment)
        .options(selectinload(tables.Experiment.arms))
        .where(tables.Experiment.datasource_id == ds.id)
        .where(tables.Experiment.id == experiment_id)
    )
    if preload:
        stmt = stmt.options(*[selectinload(f) for f in preload])
    result = await session.execute(stmt)
    exp = result.scalar_one_or_none()
    if exp is None:
        raise HTTPException(
            status_code=status.HTTP_404_NOT_FOUND, detail="Experiment not found."
        )
    return exp


async def validate_webhooks(
    session: AsyncSession, organization_id: str, request_webhooks: list[str]
) -> list[tables.Webhook]:
    # Validate webhook IDs exist and belong to organization
    validated_webhooks = []
    if request_webhooks:
        webhooks = await session.scalars(
            select(tables.Webhook)
            .where(tables.Webhook.id.in_(request_webhooks))
            .where(tables.Webhook.organization_id == organization_id)
        )
        validated_webhooks = list(webhooks)
        found_webhook_ids = {w.id for w in validated_webhooks}
        missing_webhook_ids = set(request_webhooks) - found_webhook_ids
        if missing_webhook_ids:
            raise HTTPException(
                status_code=status.HTTP_400_BAD_REQUEST,
                detail=f"Invalid webhook IDs: {sorted(missing_webhook_ids)}",
            )
    return validated_webhooks


@router.get("/caller-identity")
async def caller_identity(
    session: Annotated[AsyncSession, Depends(xngin_db_session)],
    token_info: Annotated[Principal, Depends(require_oidc_token)],
) -> CallerIdentity:
    """Returns basic metadata about the authenticated caller of this method."""
    user = (
        await session.scalars(
            select(tables.User).filter(tables.User.email == token_info.email)
        )
    ).first()

    return CallerIdentity(
        email=token_info.email,
        iss=token_info.iss,
        sub=token_info.sub,
        hd=token_info.hd,
        is_privileged=user.is_privileged if user else False,
    )


@router.get("/organizations")
async def list_organizations(
    session: Annotated[AsyncSession, Depends(xngin_db_session)],
    user: Annotated[tables.User, Depends(user_from_token)],
) -> ListOrganizationsResponse:
    """Returns a list of organizations that the authenticated user is a member of."""
    stmt = (
        select(tables.Organization)
        .join(tables.Organization.users)
        .where(tables.User.id == user.id)
        .order_by(tables.Organization.name)
    )
    organizations = await session.scalars(stmt)

    return ListOrganizationsResponse(
        items=[
            OrganizationSummary(
                id=org.id,
                name=org.name,
            )
            for org in organizations
        ]
    )


@router.post("/organizations")
async def create_organizations(
    session: Annotated[AsyncSession, Depends(xngin_db_session)],
    user: Annotated[tables.User, Depends(user_from_token)],
    body: Annotated[CreateOrganizationRequest, Body(...)],
) -> CreateOrganizationResponse:
    """Creates a new organization.

    Only privileged users can create organizations.
    """
    if not user.is_privileged:
        raise HTTPException(
            status_code=status.HTTP_403_FORBIDDEN,
            detail="Only privileged users can create organizations",
        )

    organization = tables.Organization(name=body.name)
    session.add(organization)
    organization.users.append(user)  # Add the creating user to the organization
    add_nodwh_datasource_to_org(session, organization)
    await session.commit()

    return CreateOrganizationResponse(id=organization.id)


@router.post("/organizations/{organization_id}/webhooks")
async def add_webhook_to_organization(
    organization_id: str,
    session: Annotated[AsyncSession, Depends(xngin_db_session)],
    user: Annotated[tables.User, Depends(user_from_token)],
    body: Annotated[AddWebhookToOrganizationRequest, Body(...)],
) -> AddWebhookToOrganizationResponse:
    """Adds a Webhook to an organization."""
    # Verify user has access to the organization
    org = await get_organization_or_raise(session, user, organization_id)

    # Generate a secure auth token
    auth_token = secrets.token_hex(16)

    # Create and save the webhook
    webhook = tables.Webhook(
        type=body.type,
        name=body.name,
        url=body.url,
        auth_token=auth_token,
        organization_id=org.id,
    )
    session.add(webhook)
    await session.commit()

    return AddWebhookToOrganizationResponse(
        id=webhook.id,
        type=webhook.type,
        name=webhook.name,
        url=webhook.url,
        auth_token=auth_token,
    )


@router.get("/organizations/{organization_id}/webhooks")
async def list_organization_webhooks(
    organization_id: str,
    session: Annotated[AsyncSession, Depends(xngin_db_session)],
    user: Annotated[tables.User, Depends(user_from_token)],
) -> ListWebhooksResponse:
    """Lists all the webhooks for an organization."""
    # Verify user has access to the organization
    org = await get_organization_or_raise(session, user, organization_id)

    # Query for webhooks
    stmt = (
        select(tables.Webhook)
        .where(tables.Webhook.organization_id == org.id)
        .order_by(tables.Webhook.name, tables.Webhook.id)
    )
    webhooks = await session.scalars(stmt)

    # Convert webhooks to WebhookSummary objects
    webhook_summaries = convert_webhooks_to_webhooksummaries(webhooks)

    return ListWebhooksResponse(items=webhook_summaries)


def convert_webhooks_to_webhooksummaries(webhooks):
    return [
        WebhookSummary(
            id=webhook.id,
            type=webhook.type,
            name=webhook.name,
            url=webhook.url,
            auth_token=webhook.auth_token,
        )
        for webhook in webhooks
    ]


@router.patch(
    "/organizations/{organization_id}/webhooks/{webhook_id}",
    status_code=status.HTTP_204_NO_CONTENT,
)
async def update_organization_webhook(
    organization_id: str,
    webhook_id: str,
    session: Annotated[AsyncSession, Depends(xngin_db_session)],
    user: Annotated[tables.User, Depends(user_from_token)],
    body: Annotated[UpdateOrganizationWebhookRequest, Body(...)],
):
    """Updates a webhook's name and URL in an organization."""
    # Verify user has access to the organization
    org = await get_organization_or_raise(session, user, organization_id)

    # Find the webhook
    webhook = (
        await session.execute(
            select(tables.Webhook).filter(
                tables.Webhook.id == webhook_id,
                tables.Webhook.organization_id == org.id,
            )
        )
    ).scalar_one_or_none()

    if webhook is None:
        raise HTTPException(
            status_code=status.HTTP_404_NOT_FOUND, detail="Webhook not found"
        )

    webhook.name = body.name
    webhook.url = body.url
    await session.commit()
    return GENERIC_SUCCESS


@router.post(
    "/organizations/{organization_id}/webhooks/{webhook_id}/authtoken",
    status_code=status.HTTP_204_NO_CONTENT,
)
async def regenerate_webhook_auth_token(
    organization_id: str,
    webhook_id: str,
    session: Annotated[AsyncSession, Depends(xngin_db_session)],
    user: Annotated[tables.User, Depends(user_from_token)],
):
    """Regenerates the auth token for a webhook in an organization."""
    # Verify user has access to the organization
    org = await get_organization_or_raise(session, user, organization_id)

    # Find the webhook
    webhook = (
        await session.execute(
            select(tables.Webhook).filter(
                tables.Webhook.id == webhook_id,
                tables.Webhook.organization_id == org.id,
            )
        )
    ).scalar_one_or_none()

    if webhook is None:
        raise HTTPException(
            status_code=status.HTTP_404_NOT_FOUND, detail="Webhook not found"
        )

    # Generate a new secure auth token
    webhook.auth_token = secrets.token_hex(16)
    await session.commit()
    return GENERIC_SUCCESS


@router.delete(
    "/organizations/{organization_id}/webhooks/{webhook_id}",
    status_code=status.HTTP_204_NO_CONTENT,
)
async def delete_webhook_from_organization(
    organization_id: str,
    webhook_id: str,
    session: Annotated[AsyncSession, Depends(xngin_db_session)],
    user: Annotated[tables.User, Depends(user_from_token)],
    allow_missing: Annotated[
        bool,
        Query(description="If true, return a 204 even if the resource does not exist."),
    ] = False,
):
    """Removes a Webhook from an organization."""
    resource_query = select(tables.Webhook).where(tables.Webhook.id == webhook_id)
    return await handle_delete(
        session,
        allow_missing,
        authz.is_user_authorized_on_organization(user, organization_id),
        resource_query,
    )


@router.get("/organizations/{organization_id}/events")
async def list_organization_events(
    organization_id: str,
    session: Annotated[AsyncSession, Depends(xngin_db_session)],
    user: Annotated[tables.User, Depends(user_from_token)],
) -> ListOrganizationEventsResponse:
    """Returns the most recent 200 events in an organization."""
    # Verify user has access to the organization
    org = await get_organization_or_raise(session, user, organization_id)

    # Query for the most recent 200 events
    stmt = (
        select(tables.Event)
        .where(tables.Event.organization_id == org.id)
        .order_by(tables.Event.created_at.desc())
        .limit(200)
    )
    events = await session.scalars(stmt)

    event_summaries = convert_events_to_eventsummaries(events)
    return ListOrganizationEventsResponse(items=event_summaries)


def convert_events_to_eventsummaries(events):
    event_summaries = []
    for event in events:
        data = event.get_data()
        event_summaries.append(
            EventSummary(
                id=event.id,
                created_at=event.created_at,
                type=event.type,
                summary=data.summarize() if data else "Unknown",
                link=data.link() if data else None,
                details=data.model_dump() if data else None,
            )
        )
    return event_summaries


@router.post(
    "/organizations/{organization_id}/members", status_code=status.HTTP_204_NO_CONTENT
)
async def add_member_to_organization(
    organization_id: str,
    session: Annotated[AsyncSession, Depends(xngin_db_session)],
    user: Annotated[tables.User, Depends(user_from_token)],
    body: Annotated[AddMemberToOrganizationRequest, Body(...)],
):
    """Adds a new member to an organization.

    The authenticated user must be part of the organization to add members.
    """
    # Check if the organization exists
    org = await session.get(
        tables.Organization,
        organization_id,
        options=[selectinload(tables.Organization.users)],
    )
    if not org:
        raise HTTPException(
            status_code=status.HTTP_404_NOT_FOUND, detail="Organization not found"
        )

    if not user.is_privileged:
        # Verify user is a member of the organization
        _authz_check = await get_organization_or_raise(session, user, organization_id)

    # Add the new member
    result = await session.scalars(
        select(tables.User).filter(tables.User.email == body.email)
    )
    new_user = result.first()
    if not new_user:
        new_user = tables.User(email=body.email)
        session.add(new_user)

    org.users.append(new_user)
    await session.commit()
    return GENERIC_SUCCESS


@router.delete(
    "/organizations/{organization_id}/members/{user_id}",
    status_code=status.HTTP_204_NO_CONTENT,
)
async def remove_member_from_organization(
    organization_id: str,
    user_id: str,
    session: Annotated[AsyncSession, Depends(xngin_db_session)],
    user: Annotated[tables.User, Depends(user_from_token)],
):
    """Removes a member from an organization.

    The authenticated user must be part of the organization to remove members.
    """
    _authz_check = await get_organization_or_raise(session, user, organization_id)
    # Prevent users from removing themselves from an organization
    if user_id == user.id:
        raise HTTPException(
            status_code=status.HTTP_403_FORBIDDEN,
            detail="You cannot remove yourself from an organization",
        )
    stmt = delete(tables.UserOrganization).where(
        tables.UserOrganization.organization_id == organization_id,
        tables.UserOrganization.user_id == user_id,
    )
    result = await session.execute(stmt)
    if result.rowcount == 0:
        raise HTTPException(
            status_code=status.HTTP_404_NOT_FOUND,
            detail="User is not a member of this organization",
        )

    await session.commit()
    return GENERIC_SUCCESS


@router.patch("/organizations/{organization_id}")
async def update_organization(
    organization_id: str,
    session: Annotated[AsyncSession, Depends(xngin_db_session)],
    user: Annotated[tables.User, Depends(user_from_token)],
    body: Annotated[UpdateOrganizationRequest, Body(...)],
):
    """Updates an organization's properties.

    The authenticated user must be a member of the organization.
    Currently only supports updating the organization name.
    """
    org = await get_organization_or_raise(session, user, organization_id)

    if body.name is not None:
        org.name = body.name

    await session.commit()
    return GENERIC_SUCCESS


@router.get("/organizations/{organization_id}")
async def get_organization(
    organization_id: str,
    session: Annotated[AsyncSession, Depends(xngin_db_session)],
    user: Annotated[tables.User, Depends(user_from_token)],
) -> GetOrganizationResponse:
    """Returns detailed information about a specific organization.

    The authenticated user must be a member of the organization.
    """
    # First get the organization and verify user has access
    org = await get_organization_or_raise(session, user, organization_id)

    # Get users and datasources separately
    users_stmt = (
        select(tables.User)
        .join(tables.UserOrganization)
        .filter(tables.UserOrganization.organization_id == organization_id)
    )
    users = await session.scalars(users_stmt)

    datasources_stmt = select(tables.Datasource).filter(
        tables.Datasource.organization_id == organization_id
    )
    datasources = await session.scalars(datasources_stmt)

    return GetOrganizationResponse(
        id=org.id,
        name=org.name,
        users=[
            UserSummary(id=u.id, email=u.email)
            for u in sorted(users, key=lambda x: x.email)
        ],
        datasources=[
            DatasourceSummary(
                id=ds.id,
                name=ds.name,
                driver=ds.get_config().dwh.driver,
                type=ds.get_config().type,
                # Nit: Redundant in this response
                organization_id=ds.organization_id,
                organization_name=org.name,
            )
            for ds in sorted(datasources, key=lambda x: x.name)
        ],
    )


@router.get("/organizations/{organization_id}/datasources")
async def list_organization_datasources(
    organization_id: str,
    session: Annotated[AsyncSession, Depends(xngin_db_session)],
    user: Annotated[tables.User, Depends(user_from_token)],
) -> ListDatasourcesResponse:
    """Returns a list of datasources accessible to the authenticated user for an org."""
    _authz_check = await get_organization_or_raise(session, user, organization_id)
    stmt = (
        select(tables.Datasource)
        .join(tables.Organization)
        .join(tables.Organization.users)
        .where(tables.User.id == user.id)
    )
    if organization_id is not None:
        stmt = stmt.where(tables.Organization.id == organization_id)

    datasources = await session.scalars(stmt)

    def convert_ds_to_summary(ds: tables.Datasource) -> DatasourceSummary:
        config = ds.get_config()
        return DatasourceSummary(
            id=ds.id,
            name=ds.name,
            driver=config.dwh.driver,
            type=config.type,
            organization_id=ds.organization_id,
            organization_name=ds.organization.name,
        )

    return ListDatasourcesResponse(
        items=[
            convert_ds_to_summary(ds)
            for ds in sorted(datasources, key=lambda d: d.name)
        ]
    )


@router.post("/datasources")
async def create_datasource(
    session: Annotated[AsyncSession, Depends(xngin_db_session)],
    user: Annotated[tables.User, Depends(user_from_token)],
    body: Annotated[CreateDatasourceRequest, Body(...)],
) -> CreateDatasourceResponse:
    """Creates a new datasource for the specified organization."""
    org = await get_organization_or_raise(session, user, body.organization_id)

    if (
        body.dwh.driver == "bigquery"
        and body.dwh.credentials.type != "serviceaccountinfo"
    ):
        raise HTTPException(
            status_code=400,
            detail="BigQuery credentials must be specified using type=serviceaccountinfo",
        )
    if body.dwh.driver in {"postgresql+psycopg", "postgresql+psycopg2"}:
        try:
            if isinstance(body.dwh, Dsn):
                safe_resolve(body.dwh.host)
        except DnsLookupError as err:
            raise HTTPException(
                status_code=400,
                detail="DNS resolution failed. Check datasource hostname and try again.",
            ) from err

    config = RemoteDatabaseConfig(participants=[], type="remote", dwh=body.dwh)

    datasource = tables.Datasource(
        id=tables.datasource_id_factory(), name=body.name, organization_id=org.id
    ).set_config(config)
    session.add(datasource)
    await session.commit()

    return CreateDatasourceResponse(id=datasource.id)


@router.patch("/datasources/{datasource_id}")
async def update_datasource(
    datasource_id: str,
    body: UpdateDatasourceRequest,
    user: Annotated[tables.User, Depends(user_from_token)],
    session: Annotated[AsyncSession, Depends(xngin_db_session)],
):
    ds = await get_datasource_or_raise(session, user, datasource_id)
    if body.name is not None:
        ds.name = body.name
    if body.dwh is not None:
        cfg = ds.get_config()
        cfg.dwh = body.dwh

        # Invalidate cached inspections.
        ds.set_config(cfg)
        ds.clear_table_list()
        invalidate_inspect_tables = delete(tables.DatasourceTablesInspected).where(
            tables.DatasourceTablesInspected.datasource_id == datasource_id
        )
        invalidate_inspect_ptype = delete(tables.ParticipantTypesInspected).where(
            tables.ParticipantTypesInspected.datasource_id == datasource_id
        )
        await session.execute(invalidate_inspect_tables)
        await session.execute(invalidate_inspect_ptype)
    await session.commit()
    return GENERIC_SUCCESS


@router.get("/datasources/{datasource_id}")
async def get_datasource(
    datasource_id: str,
    user: Annotated[tables.User, Depends(user_from_token)],
    session: Annotated[AsyncSession, Depends(xngin_db_session)],
) -> GetDatasourceResponse:
    """Returns detailed information about a specific datasource."""
    ds = await get_datasource_or_raise(
        session, user, datasource_id, preload=[tables.Datasource.organization]
    )
    config = ds.get_config()
    return GetDatasourceResponse(
        id=ds.id,
        name=ds.name,
        config=config,
        organization_id=ds.organization_id,
        organization_name=ds.organization.name,
    )


@router.get("/datasources/{datasource_id}/inspect")
async def inspect_datasource(
    datasource_id: str,
    user: Annotated[tables.User, Depends(user_from_token)],
    session: Annotated[AsyncSession, Depends(xngin_db_session)],
    refresh: Annotated[bool, Query(description="Refresh the cache.")] = False,
) -> InspectDatasourceResponse:
    """Verifies connectivity to a datasource and returns a list of readable tables."""
    ds = await get_datasource_or_raise(session, user, datasource_id)

    if ds.get_config().dwh.driver == "none":
        return InspectDatasourceResponse(tables=[])

    if not refresh and cache_is_fresh(ds.table_list_updated):
        return InspectDatasourceResponse(tables=ds.table_list)
    try:
        try:
            config = ds.get_config()
            async with DwhSession(config.dwh) as dwh:
                tablenames = await dwh.list_tables()

            ds.set_table_list(tablenames)
            await session.commit()
            return InspectDatasourceResponse(tables=tablenames)
        except DwhDatabaseDoesNotExistError as exc:
            raise HTTPException(
                status_code=status.HTTP_404_NOT_FOUND, detail=str(exc)
            ) from exc
    except:
        ds.clear_table_list()
        await session.commit()
        raise


async def invalidate_inspect_table_cache(session, datasource_id):
    """Invalidates all table inspection cache entries for a datasource."""
    await session.execute(
        delete(tables.DatasourceTablesInspected).where(
            tables.DatasourceTablesInspected.datasource_id == datasource_id
        )
    )


@router.get("/datasources/{datasource_id}/inspect/{table_name}")
async def inspect_table_in_datasource(
    datasource_id: str,
    table_name: str,
    user: Annotated[tables.User, Depends(user_from_token)],
    session: Annotated[AsyncSession, Depends(xngin_db_session)],
    refresh: Annotated[bool, Query(description="Refresh the cache.")] = False,
) -> InspectDatasourceTableResponse:
    """Inspects a single table in a datasource and returns a summary of its fields."""
    ds = await get_datasource_or_raise(session, user, datasource_id)
    if (
        not refresh
        and (
            cached := await session.get(
                tables.DatasourceTablesInspected, (datasource_id, table_name)
            )
        )
        and cache_is_fresh(cached.response_last_updated)
    ):
        return cached.get_response()

    config = ds.get_config()

    await invalidate_inspect_table_cache(session, datasource_id)
    await session.commit()

    async with DwhSession(config.dwh) as dwh:
        # CannotFindTableError will be handled by exceptionhandlers.py.
        table = await dwh.inspect_table(table_name)
    response = create_inspect_table_response_from_table(table)

    session.add(
        tables.DatasourceTablesInspected(
            datasource_id=datasource_id, table_name=table_name
        ).set_response(response)
    )
    await session.commit()

    return response


@router.delete(
    "/organizations/{organization_id}/datasources/{datasource_id}",
    status_code=status.HTTP_204_NO_CONTENT,
)
async def delete_datasource(
    session: Annotated[AsyncSession, Depends(xngin_db_session)],
    user: Annotated[tables.User, Depends(user_from_token)],
    organization_id: Annotated[str, Path(...)],
    datasource_id: Annotated[str, Path(...)],
    allow_missing: Annotated[
        bool,
        Query(description="If true, return a 204 even if the resource does not exist."),
    ] = False,
):
    """Deletes a datasource.

    The user must be a member of the organization that owns the datasource.
    """
    resource_query = select(tables.Datasource).where(
        tables.Datasource.id == datasource_id
    )
    return await handle_delete(
        session,
        allow_missing,
        authz.is_user_authorized_on_organization(user, organization_id),
        resource_query,
    )


@router.get("/datasources/{datasource_id}/participants")
async def list_participant_types(
    datasource_id: str,
    session: Annotated[AsyncSession, Depends(xngin_db_session)],
    user: Annotated[tables.User, Depends(user_from_token)],
) -> ListParticipantsTypeResponse:
    ds = await get_datasource_or_raise(session, user, datasource_id)
    return ListParticipantsTypeResponse(
        items=list(
            sorted(ds.get_config().participants, key=lambda p: p.participant_type)
        )
    )


@router.post("/datasources/{datasource_id}/participants")
async def create_participant_type(
    datasource_id: str,
    session: Annotated[AsyncSession, Depends(xngin_db_session)],
    user: Annotated[tables.User, Depends(user_from_token)],
    body: CreateParticipantsTypeRequest,
) -> CreateParticipantsTypeResponse:
    ds = await get_datasource_or_raise(session, user, datasource_id)
    participants_def = ParticipantsDef(
        type="schema",
        participant_type=body.participant_type,
        table_name=body.schema_def.table_name,
        fields=body.schema_def.fields,
    )
    config = ds.get_config()
    config.participants.append(participants_def)
    ds.set_config(config)
    await session.commit()
    return CreateParticipantsTypeResponse(
        participant_type=participants_def.participant_type,
        schema_def=body.schema_def,
    )


@router.get("/datasources/{datasource_id}/participants/{participant_id}/inspect")
async def inspect_participant_types(
    datasource_id: str,
    participant_id: str,
    session: Annotated[AsyncSession, Depends(xngin_db_session)],
    user: Annotated[tables.User, Depends(user_from_token)],
    refresh: Annotated[bool, Query(description="Refresh the cache.")] = False,
) -> InspectParticipantTypesResponse:
    """Returns filter, strata, and metric field metadata for a participant type, including exemplars for filter fields."""
    ds = await get_datasource_or_raise(session, user, datasource_id)
    dsconfig = ds.get_config()
    # CannotFindParticipantsError will be handled by exceptionhandlers.
    pconfig = dsconfig.find_participants(participant_id)
    if pconfig.type == "sheet":
        raise HTTPException(
            status_code=405, detail="Sheet schemas cannot be inspected."
        )

    if (
        not refresh
        and (
            cached := await session.get(
                tables.ParticipantTypesInspected, (datasource_id, participant_id)
            )
        )
        and cache_is_fresh(cached.response_last_updated)
    ):
        return cached.get_response()

    await session.execute(
        delete(tables.ParticipantTypesInspected).where(
            tables.ParticipantTypesInspected.datasource_id == datasource_id,
            tables.ParticipantTypesInspected.participant_type == participant_id,
        )
    )
    await session.commit()

    filter_fields = {c.field_name: c for c in pconfig.fields if c.is_filter}
    strata_fields = {c.field_name: c for c in pconfig.fields if c.is_strata}
    metric_cols = {c.field_name: c for c in pconfig.fields if c.is_metric}

    async def inspect_participant_types_impl() -> InspectParticipantTypesResponse:
        async with DwhSession(dsconfig.dwh) as dwh:
            result = await dwh.inspect_table_with_descriptors(
                pconfig.table_name, pconfig.get_unique_id_field()
            )
            filter_data = await asyncio.to_thread(
                get_stats_on_filters,
                dwh.session,
                result.sa_table,
                result.db_schema,
                filter_fields,
            )

        return InspectParticipantTypesResponse(
            metrics=sorted(
                [
                    GetMetricsResponseElement(
                        data_type=result.db_schema.get(col_name).data_type,  # type: ignore[union-attr]
                        field_name=col_name,
                        description=col_descriptor.description,
                    )
                    for col_name, col_descriptor in metric_cols.items()
                    if result.db_schema.get(col_name)
                ],
                key=lambda item: item.field_name,
            ),
            strata=sorted(
                [
                    GetStrataResponseElement(
                        data_type=result.db_schema.get(field_name).data_type,  # type: ignore[union-attr]
                        field_name=field_name,
                        description=field_descriptor.description,
                        # For strata columns, we will echo back any extra annotations
                        extra=field_descriptor.extra,
                    )
                    for field_name, field_descriptor in strata_fields.items()
                    if result.db_schema.get(field_name)
                ],
                key=lambda item: item.field_name,
            ),
            filters=sorted(
                filter_data,
                key=lambda item: item.field_name,
            ),
        )

    response = await inspect_participant_types_impl()

    session.add(
        tables.ParticipantTypesInspected(
            datasource_id=datasource_id, participant_type=participant_id
        ).set_response(response)
    )
    await session.commit()

    return response


@router.get("/datasources/{datasource_id}/participants/{participant_id}")
async def get_participant_types(
    datasource_id: str,
    participant_id: str,
    session: Annotated[AsyncSession, Depends(xngin_db_session)],
    user: Annotated[tables.User, Depends(user_from_token)],
) -> ParticipantsConfig:
    ds = await get_datasource_or_raise(session, user, datasource_id)
    # CannotFindParticipantsError will be handled by exceptionhandlers.
    return ds.get_config().find_participants(participant_id)


@router.patch(
    "/datasources/{datasource_id}/participants/{participant_id}",
    response_model=UpdateParticipantsTypeResponse,
)
async def update_participant_type(
    datasource_id: str,
    participant_id: str,
    session: Annotated[AsyncSession, Depends(xngin_db_session)],
    user: Annotated[tables.User, Depends(user_from_token)],
    body: UpdateParticipantsTypeRequest,
):
    ds = await get_datasource_or_raise(session, user, datasource_id)
    config = ds.get_config()
    participant = config.find_participants(participant_id)
    config.participants.remove(participant)
    if not isinstance(participant, ParticipantsDef):
        return Response(
            status_code=405, content="Only schema participants can be updated"
        )
    if body.participant_type is not None:
        participant.participant_type = body.participant_type
    if body.table_name is not None:
        participant.table_name = body.table_name
    if body.fields is not None:
        participant.fields = body.fields
    config.participants.append(participant)
    ds.set_config(config)

    # Invalidate the participant types cached inspections because the configuration may have been updated and they may
    # be stale.
    await session.execute(
        delete(tables.ParticipantTypesInspected).where(
            tables.ParticipantTypesInspected.datasource_id == datasource_id,
            tables.ParticipantTypesInspected.participant_type == participant_id,
        )
    )
    await session.commit()
    return UpdateParticipantsTypeResponse(
        participant_type=participant.participant_type,
        table_name=participant.table_name,
        fields=participant.fields,
    )


@router.delete(
    "/datasources/{datasource_id}/participants/{participant_id}",
    status_code=status.HTTP_204_NO_CONTENT,
)
async def delete_participant(
    datasource_id: str,
    participant_id: str,
    session: Annotated[AsyncSession, Depends(xngin_db_session)],
    user: Annotated[tables.User, Depends(user_from_token)],
    allow_missing: Annotated[
        bool,
        Query(description="If true, return a 204 even if the resource does not exist."),
    ] = False,
):
    async def get_participants_or_none(session_: AsyncSession):
        resource = (
            await session_.execute(
                select(tables.Datasource).where(tables.Datasource.id == datasource_id)
            )
        ).scalar_one_or_none()
        if resource is None:
            return None
        config = resource.get_config()
        participant = config.find_participants_or_none(participant_id)
        if participant is None:
            return None
        return resource

    async def deleter(_session: AsyncSession, resource: tables.Datasource):
        config = resource.get_config()
        participant = config.find_participants(participant_id)
        config.participants.remove(participant)
        resource.set_config(config)

    return await handle_delete(
        session,
        allow_missing,
        authz.is_user_authorized_on_datasource(user, datasource_id),
        get_participants_or_none,
        deleter,
    )


@router.get("/datasources/{datasource_id}/apikeys")
async def list_api_keys(
    datasource_id: str,
    session: Annotated[AsyncSession, Depends(xngin_db_session)],
    user: Annotated[tables.User, Depends(user_from_token)],
) -> ListApiKeysResponse:
    """Returns API keys that have access to the datasource."""
    ds = await get_datasource_or_raise(
        session,
        user,
        datasource_id,
        preload=[tables.Datasource.api_keys, tables.Datasource.organization],
    )
    return ListApiKeysResponse(
        items=[
            ApiKeySummary(
                id=api_key.id,
                datasource_id=api_key.datasource_id,
                organization_id=ds.organization_id,
                organization_name=ds.organization.name,
            )
            for api_key in sorted(ds.api_keys, key=lambda a: a.id)
        ]
    )


@router.post("/datasources/{datasource_id}/apikeys")
async def create_api_key(
    datasource_id: str,
    session: Annotated[AsyncSession, Depends(xngin_db_session)],
    user: Annotated[tables.User, Depends(user_from_token)],
) -> CreateApiKeyResponse:
    """Creates an API key for the specified datasource.

    The user must belong to the organization that owns the requested datasource.
    """
    ds = await get_datasource_or_raise(session, user, datasource_id)
    label, key = make_key()
    key_hash = hash_key_or_raise(key)
    api_key = tables.ApiKey(id=label, key=key_hash, datasource_id=ds.id)
    session.add(api_key)
    await session.commit()
    return CreateApiKeyResponse(id=label, datasource_id=ds.id, key=key)


@router.delete(
    "/datasources/{datasource_id}/apikeys/{api_key_id}",
    status_code=status.HTTP_204_NO_CONTENT,
)
async def delete_api_key(
    datasource_id: str,
    session: Annotated[AsyncSession, Depends(xngin_db_session)],
    user: Annotated[tables.User, Depends(user_from_token)],
    api_key_id: Annotated[str, Path(...)],
    allow_missing: Annotated[
        bool,
        Query(description="If true, return a 204 even if the resource does not exist."),
    ] = False,
):
    """Deletes the specified API key."""
    resource_query = (
        select(tables.ApiKey)
        .join(tables.Datasource)
        .where(tables.Datasource.id == datasource_id, tables.ApiKey.id == api_key_id)
    )
    return await handle_delete(
        session,
        allow_missing,
        authz.is_user_authorized_on_datasource(user, datasource_id),
        resource_query,
    )


@router.post("/datasources/{datasource_id}/experiments")
async def create_experiment(
    datasource_id: str,
    session: Annotated[AsyncSession, Depends(xngin_db_session)],
    user: Annotated[tables.User, Depends(user_from_token)],
    body: CreateExperimentRequest,
    chosen_n: Annotated[
        int | None, Query(..., description="Number of participants to assign.")
    ] = None,
    stratify_on_metrics: Annotated[
        bool,
        Query(description="Whether to also stratify on metrics during assignment."),
    ] = True,
    random_state: Annotated[
        int | None,
        Query(
            description="Specify a random seed for reproducibility.",
            include_in_schema=False,
        ),
    ] = None,
) -> CreateExperimentResponse:
    """Creates a new experiment in the specified datasource."""
    # Datasource checks
    datasource = await get_datasource_or_raise(session, user, datasource_id)
    if not datasource:
        raise HTTPException(
            status_code=status.HTTP_404_NOT_FOUND,
            detail=f"Datasource {datasource_id} not found in database",
        )
<<<<<<< HEAD
=======

>>>>>>> adf8844e
    if body.design_spec.ids_are_present():
        raise LateValidationError("Invalid DesignSpec: UUIDs must not be set.")

    # Validate webhook IDs exist and belong to organization
    organization_id = datasource.organization_id
    validated_webhooks = await validate_webhooks(
        session=session, organization_id=organization_id, request_webhooks=body.webhooks
    )

    return await experiments_common.create_dwh_experiment_impl(
        request=body,
        datasource=datasource,
        xngin_session=session,
        chosen_n=chosen_n,
        stratify_on_metrics=stratify_on_metrics,
        random_state=random_state,
        validated_webhooks=validated_webhooks,
    )


@router.get("/datasources/{datasource_id}/experiments/{experiment_id}/analyze")
async def analyze_experiment(
    datasource_id: str,
    experiment_id: str,
    xngin_session: Annotated[AsyncSession, Depends(xngin_db_session)],
    user: Annotated[tables.User, Depends(user_from_token)],
    baseline_arm_id: Annotated[
        str | None,
        Query(
            description="UUID of the baseline arm. If None, the first design spec arm is used.",
        ),
    ] = None,
<<<<<<< HEAD
) -> FreqExperimentAnalysis | BanditExperimentAnalysis:
=======
) -> FreqExperimentAnalysisResponse | BanditExperimentAnalysisResponse:
>>>>>>> adf8844e
    ds = await get_datasource_or_raise(xngin_session, user, datasource_id)
    dsconfig = ds.get_config()

    experiment = await get_experiment_via_ds_or_raise(
        xngin_session,
        ds,
        experiment_id,
        preload=[tables.Experiment.arm_assignments],
    )

    design_spec = ExperimentStorageConverter(experiment).get_design_spec()
    if isinstance(design_spec, BaseBanditExperimentSpec):
        # TODO: implement bandit experiment analysis
        # For now, we return a placeholder analysis with no data.
<<<<<<< HEAD
        return BanditExperimentAnalysis(
=======
        return BanditExperimentAnalysisResponse(
>>>>>>> adf8844e
            experiment_id=experiment.id,
            n_trials=experiment.n_trials,
            n_outcomes=0,
            posterior_means=[0],
            posterior_stds=[0],
            volumes=[0],
        )
<<<<<<< HEAD

    if isinstance(design_spec, BaseFrequentistDesignSpec):
        participants_cfg = dsconfig.find_participants(experiment.participant_type)
        if not isinstance(participants_cfg, ParticipantsDef):
            raise LateValidationError(
                "Invalid ParticipantsConfig: Participants must be of type schema."
            )
        unique_id_field = participants_cfg.get_unique_id_field()

        assignments = experiment.arm_assignments
        participant_ids = [assignment.participant_id for assignment in assignments]
        if len(participant_ids) == 0:
            raise StatsAnalysisError("No participants found for experiment.")

        async with DwhSession(dsconfig.dwh) as dwh:
            sa_table = await dwh.inspect_table(participants_cfg.table_name)

            # Mark the start of the analysis as when we begin pulling outcomes.
            created_at = datetime.now(UTC)
            participant_outcomes = await asyncio.to_thread(
                get_participant_metrics,
                dwh.session,
                sa_table,
                design_spec.metrics,
                unique_id_field,
                participant_ids,
            )

        # We want to notify the user if there are participants assigned to the experiment that are not
        # in the data warehouse. E.g. in an online experiment, perhaps a new user was assigned
        # before their info was synced to the dwh.
        num_participants = len(participant_ids)
        num_missing_participants = num_participants - len(participant_outcomes)

        # Always assume the first arm is the baseline; UI can override this.
        baseline_arm_id = baseline_arm_id or design_spec.arms[0].arm_id
        analyze_results = analyze_experiment_impl(
            assignments, participant_outcomes, baseline_arm_id
        )

        metric_analyses = []
        for metric in design_spec.metrics:
            metric_name = metric.field_name
            arm_analyses = []
            for arm in experiment.arms:
                arm_result = analyze_results[metric_name][arm.id]
                arm_analyses.append(
                    ArmAnalysis(
                        arm_id=arm.id,
                        arm_name=arm.name,
                        arm_description=arm.description,
                        is_baseline=arm_result.is_baseline,
                        estimate=arm_result.estimate,
                        p_value=arm_result.p_value,
                        t_stat=arm_result.t_stat,
                        std_error=arm_result.std_error,
                        num_missing_values=arm_result.num_missing_values,
                    )
                )
            metric_analyses.append(
                MetricAnalysis(
                    metric_name=metric_name, metric=metric, arm_analyses=arm_analyses
                )
            )
        return FreqExperimentAnalysis(
=======

    if isinstance(design_spec, BaseFrequentistDesignSpec):
        participants_cfg = dsconfig.find_participants(experiment.participant_type)
        if not isinstance(participants_cfg, ParticipantsDef):
            raise LateValidationError(
                "Invalid ParticipantsConfig: Participants must be of type schema."
            )
        unique_id_field = participants_cfg.get_unique_id_field()

        assignments = experiment.arm_assignments
        participant_ids = [assignment.participant_id for assignment in assignments]
        if len(participant_ids) == 0:
            raise StatsAnalysisError("No participants found for experiment.")

        async with DwhSession(dsconfig.dwh) as dwh:
            sa_table = await dwh.inspect_table(participants_cfg.table_name)

            # Mark the start of the analysis as when we begin pulling outcomes.
            created_at = datetime.now(UTC)
            participant_outcomes = await asyncio.to_thread(
                get_participant_metrics,
                dwh.session,
                sa_table,
                design_spec.metrics,
                unique_id_field,
                participant_ids,
            )

        # We want to notify the user if there are participants assigned to the experiment that are not
        # in the data warehouse. E.g. in an online experiment, perhaps a new user was assigned
        # before their info was synced to the dwh.
        num_participants = len(participant_ids)
        num_missing_participants = num_participants - len(participant_outcomes)

        # Always assume the first arm is the baseline; UI can override this.
        baseline_arm_id = baseline_arm_id or design_spec.arms[0].arm_id
        analyze_results = analyze_experiment_impl(
            assignments, participant_outcomes, baseline_arm_id
        )

        metric_analyses = []
        for metric in design_spec.metrics:
            metric_name = metric.field_name
            arm_analyses = []
            for arm in experiment.arms:
                arm_result = analyze_results[metric_name][arm.id]
                arm_analyses.append(
                    ArmAnalysis(
                        arm_id=arm.id,
                        arm_name=arm.name,
                        arm_description=arm.description,
                        is_baseline=arm_result.is_baseline,
                        estimate=arm_result.estimate,
                        p_value=arm_result.p_value,
                        t_stat=arm_result.t_stat,
                        std_error=arm_result.std_error,
                        num_missing_values=arm_result.num_missing_values,
                    )
                )
            metric_analyses.append(
                MetricAnalysis(
                    metric_name=metric_name, metric=metric, arm_analyses=arm_analyses
                )
            )
        return FreqExperimentAnalysisResponse(
>>>>>>> adf8844e
            experiment_id=experiment.id,
            metric_analyses=metric_analyses,
            num_participants=num_participants,
            num_missing_participants=num_missing_participants,
            created_at=created_at,
        )
    raise HTTPException(
        status_code=status.HTTP_400_BAD_REQUEST,
        detail="Experiment analysis failed due to invalid inputs.",
    )


EXPERIMENT_STATE_TRANSITION_RESPONSES: dict[int | str, dict[str, Any]] = {
    204: {"model": None, "description": "Experiment state updated successfully."},
    304: {"model": None, "description": "Experiment already in the target state."},
    400: {
        "model": HTTPExceptionError,
        "description": "Experiment is not in a valid state to transition to the target state.",
    },
}


@router.post(
    "/datasources/{datasource_id}/experiments/{experiment_id}/commit",
    responses=EXPERIMENT_STATE_TRANSITION_RESPONSES,
)
async def commit_experiment(
    datasource_id: str,
    experiment_id: str,
    session: Annotated[AsyncSession, Depends(xngin_db_session)],
    user: Annotated[tables.User, Depends(user_from_token)],
):
    ds = await get_datasource_or_raise(session, user, datasource_id)
    experiment = await get_experiment_via_ds_or_raise(session, ds, experiment_id)
    return await experiments_common.commit_experiment_impl(session, experiment)


@router.post(
    "/datasources/{datasource_id}/experiments/{experiment_id}/abandon",
    responses=EXPERIMENT_STATE_TRANSITION_RESPONSES,
)
async def abandon_experiment(
    datasource_id: str,
    experiment_id: str,
    session: Annotated[AsyncSession, Depends(xngin_db_session)],
    user: Annotated[tables.User, Depends(user_from_token)],
):
    ds = await get_datasource_or_raise(session, user, datasource_id)
    experiment = await get_experiment_via_ds_or_raise(session, ds, experiment_id)
    return await experiments_common.abandon_experiment_impl(session, experiment)


@router.get("/organizations/{organization_id}/experiments")
async def list_organization_experiments(
    organization_id: str,
    session: Annotated[AsyncSession, Depends(xngin_db_session)],
    user: Annotated[tables.User, Depends(user_from_token)],
) -> ListExperimentsResponse:
    """Returns a list of experiments in the organization."""
    org = await get_organization_or_raise(session, user, organization_id)
    return await experiments_common.list_organization_experiments_impl(session, org.id)


@router.get("/datasources/{datasource_id}/experiments/{experiment_id}")
async def get_experiment(
    datasource_id: str,
    experiment_id: str,
    session: Annotated[AsyncSession, Depends(xngin_db_session)],
    user: Annotated[tables.User, Depends(user_from_token)],
) -> GetExperimentResponse:
    """Returns the experiment with the specified ID."""
    ds = await get_datasource_or_raise(session, user, datasource_id)
    experiment = await get_experiment_via_ds_or_raise(
        session, ds, experiment_id, preload=[tables.Experiment.webhooks]
    )
    converter = ExperimentStorageConverter(experiment)
    assign_summary = await experiments_common.get_assign_summary(
        session, experiment.id, converter.get_balance_check()
    )
    webhook_ids = [webhook.id for webhook in experiment.webhooks]
    return converter.get_experiment_config(assign_summary, webhook_ids)


@router.get("/datasources/{datasource_id}/experiments/{experiment_id}/assignments")
async def get_experiment_assignments(
    datasource_id: str,
    experiment_id: str,
    session: Annotated[AsyncSession, Depends(xngin_db_session)],
    user: Annotated[tables.User, Depends(user_from_token)],
) -> GetExperimentAssignmentsResponse:
    ds = await get_datasource_or_raise(session, user, datasource_id)
    experiment = await get_experiment_via_ds_or_raise(
        session,
        ds,
        experiment_id,
        preload=[tables.Experiment.arm_assignments, tables.Experiment.draws],
    )
    return experiments_common.get_experiment_assignments_impl(experiment)


@router.get(
    "/datasources/{datasource_id}/experiments/{experiment_id}/assignments/csv",
    summary=(
        "Export experiment assignments as CSV file; BalanceCheck not included. "
        "csv header form: participant_id,arm_id,arm_name,strata_name1,strata_name2,..."
    ),
)
async def get_experiment_assignments_as_csv(
    datasource_id: str,
    experiment_id: str,
    session: Annotated[AsyncSession, Depends(xngin_db_session)],
    user: Annotated[tables.User, Depends(user_from_token)],
) -> StreamingResponse:
    # TODO: update for bandits
    ds = await get_datasource_or_raise(session, user, datasource_id)
    experiment = await get_experiment_via_ds_or_raise(
        session,
        ds,
        experiment_id,
        preload=[tables.Experiment.arms, tables.Experiment.arm_assignments],
    )
    return await experiments_common.get_experiment_assignments_as_csv_impl(experiment)


@router.get(
    "/datasources/{datasource_id}/experiments/{experiment_id}/assignments/{participant_id}",
    description="""Get the assignment for a specific participant, excluding strata if any.
    For 'preassigned' experiments, the participant's Assignment is returned if it exists.
    For 'online', returns the assignment if it exists, else generates an assignment.""",
)
async def get_experiment_assignment_for_participant(
    datasource_id: str,
    experiment_id: str,
    participant_id: str,
    session: Annotated[AsyncSession, Depends(xngin_db_session)],
    user: Annotated[tables.User, Depends(user_from_token)],
    create_if_none: Annotated[
        bool,
        Query(
            description="Create an assignment if none exists. Does nothing for preassigned experiments. Override if you just want to check if an assignment exists."
        ),
    ] = True,
    random_state: Annotated[
        int | None,
        Query(
            description="Specify a random seed for reproducibility.",
            include_in_schema=False,
        ),
    ] = None,
) -> GetParticipantAssignmentResponse:
    """Get the assignment for a specific participant in an experiment."""
    # Validate the datasource and experiment exist
    ds = await get_datasource_or_raise(session, user, datasource_id)
    experiment = await get_experiment_via_ds_or_raise(session, ds, experiment_id)

    # Look up the participant's assignment if it exists
    assignment = await experiments_common.get_existing_assignment_for_participant(
        session, experiment.id, participant_id, experiment.experiment_type
    )
    if not assignment and create_if_none and experiment.stopped_assignments_at is None:
        assignment = await experiments_common.create_assignment_for_participant(
            session, experiment, participant_id, random_state
        )

    return GetParticipantAssignmentResponse(
        experiment_id=experiment_id,
        participant_id=participant_id,
        assignment=assignment,
    )


@router.delete(
    "/datasources/{datasource_id}/experiments/{experiment_id}",
    status_code=status.HTTP_204_NO_CONTENT,
)
async def delete_experiment(
    datasource_id: str,
    experiment_id: str,
    session: Annotated[AsyncSession, Depends(xngin_db_session)],
    user: Annotated[tables.User, Depends(user_from_token)],
    allow_missing: Annotated[
        bool,
        Query(description="If true, return a 204 even if the resource does not exist."),
    ] = False,
):
    """Deletes the experiment with the specified ID."""
    resource_query = select(tables.Experiment).where(
        tables.Experiment.id == experiment_id
    )
    return await handle_delete(
        session,
        allow_missing,
        authz.is_user_authorized_on_datasource(user, datasource_id),
        resource_query,
    )


@router.post("/datasources/{datasource_id}/power")
async def power_check(
    datasource_id: str,
    session: Annotated[AsyncSession, Depends(xngin_db_session)],
    user: Annotated[tables.User, Depends(user_from_token)],
    body: PowerRequest,
) -> PowerResponse:
    """Performs a power check for the specified datasource."""
<<<<<<< HEAD
    if isinstance(body.design_spec, BaseBanditExperimentSpec):
        raise HTTPException(
            status_code=400,
            detail="Power checks are not supported for bandit experiments.",
=======
    design_spec = body.design_spec
    if not isinstance(design_spec, BaseFrequentistDesignSpec):
        raise HTTPException(
            status_code=400,
            detail="Power checks are only supported for frequentist experiments",
>>>>>>> adf8844e
        )
    ds = await get_datasource_or_raise(session, user, datasource_id)
    if isinstance(ds.config, NoDwh):
        raise HTTPException(
            status_code=400,
            detail="Power checks are not supported for datasources without a data warehouse.",
        )
    dsconfig = ds.get_config()
    participants_cfg = dsconfig.find_participants(design_spec.participant_type)

    validate_schema_metrics_or_raise(design_spec, participants_cfg)
    async with DwhSession(dsconfig.dwh) as dwh:
        sa_table = await dwh.inspect_table(participants_cfg.table_name)

        metric_stats = await asyncio.to_thread(
            get_stats_on_metrics,
            dwh.session,
            sa_table,
            design_spec.metrics,
            design_spec.filters,
        )
    return PowerResponse(
        analyses=check_power(
            metrics=metric_stats,
            n_arms=len(design_spec.arms),
            power=design_spec.power,
            alpha=design_spec.alpha,
        )
    )


def validate_schema_metrics_or_raise(
    design_spec: BaseFrequentistDesignSpec, schema: ParticipantsSchema
):
    metric_fields = {m.field_name for m in schema.fields if m.is_metric}
    metrics_requested = {m.field_name for m in design_spec.metrics}
    invalid_metrics = metrics_requested - metric_fields
    if len(invalid_metrics) > 0:
        raise LateValidationError(
            f"Invalid DesignSpec metrics (check your Datasource configuration): {invalid_metrics}"
        )<|MERGE_RESOLUTION|>--- conflicted
+++ resolved
@@ -37,10 +37,7 @@
     DwhSession,
     NoDwh,
 )
-<<<<<<< HEAD
-=======
 from xngin.apiserver.dwh.inspection_types import ParticipantsSchema
->>>>>>> adf8844e
 from xngin.apiserver.dwh.inspections import (
     create_inspect_table_response_from_table,
 )
@@ -91,20 +88,12 @@
 from xngin.apiserver.routers.auth.principal import Principal
 from xngin.apiserver.routers.common_api_types import (
     ArmAnalysis,
-<<<<<<< HEAD
-    BanditExperimentAnalysis,
-=======
     BanditExperimentAnalysisResponse,
->>>>>>> adf8844e
     BaseBanditExperimentSpec,
     BaseFrequentistDesignSpec,
     CreateExperimentRequest,
     CreateExperimentResponse,
-<<<<<<< HEAD
-    FreqExperimentAnalysis,
-=======
     FreqExperimentAnalysisResponse,
->>>>>>> adf8844e
     GetExperimentAssignmentsResponse,
     GetExperimentResponse,
     GetMetricsResponseElement,
@@ -1335,10 +1324,7 @@
             status_code=status.HTTP_404_NOT_FOUND,
             detail=f"Datasource {datasource_id} not found in database",
         )
-<<<<<<< HEAD
-=======
-
->>>>>>> adf8844e
+
     if body.design_spec.ids_are_present():
         raise LateValidationError("Invalid DesignSpec: UUIDs must not be set.")
 
@@ -1371,11 +1357,7 @@
             description="UUID of the baseline arm. If None, the first design spec arm is used.",
         ),
     ] = None,
-<<<<<<< HEAD
-) -> FreqExperimentAnalysis | BanditExperimentAnalysis:
-=======
 ) -> FreqExperimentAnalysisResponse | BanditExperimentAnalysisResponse:
->>>>>>> adf8844e
     ds = await get_datasource_or_raise(xngin_session, user, datasource_id)
     dsconfig = ds.get_config()
 
@@ -1390,11 +1372,7 @@
     if isinstance(design_spec, BaseBanditExperimentSpec):
         # TODO: implement bandit experiment analysis
         # For now, we return a placeholder analysis with no data.
-<<<<<<< HEAD
-        return BanditExperimentAnalysis(
-=======
         return BanditExperimentAnalysisResponse(
->>>>>>> adf8844e
             experiment_id=experiment.id,
             n_trials=experiment.n_trials,
             n_outcomes=0,
@@ -1402,73 +1380,6 @@
             posterior_stds=[0],
             volumes=[0],
         )
-<<<<<<< HEAD
-
-    if isinstance(design_spec, BaseFrequentistDesignSpec):
-        participants_cfg = dsconfig.find_participants(experiment.participant_type)
-        if not isinstance(participants_cfg, ParticipantsDef):
-            raise LateValidationError(
-                "Invalid ParticipantsConfig: Participants must be of type schema."
-            )
-        unique_id_field = participants_cfg.get_unique_id_field()
-
-        assignments = experiment.arm_assignments
-        participant_ids = [assignment.participant_id for assignment in assignments]
-        if len(participant_ids) == 0:
-            raise StatsAnalysisError("No participants found for experiment.")
-
-        async with DwhSession(dsconfig.dwh) as dwh:
-            sa_table = await dwh.inspect_table(participants_cfg.table_name)
-
-            # Mark the start of the analysis as when we begin pulling outcomes.
-            created_at = datetime.now(UTC)
-            participant_outcomes = await asyncio.to_thread(
-                get_participant_metrics,
-                dwh.session,
-                sa_table,
-                design_spec.metrics,
-                unique_id_field,
-                participant_ids,
-            )
-
-        # We want to notify the user if there are participants assigned to the experiment that are not
-        # in the data warehouse. E.g. in an online experiment, perhaps a new user was assigned
-        # before their info was synced to the dwh.
-        num_participants = len(participant_ids)
-        num_missing_participants = num_participants - len(participant_outcomes)
-
-        # Always assume the first arm is the baseline; UI can override this.
-        baseline_arm_id = baseline_arm_id or design_spec.arms[0].arm_id
-        analyze_results = analyze_experiment_impl(
-            assignments, participant_outcomes, baseline_arm_id
-        )
-
-        metric_analyses = []
-        for metric in design_spec.metrics:
-            metric_name = metric.field_name
-            arm_analyses = []
-            for arm in experiment.arms:
-                arm_result = analyze_results[metric_name][arm.id]
-                arm_analyses.append(
-                    ArmAnalysis(
-                        arm_id=arm.id,
-                        arm_name=arm.name,
-                        arm_description=arm.description,
-                        is_baseline=arm_result.is_baseline,
-                        estimate=arm_result.estimate,
-                        p_value=arm_result.p_value,
-                        t_stat=arm_result.t_stat,
-                        std_error=arm_result.std_error,
-                        num_missing_values=arm_result.num_missing_values,
-                    )
-                )
-            metric_analyses.append(
-                MetricAnalysis(
-                    metric_name=metric_name, metric=metric, arm_analyses=arm_analyses
-                )
-            )
-        return FreqExperimentAnalysis(
-=======
 
     if isinstance(design_spec, BaseFrequentistDesignSpec):
         participants_cfg = dsconfig.find_participants(experiment.participant_type)
@@ -1534,7 +1445,6 @@
                 )
             )
         return FreqExperimentAnalysisResponse(
->>>>>>> adf8844e
             experiment_id=experiment.id,
             metric_analyses=metric_analyses,
             num_participants=num_participants,
@@ -1740,18 +1650,11 @@
     body: PowerRequest,
 ) -> PowerResponse:
     """Performs a power check for the specified datasource."""
-<<<<<<< HEAD
-    if isinstance(body.design_spec, BaseBanditExperimentSpec):
-        raise HTTPException(
-            status_code=400,
-            detail="Power checks are not supported for bandit experiments.",
-=======
     design_spec = body.design_spec
     if not isinstance(design_spec, BaseFrequentistDesignSpec):
         raise HTTPException(
             status_code=400,
             detail="Power checks are only supported for frequentist experiments",
->>>>>>> adf8844e
         )
     ds = await get_datasource_or_raise(session, user, datasource_id)
     if isinstance(ds.config, NoDwh):

"""
This module defines the internal Evidential UI-facing Admin API endpoints.
(See experiments_api.py for integrator-facing endpoints.)
"""

import asyncio
import json
import secrets
from contextlib import asynccontextmanager
from datetime import UTC, datetime, timedelta
from typing import Annotated, Any

from fastapi import (
    APIRouter,
    Body,
    Depends,
    FastAPI,
    HTTPException,
    Path,
    Query,
    Response,
    status,
)
from fastapi.responses import StreamingResponse
from loguru import logger
from pydantic import BaseModel
from sqlalchemy import delete, select
from sqlalchemy.ext.asyncio import AsyncSession
from sqlalchemy.orm import QueryableAttribute, selectinload
from sqlalchemy.sql.functions import count

from xngin.apiserver import constants, flags
from xngin.apiserver.apikeys import hash_key_or_raise, make_key
from xngin.apiserver.dependencies import xngin_db_session
from xngin.apiserver.dns.safe_resolve import DnsLookupError, safe_resolve
from xngin.apiserver.dwh.dwh_session import (
    DwhDatabaseDoesNotExistError,
    DwhSession,
    NoDwh,
)
from xngin.apiserver.dwh.inspection_types import ParticipantsSchema
from xngin.apiserver.dwh.inspections import (
    create_inspect_table_response_from_table,
)
from xngin.apiserver.dwh.queries import (
    get_participant_metrics,
    get_stats_on_filters,
    get_stats_on_metrics,
)
from xngin.apiserver.exceptions_common import LateValidationError
from xngin.apiserver.routers.admin import authz
from xngin.apiserver.routers.admin.admin_api_types import (
    AddMemberToOrganizationRequest,
    AddWebhookToOrganizationRequest,
    AddWebhookToOrganizationResponse,
    ApiKeySummary,
    CreateApiKeyResponse,
    CreateDatasourceRequest,
    CreateDatasourceResponse,
    CreateOrganizationRequest,
    CreateOrganizationResponse,
    CreateParticipantsTypeRequest,
    CreateParticipantsTypeResponse,
    DatasourceSummary,
    EventSummary,
    GetDatasourceResponse,
    GetOrganizationResponse,
    InspectDatasourceResponse,
    InspectDatasourceTableResponse,
    InspectParticipantTypesResponse,
    ListApiKeysResponse,
    ListDatasourcesResponse,
    ListOrganizationEventsResponse,
    ListOrganizationsResponse,
    ListParticipantsTypeResponse,
    ListWebhooksResponse,
    OrganizationSummary,
    UpdateDatasourceRequest,
    UpdateOrganizationRequest,
    UpdateOrganizationWebhookRequest,
    UpdateParticipantsTypeRequest,
    UpdateParticipantsTypeResponse,
    UserSummary,
    WebhookSummary,
)
from xngin.apiserver.routers.admin.generic_handlers import handle_delete
from xngin.apiserver.routers.auth.auth_api_types import CallerIdentity
from xngin.apiserver.routers.auth.auth_dependencies import require_oidc_token
from xngin.apiserver.routers.auth.principal import Principal
from xngin.apiserver.routers.common_api_types import (
    ArmAnalysis,
    BanditExperimentAnalysisResponse,
    BaseBanditExperimentSpec,
    BaseFrequentistDesignSpec,
    CreateExperimentRequest,
    CreateExperimentResponse,
    FreqExperimentAnalysisResponse,
    GetExperimentAssignmentsResponse,
    GetExperimentResponse,
    GetMetricsResponseElement,
    GetParticipantAssignmentResponse,
    GetStrataResponseElement,
    ListExperimentsResponse,
    MetricAnalysis,
    PowerRequest,
    PowerResponse,
)
from xngin.apiserver.routers.experiments import experiments_common
from xngin.apiserver.settings import (
    Dsn,
    ParticipantsConfig,
    ParticipantsDef,
    RemoteDatabaseConfig,
)
from xngin.apiserver.sqla import tables
from xngin.apiserver.storage.bootstrap import (
    add_nodwh_datasource_to_org,
    create_user_and_first_datasource,
)
from xngin.apiserver.storage.storage_format_converters import ExperimentStorageConverter
from xngin.stats import check_power
from xngin.stats.analysis import analyze_experiment as analyze_experiment_impl
from xngin.stats.stats_errors import StatsAnalysisError

GENERIC_SUCCESS = Response(status_code=status.HTTP_204_NO_CONTENT)
RESPONSE_CACHE_MAX_AGE_SECONDS = timedelta(minutes=15).seconds


class HTTPExceptionError(BaseModel):
    detail: str


# This defines the response codes we can expect our API to return in the normal course of operation and would be
# useful for our developers to think about.
#
# FastAPI will add a case for 422 (method argument or pydantic validation errors) automatically. 500s are
# intentionally omitted here as they (ideally) should never happen.
STANDARD_ADMIN_RESPONSES: dict[str | int, dict[str, Any]] = {
    # We return 400 when the client's request is invalid.
    "400": {"model": HTTPExceptionError, "description": "The request is invalid."},
    # We return 401 when the user presents an Authorization: header but it is not valid.
    "401": {
        "model": HTTPExceptionError,
        "description": "Authentication credentials are invalid.",
    },
    # 403s are returned by FastAPI's OpenIdConnect helper class when the Authorization: header is missing.
    # 403s are also returned by our code when the authenticated user doesn't have permission to perform the requested
    # action.
    "403": {
        "model": HTTPExceptionError,
        "description": (
            "Requester does not have sufficient privileges to perform this operation or is not authenticated."
        ),
    },
    # We return a 404 when a requested resource is not found. Authenticated users that do not have permission to know
    # whether a requested resource exists or not may also see a 404.
    "404": {
        "model": HTTPExceptionError,
        "description": "Requested content was not found.",
    },
}


def responses_factory(*codes):
    return {code: config for code, config in STANDARD_ADMIN_RESPONSES.items() if code in {str(c) for c in codes}}


def cache_is_fresh(updated: datetime | None):
    return updated is not None and datetime.now(UTC) - updated < timedelta(minutes=5)


@asynccontextmanager
async def lifespan(_app: FastAPI):
    logger.info(f"Starting router: {__name__} (prefix={router.prefix})")
    yield


router = APIRouter(
    lifespan=lifespan,
    prefix=constants.API_PREFIX_V1 + "/m",
    responses=STANDARD_ADMIN_RESPONSES,
    dependencies=[Depends(require_oidc_token)],  # All routes in this router require authentication.
)


async def user_from_token(
    session: Annotated[AsyncSession, Depends(xngin_db_session)],
    token_info: Annotated[Principal, Depends(require_oidc_token)],
) -> tables.User:
    """Dependency for fetching the User record matching the authenticated user's email.

    This may raise a 400, 401, or 403.
    """
    result = await session.scalars(select(tables.User).filter(tables.User.email == token_info.email))
    user = result.first()
    if user:
        return user

    # There are two cases when we create a user on an authenticated request:
    # 1. Airplane mode: We are in airplane mode and the request is coming from the UI in airplane mode.
    # 2. First use of installation by a developer: There are no users in the database, and this is the first request.
    user_count = await session.scalar(select(count(tables.User.id)))
    if user_count == 0 or (flags.AIRPLANE_MODE and token_info.iss == "airplane"):
        new_user = create_user_and_first_datasource(
            session,
            email=token_info.email,
            dsn=flags.XNGIN_DEVDWH_DSN,
            privileged=True,
        )
        await session.commit()
        return new_user

    raise HTTPException(
        status_code=status.HTTP_403_FORBIDDEN,
        detail=f"No user found with email: {token_info.email}",
    )


async def get_organization_or_raise(session: AsyncSession, user: tables.User, organization_id: str):
    """Reads the requested organization from the database. Raises 404 if disallowed or not found."""
    stmt = (
        select(tables.Organization)
        .join(tables.UserOrganization)
        .where(tables.Organization.id == organization_id)
        .where(tables.UserOrganization.user_id == user.id)
    )
    result = await session.execute(stmt)
    org = result.scalar_one_or_none()
    if org is None:
        raise HTTPException(status_code=status.HTTP_404_NOT_FOUND, detail="Organization not found.")
    return org


async def get_datasource_or_raise(
    session: AsyncSession,
    user: tables.User,
    datasource_id: str,
    /,
    *,
    preload: list[QueryableAttribute] | None = None,
) -> tables.Datasource:
    """Reads the requested datasource from the database.

    Raises 404 if disallowed or not found.
    """
    stmt = (
        select(tables.Datasource)
        .join(tables.Organization)
        .join(tables.UserOrganization)
        .where(
            tables.UserOrganization.user_id == user.id,
            tables.Datasource.id == datasource_id,
        )
    )
    if preload:
        stmt = stmt.options(*[selectinload(f) for f in preload])
    result = await session.execute(stmt)
    ds = result.scalar_one_or_none()
    if ds is None:
        raise HTTPException(status_code=status.HTTP_404_NOT_FOUND, detail="Datasource not found.")
    return ds


async def get_experiment_via_ds_or_raise(
    session: AsyncSession,
    ds: tables.Datasource,
    experiment_id: str,
    *,
    preload: list[QueryableAttribute] | None = None,
) -> tables.Experiment:
    """Reads the requested experiment (related to the given datasource) from the database.

    The .arms attribute will be eagerly loaded due to its frequent use and small size.

    Raises 404 if not found.
    """
    stmt = (
        select(tables.Experiment)
        .options(selectinload(tables.Experiment.arms))
        .where(tables.Experiment.datasource_id == ds.id)
        .where(tables.Experiment.id == experiment_id)
    )
    if preload:
        stmt = stmt.options(*[selectinload(f) for f in preload])
    result = await session.execute(stmt)
    exp = result.scalar_one_or_none()
    if exp is None:
        raise HTTPException(status_code=status.HTTP_404_NOT_FOUND, detail="Experiment not found.")
    return exp


async def validate_webhooks(
    session: AsyncSession, organization_id: str, request_webhooks: list[str]
) -> list[tables.Webhook]:
    # Validate webhook IDs exist and belong to organization
    validated_webhooks = []
    if request_webhooks:
        webhooks = await session.scalars(
            select(tables.Webhook)
            .where(tables.Webhook.id.in_(request_webhooks))
            .where(tables.Webhook.organization_id == organization_id)
        )
        validated_webhooks = list(webhooks)
        found_webhook_ids = {w.id for w in validated_webhooks}
        missing_webhook_ids = set(request_webhooks) - found_webhook_ids
        if missing_webhook_ids:
            raise HTTPException(
                status_code=status.HTTP_400_BAD_REQUEST,
                detail=f"Invalid webhook IDs: {sorted(missing_webhook_ids)}",
            )
    return validated_webhooks


@router.get("/caller-identity")
async def caller_identity(
    session: Annotated[AsyncSession, Depends(xngin_db_session)],
    token_info: Annotated[Principal, Depends(require_oidc_token)],
) -> CallerIdentity:
    """Returns basic metadata about the authenticated caller of this method."""
    user = (await session.scalars(select(tables.User).filter(tables.User.email == token_info.email))).first()

    return CallerIdentity(
        email=token_info.email,
        iss=token_info.iss,
        sub=token_info.sub,
        hd=token_info.hd,
        is_privileged=user.is_privileged if user else False,
    )


@router.get("/organizations")
async def list_organizations(
    session: Annotated[AsyncSession, Depends(xngin_db_session)],
    user: Annotated[tables.User, Depends(user_from_token)],
) -> ListOrganizationsResponse:
    """Returns a list of organizations that the authenticated user is a member of."""
    stmt = (
        select(tables.Organization)
        .join(tables.Organization.users)
        .where(tables.User.id == user.id)
        .order_by(tables.Organization.name)
    )
    organizations = await session.scalars(stmt)

    return ListOrganizationsResponse(
        items=[
            OrganizationSummary(
                id=org.id,
                name=org.name,
            )
            for org in organizations
        ]
    )


@router.post("/organizations")
async def create_organizations(
    session: Annotated[AsyncSession, Depends(xngin_db_session)],
    user: Annotated[tables.User, Depends(user_from_token)],
    body: Annotated[CreateOrganizationRequest, Body(...)],
) -> CreateOrganizationResponse:
    """Creates a new organization.

    Only privileged users can create organizations.
    """
    if not user.is_privileged:
        raise HTTPException(
            status_code=status.HTTP_403_FORBIDDEN,
            detail="Only privileged users can create organizations",
        )

    organization = tables.Organization(name=body.name)
    session.add(organization)
    organization.users.append(user)  # Add the creating user to the organization
    add_nodwh_datasource_to_org(session, organization)
    await session.commit()

    return CreateOrganizationResponse(id=organization.id)


@router.post("/organizations/{organization_id}/webhooks")
async def add_webhook_to_organization(
    organization_id: str,
    session: Annotated[AsyncSession, Depends(xngin_db_session)],
    user: Annotated[tables.User, Depends(user_from_token)],
    body: Annotated[AddWebhookToOrganizationRequest, Body(...)],
) -> AddWebhookToOrganizationResponse:
    """Adds a Webhook to an organization."""
    # Verify user has access to the organization
    org = await get_organization_or_raise(session, user, organization_id)

    # Generate a secure auth token
    auth_token = secrets.token_hex(16)

    # Create and save the webhook
    webhook = tables.Webhook(
        type=body.type,
        name=body.name,
        url=body.url,
        auth_token=auth_token,
        organization_id=org.id,
    )
    session.add(webhook)
    await session.commit()

    return AddWebhookToOrganizationResponse(
        id=webhook.id,
        type=webhook.type,
        name=webhook.name,
        url=webhook.url,
        auth_token=auth_token,
    )


@router.get("/organizations/{organization_id}/webhooks")
async def list_organization_webhooks(
    organization_id: str,
    session: Annotated[AsyncSession, Depends(xngin_db_session)],
    user: Annotated[tables.User, Depends(user_from_token)],
) -> ListWebhooksResponse:
    """Lists all the webhooks for an organization."""
    # Verify user has access to the organization
    org = await get_organization_or_raise(session, user, organization_id)

    # Query for webhooks
    stmt = (
        select(tables.Webhook)
        .where(tables.Webhook.organization_id == org.id)
        .order_by(tables.Webhook.name, tables.Webhook.id)
    )
    webhooks = await session.scalars(stmt)

    # Convert webhooks to WebhookSummary objects
    webhook_summaries = convert_webhooks_to_webhooksummaries(webhooks)

    return ListWebhooksResponse(items=webhook_summaries)


def convert_webhooks_to_webhooksummaries(webhooks):
    return [
        WebhookSummary(
            id=webhook.id,
            type=webhook.type,
            name=webhook.name,
            url=webhook.url,
            auth_token=webhook.auth_token,
        )
        for webhook in webhooks
    ]


@router.patch(
    "/organizations/{organization_id}/webhooks/{webhook_id}",
    status_code=status.HTTP_204_NO_CONTENT,
)
async def update_organization_webhook(
    organization_id: str,
    webhook_id: str,
    session: Annotated[AsyncSession, Depends(xngin_db_session)],
    user: Annotated[tables.User, Depends(user_from_token)],
    body: Annotated[UpdateOrganizationWebhookRequest, Body(...)],
):
    """Updates a webhook's name and URL in an organization."""
    # Verify user has access to the organization
    org = await get_organization_or_raise(session, user, organization_id)

    # Find the webhook
    webhook = (
        await session.execute(
            select(tables.Webhook).filter(
                tables.Webhook.id == webhook_id,
                tables.Webhook.organization_id == org.id,
            )
        )
    ).scalar_one_or_none()

    if webhook is None:
        raise HTTPException(status_code=status.HTTP_404_NOT_FOUND, detail="Webhook not found")

    webhook.name = body.name
    webhook.url = body.url
    await session.commit()
    return GENERIC_SUCCESS


@router.post(
    "/organizations/{organization_id}/webhooks/{webhook_id}/authtoken",
    status_code=status.HTTP_204_NO_CONTENT,
)
async def regenerate_webhook_auth_token(
    organization_id: str,
    webhook_id: str,
    session: Annotated[AsyncSession, Depends(xngin_db_session)],
    user: Annotated[tables.User, Depends(user_from_token)],
):
    """Regenerates the auth token for a webhook in an organization."""
    # Verify user has access to the organization
    org = await get_organization_or_raise(session, user, organization_id)

    # Find the webhook
    webhook = (
        await session.execute(
            select(tables.Webhook).filter(
                tables.Webhook.id == webhook_id,
                tables.Webhook.organization_id == org.id,
            )
        )
    ).scalar_one_or_none()

    if webhook is None:
        raise HTTPException(status_code=status.HTTP_404_NOT_FOUND, detail="Webhook not found")

    # Generate a new secure auth token
    webhook.auth_token = secrets.token_hex(16)
    await session.commit()
    return GENERIC_SUCCESS


@router.delete(
    "/organizations/{organization_id}/webhooks/{webhook_id}",
    status_code=status.HTTP_204_NO_CONTENT,
)
async def delete_webhook_from_organization(
    organization_id: str,
    webhook_id: str,
    session: Annotated[AsyncSession, Depends(xngin_db_session)],
    user: Annotated[tables.User, Depends(user_from_token)],
    allow_missing: Annotated[
        bool,
        Query(description="If true, return a 204 even if the resource does not exist."),
    ] = False,
):
    """Removes a Webhook from an organization."""
    resource_query = select(tables.Webhook).where(tables.Webhook.id == webhook_id)
    return await handle_delete(
        session,
        allow_missing,
        authz.is_user_authorized_on_organization(user, organization_id),
        resource_query,
    )


@router.get("/organizations/{organization_id}/events")
async def list_organization_events(
    organization_id: str,
    session: Annotated[AsyncSession, Depends(xngin_db_session)],
    user: Annotated[tables.User, Depends(user_from_token)],
) -> ListOrganizationEventsResponse:
    """Returns the most recent 200 events in an organization."""
    # Verify user has access to the organization
    org = await get_organization_or_raise(session, user, organization_id)

    # Query for the most recent 200 events
    stmt = (
        select(tables.Event)
        .where(tables.Event.organization_id == org.id)
        .order_by(tables.Event.created_at.desc())
        .limit(200)
    )
    events = await session.scalars(stmt)

    event_summaries = convert_events_to_eventsummaries(events)
    return ListOrganizationEventsResponse(items=event_summaries)


def convert_events_to_eventsummaries(events):
    event_summaries = []
    for event in events:
        data = event.get_data()
        event_summaries.append(
            EventSummary(
                id=event.id,
                created_at=event.created_at,
                type=event.type,
                summary=data.summarize() if data else "Unknown",
                link=data.link() if data else None,
                details=data.model_dump() if data else None,
            )
        )
    return event_summaries


@router.post("/organizations/{organization_id}/members", status_code=status.HTTP_204_NO_CONTENT)
async def add_member_to_organization(
    organization_id: str,
    session: Annotated[AsyncSession, Depends(xngin_db_session)],
    user: Annotated[tables.User, Depends(user_from_token)],
    body: Annotated[AddMemberToOrganizationRequest, Body(...)],
):
    """Adds a new member to an organization.

    The authenticated user must be part of the organization to add members.
    """
    # Check if the organization exists
    org = await session.get(
        tables.Organization,
        organization_id,
        options=[selectinload(tables.Organization.users)],
    )
    if not org:
        raise HTTPException(status_code=status.HTTP_404_NOT_FOUND, detail="Organization not found")

    if not user.is_privileged:
        # Verify user is a member of the organization
        _authz_check = await get_organization_or_raise(session, user, organization_id)

    # Add the new member
    result = await session.scalars(select(tables.User).filter(tables.User.email == body.email))
    new_user = result.first()
    if not new_user:
        new_user = tables.User(email=body.email)
        session.add(new_user)

    org.users.append(new_user)
    await session.commit()
    return GENERIC_SUCCESS


@router.delete(
    "/organizations/{organization_id}/members/{user_id}",
    status_code=status.HTTP_204_NO_CONTENT,
)
async def remove_member_from_organization(
    organization_id: str,
    user_id: str,
    session: Annotated[AsyncSession, Depends(xngin_db_session)],
    user: Annotated[tables.User, Depends(user_from_token)],
    allow_missing: Annotated[
        bool,
        Query(description="If true, return a 204 even if the resource does not exist."),
    ] = False,
):
    """Removes a member from an organization.

    The authenticated user must be part of the organization to remove members.
    """
    resource_query = select(tables.UserOrganization).where(
        tables.UserOrganization.organization_id == organization_id,
        tables.UserOrganization.user_id == user_id,
        tables.UserOrganization.user_id != user.id,  # not current authenticated user
    )
    return await handle_delete(
        session,
        allow_missing,
        authz.is_user_authorized_on_organization(user, organization_id),
        resource_query,
    )


@router.patch("/organizations/{organization_id}")
async def update_organization(
    organization_id: str,
    session: Annotated[AsyncSession, Depends(xngin_db_session)],
    user: Annotated[tables.User, Depends(user_from_token)],
    body: Annotated[UpdateOrganizationRequest, Body(...)],
):
    """Updates an organization's properties.

    The authenticated user must be a member of the organization.
    Currently only supports updating the organization name.
    """
    org = await get_organization_or_raise(session, user, organization_id)

    if body.name is not None:
        org.name = body.name

    await session.commit()
    return GENERIC_SUCCESS


@router.get("/organizations/{organization_id}")
async def get_organization(
    organization_id: str,
    session: Annotated[AsyncSession, Depends(xngin_db_session)],
    user: Annotated[tables.User, Depends(user_from_token)],
) -> GetOrganizationResponse:
    """Returns detailed information about a specific organization.

    The authenticated user must be a member of the organization.
    """
    # First get the organization and verify user has access
    org = await get_organization_or_raise(session, user, organization_id)

    # Get users and datasources separately
    users_stmt = (
        select(tables.User)
        .join(tables.UserOrganization)
        .filter(tables.UserOrganization.organization_id == organization_id)
    )
    users = await session.scalars(users_stmt)

    datasources_stmt = select(tables.Datasource).filter(tables.Datasource.organization_id == organization_id)
    datasources = await session.scalars(datasources_stmt)

    return GetOrganizationResponse(
        id=org.id,
        name=org.name,
        users=[UserSummary(id=u.id, email=u.email) for u in sorted(users, key=lambda x: x.email)],
        datasources=[
            DatasourceSummary(
                id=ds.id,
                name=ds.name,
                driver=ds.get_config().dwh.driver,
                type=ds.get_config().type,
                # Nit: Redundant in this response
                organization_id=ds.organization_id,
                organization_name=org.name,
            )
            for ds in sorted(datasources, key=lambda x: x.name)
        ],
    )


@router.get("/organizations/{organization_id}/datasources")
async def list_organization_datasources(
    organization_id: str,
    session: Annotated[AsyncSession, Depends(xngin_db_session)],
    user: Annotated[tables.User, Depends(user_from_token)],
) -> ListDatasourcesResponse:
    """Returns a list of datasources accessible to the authenticated user for an org."""
    _authz_check = await get_organization_or_raise(session, user, organization_id)
    stmt = (
        select(tables.Datasource)
        .join(tables.Organization)
        .join(tables.Organization.users)
        .where(tables.User.id == user.id)
    )
    if organization_id is not None:
        stmt = stmt.where(tables.Organization.id == organization_id)

    datasources = await session.scalars(stmt)

    def convert_ds_to_summary(ds: tables.Datasource) -> DatasourceSummary:
        config = ds.get_config()
        return DatasourceSummary(
            id=ds.id,
            name=ds.name,
            driver=config.dwh.driver,
            type=config.type,
            organization_id=ds.organization_id,
            organization_name=ds.organization.name,
        )

    return ListDatasourcesResponse(
        items=[convert_ds_to_summary(ds) for ds in sorted(datasources, key=lambda d: d.name)]
    )


@router.post("/datasources")
async def create_datasource(
    session: Annotated[AsyncSession, Depends(xngin_db_session)],
    user: Annotated[tables.User, Depends(user_from_token)],
    body: Annotated[CreateDatasourceRequest, Body(...)],
) -> CreateDatasourceResponse:
    """Creates a new datasource for the specified organization."""
    org = await get_organization_or_raise(session, user, body.organization_id)

    if body.dwh.driver == "bigquery" and body.dwh.credentials.type != "serviceaccountinfo":
        raise HTTPException(
            status_code=400,
            detail="BigQuery credentials must be specified using type=serviceaccountinfo",
        )
    if body.dwh.driver in {"postgresql+psycopg", "postgresql+psycopg2"}:
        try:
            if isinstance(body.dwh, Dsn):
                safe_resolve(body.dwh.host)
        except DnsLookupError as err:
            raise HTTPException(
                status_code=400,
                detail="DNS resolution failed. Check datasource hostname and try again.",
            ) from err

    config = RemoteDatabaseConfig(participants=[], type="remote", dwh=body.dwh)

    datasource = tables.Datasource(
        id=tables.datasource_id_factory(), name=body.name, organization_id=org.id
    ).set_config(config)
    session.add(datasource)
    await session.commit()

    return CreateDatasourceResponse(id=datasource.id)


@router.patch("/datasources/{datasource_id}")
async def update_datasource(
    datasource_id: str,
    body: UpdateDatasourceRequest,
    user: Annotated[tables.User, Depends(user_from_token)],
    session: Annotated[AsyncSession, Depends(xngin_db_session)],
):
    ds = await get_datasource_or_raise(session, user, datasource_id)
    if body.name is not None:
        ds.name = body.name
    if body.dwh is not None:
        cfg = ds.get_config()
        cfg.dwh = body.dwh

        # Invalidate cached inspections.
        ds.set_config(cfg)
        ds.clear_table_list()
        invalidate_inspect_tables = delete(tables.DatasourceTablesInspected).where(
            tables.DatasourceTablesInspected.datasource_id == datasource_id
        )
        invalidate_inspect_ptype = delete(tables.ParticipantTypesInspected).where(
            tables.ParticipantTypesInspected.datasource_id == datasource_id
        )
        await session.execute(invalidate_inspect_tables)
        await session.execute(invalidate_inspect_ptype)
    await session.commit()
    return GENERIC_SUCCESS


@router.get("/datasources/{datasource_id}")
async def get_datasource(
    datasource_id: str,
    user: Annotated[tables.User, Depends(user_from_token)],
    session: Annotated[AsyncSession, Depends(xngin_db_session)],
) -> GetDatasourceResponse:
    """Returns detailed information about a specific datasource."""
    ds = await get_datasource_or_raise(session, user, datasource_id, preload=[tables.Datasource.organization])
    config = ds.get_config()
    return GetDatasourceResponse(
        id=ds.id,
        name=ds.name,
        config=config,
        organization_id=ds.organization_id,
        organization_name=ds.organization.name,
    )


@router.get("/datasources/{datasource_id}/inspect")
async def inspect_datasource(
    datasource_id: str,
    user: Annotated[tables.User, Depends(user_from_token)],
    session: Annotated[AsyncSession, Depends(xngin_db_session)],
    refresh: Annotated[bool, Query(description="Refresh the cache.")] = False,
) -> InspectDatasourceResponse:
    """Verifies connectivity to a datasource and returns a list of readable tables."""
    ds = await get_datasource_or_raise(session, user, datasource_id)

    if ds.get_config().dwh.driver == "none":
        return InspectDatasourceResponse(tables=[])

    if (
        not refresh
        and cache_is_fresh(ds.table_list_updated)
        and ds.table_list is not None
    ):
        return InspectDatasourceResponse(tables=ds.table_list)
    try:
        try:
            config = ds.get_config()
            async with DwhSession(config.dwh) as dwh:
                tablenames = await dwh.list_tables()

            ds.set_table_list(tablenames)
            await session.commit()
            return InspectDatasourceResponse(tables=tablenames)
        except DwhDatabaseDoesNotExistError as exc:
            raise HTTPException(status_code=status.HTTP_404_NOT_FOUND, detail=str(exc)) from exc
    except:
        ds.clear_table_list()
        await session.commit()
        raise


async def invalidate_inspect_table_cache(session, datasource_id):
    """Invalidates all table inspection cache entries for a datasource."""
    await session.execute(
        delete(tables.DatasourceTablesInspected).where(tables.DatasourceTablesInspected.datasource_id == datasource_id)
    )


@router.get("/datasources/{datasource_id}/inspect/{table_name}")
async def inspect_table_in_datasource(
    datasource_id: str,
    table_name: str,
    user: Annotated[tables.User, Depends(user_from_token)],
    session: Annotated[AsyncSession, Depends(xngin_db_session)],
    refresh: Annotated[bool, Query(description="Refresh the cache.")] = False,
) -> InspectDatasourceTableResponse:
    """Inspects a single table in a datasource and returns a summary of its fields."""
    ds = await get_datasource_or_raise(session, user, datasource_id)
    if (
        not refresh
        and (cached := await session.get(tables.DatasourceTablesInspected, (datasource_id, table_name)))
        and cache_is_fresh(cached.response_last_updated)
        and cached.response is not None
    ):
        return InspectDatasourceTableResponse.model_validate(cached.response)

    config = ds.get_config()

    await invalidate_inspect_table_cache(session, datasource_id)
    await session.commit()

    async with DwhSession(config.dwh) as dwh:
        # CannotFindTableError will be handled by exceptionhandlers.py.
        table = await dwh.inspect_table(table_name)
    response = create_inspect_table_response_from_table(table)

    session.add(
<<<<<<< HEAD
        tables.DatasourceTablesInspected(datasource_id=datasource_id, table_name=table_name).set_response(response)
=======
        tables.DatasourceTablesInspected(
            datasource_id=datasource_id,
            table_name=table_name,
            response=response.model_dump(),
            response_last_updated=datetime.now(UTC),
        )
>>>>>>> 3abf78bd
    )
    await session.commit()

    return response


@router.delete(
    "/organizations/{organization_id}/datasources/{datasource_id}",
    status_code=status.HTTP_204_NO_CONTENT,
)
async def delete_datasource(
    session: Annotated[AsyncSession, Depends(xngin_db_session)],
    user: Annotated[tables.User, Depends(user_from_token)],
    organization_id: Annotated[str, Path(...)],
    datasource_id: Annotated[str, Path(...)],
    allow_missing: Annotated[
        bool,
        Query(description="If true, return a 204 even if the resource does not exist."),
    ] = False,
):
    """Deletes a datasource.

    The user must be a member of the organization that owns the datasource.
    """
    resource_query = select(tables.Datasource).where(tables.Datasource.id == datasource_id)
    return await handle_delete(
        session,
        allow_missing,
        authz.is_user_authorized_on_organization(user, organization_id),
        resource_query,
    )


@router.get("/datasources/{datasource_id}/participants")
async def list_participant_types(
    datasource_id: str,
    session: Annotated[AsyncSession, Depends(xngin_db_session)],
    user: Annotated[tables.User, Depends(user_from_token)],
) -> ListParticipantsTypeResponse:
    ds = await get_datasource_or_raise(session, user, datasource_id)
    return ListParticipantsTypeResponse(
        items=list(sorted(ds.get_config().participants, key=lambda p: p.participant_type))
    )


@router.post("/datasources/{datasource_id}/participants")
async def create_participant_type(
    datasource_id: str,
    session: Annotated[AsyncSession, Depends(xngin_db_session)],
    user: Annotated[tables.User, Depends(user_from_token)],
    body: CreateParticipantsTypeRequest,
) -> CreateParticipantsTypeResponse:
    ds = await get_datasource_or_raise(session, user, datasource_id)
    participants_def = ParticipantsDef(
        type="schema",
        participant_type=body.participant_type,
        table_name=body.schema_def.table_name,
        fields=body.schema_def.fields,
    )
    config = ds.get_config()
    config.participants.append(participants_def)
    ds.set_config(config)
    await session.commit()
    return CreateParticipantsTypeResponse(
        participant_type=participants_def.participant_type,
        schema_def=body.schema_def,
    )


@router.get("/datasources/{datasource_id}/participants/{participant_id}/inspect")
async def inspect_participant_types(
    datasource_id: str,
    participant_id: str,
    session: Annotated[AsyncSession, Depends(xngin_db_session)],
    user: Annotated[tables.User, Depends(user_from_token)],
    refresh: Annotated[bool, Query(description="Refresh the cache.")] = False,
) -> InspectParticipantTypesResponse:
    """Returns filter, strata, and metric field metadata for a participant type, including exemplars for
    filter fields."""
    ds = await get_datasource_or_raise(session, user, datasource_id)
    dsconfig = ds.get_config()
    # CannotFindParticipantsError will be handled by exceptionhandlers.
    pconfig = dsconfig.find_participants(participant_id)
    if pconfig.type == "sheet":
        raise HTTPException(status_code=405, detail="Sheet schemas cannot be inspected.")

    if (
        not refresh
        and (cached := await session.get(tables.ParticipantTypesInspected, (datasource_id, participant_id)))
        and cache_is_fresh(cached.response_last_updated)
        and cached.response is not None
    ):
        return InspectParticipantTypesResponse.model_validate(cached.response)

    await session.execute(
        delete(tables.ParticipantTypesInspected).where(
            tables.ParticipantTypesInspected.datasource_id == datasource_id,
            tables.ParticipantTypesInspected.participant_type == participant_id,
        )
    )
    await session.commit()

    filter_fields = {c.field_name: c for c in pconfig.fields if c.is_filter}
    strata_fields = {c.field_name: c for c in pconfig.fields if c.is_strata}
    metric_cols = {c.field_name: c for c in pconfig.fields if c.is_metric}

    async def inspect_participant_types_impl() -> InspectParticipantTypesResponse:
        async with DwhSession(dsconfig.dwh) as dwh:
            result = await dwh.inspect_table_with_descriptors(pconfig.table_name, pconfig.get_unique_id_field())
            filter_data = await asyncio.to_thread(
                get_stats_on_filters,
                dwh.session,
                result.sa_table,
                result.db_schema,
                filter_fields,
            )

        return InspectParticipantTypesResponse(
            metrics=sorted(
                [
                    GetMetricsResponseElement(
                        data_type=result.db_schema.get(col_name).data_type,  # type: ignore[union-attr]
                        field_name=col_name,
                        description=col_descriptor.description,
                    )
                    for col_name, col_descriptor in metric_cols.items()
                    if result.db_schema.get(col_name)
                ],
                key=lambda item: item.field_name,
            ),
            strata=sorted(
                [
                    GetStrataResponseElement(
                        data_type=result.db_schema.get(field_name).data_type,  # type: ignore[union-attr]
                        field_name=field_name,
                        description=field_descriptor.description,
                        # For strata columns, we will echo back any extra annotations
                        extra=field_descriptor.extra,
                    )
                    for field_name, field_descriptor in strata_fields.items()
                    if result.db_schema.get(field_name)
                ],
                key=lambda item: item.field_name,
            ),
            filters=sorted(
                filter_data,
                key=lambda item: item.field_name,
            ),
        )

    response = await inspect_participant_types_impl()

    session.add(
<<<<<<< HEAD
        tables.ParticipantTypesInspected(datasource_id=datasource_id, participant_type=participant_id).set_response(
            response
=======
        tables.ParticipantTypesInspected(
            datasource_id=datasource_id,
            participant_type=participant_id,
            # This value may contain Python datetime objects. The default JSON serializer doesn't serialize them
            # but the Pydantic serializer turns them into ISO8601 strings. This could be better.
            response=json.loads(response.model_dump_json()),
            response_last_updated=datetime.now(UTC),
>>>>>>> 3abf78bd
        )
    )

    await session.commit()

    return response


@router.get("/datasources/{datasource_id}/participants/{participant_id}")
async def get_participant_types(
    datasource_id: str,
    participant_id: str,
    session: Annotated[AsyncSession, Depends(xngin_db_session)],
    user: Annotated[tables.User, Depends(user_from_token)],
) -> ParticipantsConfig:
    ds = await get_datasource_or_raise(session, user, datasource_id)
    # CannotFindParticipantsError will be handled by exceptionhandlers.
    return ds.get_config().find_participants(participant_id)


@router.patch(
    "/datasources/{datasource_id}/participants/{participant_id}",
    response_model=UpdateParticipantsTypeResponse,
)
async def update_participant_type(
    datasource_id: str,
    participant_id: str,
    session: Annotated[AsyncSession, Depends(xngin_db_session)],
    user: Annotated[tables.User, Depends(user_from_token)],
    body: UpdateParticipantsTypeRequest,
):
    ds = await get_datasource_or_raise(session, user, datasource_id)
    config = ds.get_config()
    participant = config.find_participants(participant_id)
    config.participants.remove(participant)
    if not isinstance(participant, ParticipantsDef):
        return Response(status_code=405, content="Only schema participants can be updated")
    if body.participant_type is not None:
        participant.participant_type = body.participant_type
    if body.table_name is not None:
        participant.table_name = body.table_name
    if body.fields is not None:
        participant.fields = body.fields
    config.participants.append(participant)
    ds.set_config(config)

    # Invalidate the participant types cached inspections because the configuration may have been updated and they may
    # be stale.
    await session.execute(
        delete(tables.ParticipantTypesInspected).where(
            tables.ParticipantTypesInspected.datasource_id == datasource_id,
            tables.ParticipantTypesInspected.participant_type == participant_id,
        )
    )
    await session.commit()
    return UpdateParticipantsTypeResponse(
        participant_type=participant.participant_type,
        table_name=participant.table_name,
        fields=participant.fields,
    )


@router.delete(
    "/datasources/{datasource_id}/participants/{participant_id}",
    status_code=status.HTTP_204_NO_CONTENT,
)
async def delete_participant(
    datasource_id: str,
    participant_id: str,
    session: Annotated[AsyncSession, Depends(xngin_db_session)],
    user: Annotated[tables.User, Depends(user_from_token)],
    allow_missing: Annotated[
        bool,
        Query(description="If true, return a 204 even if the resource does not exist."),
    ] = False,
):
    async def get_participants_or_none(session_: AsyncSession):
        resource = (
            await session_.execute(select(tables.Datasource).where(tables.Datasource.id == datasource_id))
        ).scalar_one_or_none()
        if resource is None:
            return None
        config = resource.get_config()
        participant = config.find_participants_or_none(participant_id)
        if participant is None:
            return None
        return resource

    async def deleter(_session: AsyncSession, resource: tables.Datasource):
        config = resource.get_config()
        participant = config.find_participants(participant_id)
        config.participants.remove(participant)
        resource.set_config(config)

    return await handle_delete(
        session,
        allow_missing,
        authz.is_user_authorized_on_datasource(user, datasource_id),
        get_participants_or_none,
        deleter,
    )


@router.get("/datasources/{datasource_id}/apikeys")
async def list_api_keys(
    datasource_id: str,
    session: Annotated[AsyncSession, Depends(xngin_db_session)],
    user: Annotated[tables.User, Depends(user_from_token)],
) -> ListApiKeysResponse:
    """Returns API keys that have access to the datasource."""
    ds = await get_datasource_or_raise(
        session,
        user,
        datasource_id,
        preload=[tables.Datasource.api_keys, tables.Datasource.organization],
    )
    return ListApiKeysResponse(
        items=[
            ApiKeySummary(
                id=api_key.id,
                datasource_id=api_key.datasource_id,
                organization_id=ds.organization_id,
                organization_name=ds.organization.name,
            )
            for api_key in sorted(ds.api_keys, key=lambda a: a.id)
        ]
    )


@router.post("/datasources/{datasource_id}/apikeys")
async def create_api_key(
    datasource_id: str,
    session: Annotated[AsyncSession, Depends(xngin_db_session)],
    user: Annotated[tables.User, Depends(user_from_token)],
) -> CreateApiKeyResponse:
    """Creates an API key for the specified datasource.

    The user must belong to the organization that owns the requested datasource.
    """
    ds = await get_datasource_or_raise(session, user, datasource_id)
    label, key = make_key()
    key_hash = hash_key_or_raise(key)
    api_key = tables.ApiKey(id=label, key=key_hash, datasource_id=ds.id)
    session.add(api_key)
    await session.commit()
    return CreateApiKeyResponse(id=label, datasource_id=ds.id, key=key)


@router.delete(
    "/datasources/{datasource_id}/apikeys/{api_key_id}",
    status_code=status.HTTP_204_NO_CONTENT,
)
async def delete_api_key(
    datasource_id: str,
    session: Annotated[AsyncSession, Depends(xngin_db_session)],
    user: Annotated[tables.User, Depends(user_from_token)],
    api_key_id: Annotated[str, Path(...)],
    allow_missing: Annotated[
        bool,
        Query(description="If true, return a 204 even if the resource does not exist."),
    ] = False,
):
    """Deletes the specified API key."""
    resource_query = (
        select(tables.ApiKey)
        .join(tables.Datasource)
        .where(tables.Datasource.id == datasource_id, tables.ApiKey.id == api_key_id)
    )
    return await handle_delete(
        session,
        allow_missing,
        authz.is_user_authorized_on_datasource(user, datasource_id),
        resource_query,
    )


@router.post("/datasources/{datasource_id}/experiments")
async def create_experiment(
    datasource_id: str,
    session: Annotated[AsyncSession, Depends(xngin_db_session)],
    user: Annotated[tables.User, Depends(user_from_token)],
    body: CreateExperimentRequest,
    chosen_n: Annotated[int | None, Query(..., description="Number of participants to assign.")] = None,
    stratify_on_metrics: Annotated[
        bool,
        Query(description="Whether to also stratify on metrics during assignment."),
    ] = True,
    random_state: Annotated[
        int | None,
        Query(
            description="Specify a random seed for reproducibility.",
            include_in_schema=False,
        ),
    ] = None,
) -> CreateExperimentResponse:
    """Creates a new experiment in the specified datasource."""
    datasource = await get_datasource_or_raise(session, user, datasource_id)

    if body.design_spec.ids_are_present():
        raise LateValidationError("Invalid DesignSpec: UUIDs must not be set.")

    # Validate webhook IDs exist and belong to organization
    organization_id = datasource.organization_id
    validated_webhooks = await validate_webhooks(
        session=session, organization_id=organization_id, request_webhooks=body.webhooks
    )

    return await experiments_common.create_dwh_experiment_impl(
        request=body,
        datasource=datasource,
        xngin_session=session,
        chosen_n=chosen_n,
        stratify_on_metrics=stratify_on_metrics,
        random_state=random_state,
        validated_webhooks=validated_webhooks,
    )


@router.get("/datasources/{datasource_id}/experiments/{experiment_id}/analyze")
async def analyze_experiment(
    datasource_id: str,
    experiment_id: str,
    xngin_session: Annotated[AsyncSession, Depends(xngin_db_session)],
    user: Annotated[tables.User, Depends(user_from_token)],
    baseline_arm_id: Annotated[
        str | None,
        Query(
            description="UUID of the baseline arm. If None, the first design spec arm is used.",
        ),
    ] = None,
) -> FreqExperimentAnalysisResponse | BanditExperimentAnalysisResponse:
    ds = await get_datasource_or_raise(xngin_session, user, datasource_id)
    dsconfig = ds.get_config()

    experiment = await get_experiment_via_ds_or_raise(
        xngin_session,
        ds,
        experiment_id,
        preload=[tables.Experiment.arm_assignments],
    )

    design_spec = ExperimentStorageConverter(experiment).get_design_spec()
    if isinstance(design_spec, BaseBanditExperimentSpec):
        # TODO: implement bandit experiment analysis
        # For now, we return a placeholder analysis with no data.
        return BanditExperimentAnalysisResponse(
            experiment_id=experiment.id,
            n_trials=experiment.n_trials,
            n_outcomes=0,
            posterior_means=[0],
            posterior_stds=[0],
            volumes=[0],
        )

    if isinstance(design_spec, BaseFrequentistDesignSpec):
        participants_cfg = dsconfig.find_participants(experiment.participant_type)
        if not isinstance(participants_cfg, ParticipantsDef):
            raise LateValidationError("Invalid ParticipantsConfig: Participants must be of type schema.")
        unique_id_field = participants_cfg.get_unique_id_field()

        assignments = experiment.arm_assignments
        participant_ids = [assignment.participant_id for assignment in assignments]
        if len(participant_ids) == 0:
            raise StatsAnalysisError("No participants found for experiment.")

        async with DwhSession(dsconfig.dwh) as dwh:
            sa_table = await dwh.inspect_table(participants_cfg.table_name)

            # Mark the start of the analysis as when we begin pulling outcomes.
            created_at = datetime.now(UTC)
            participant_outcomes = await asyncio.to_thread(
                get_participant_metrics,
                dwh.session,
                sa_table,
                design_spec.metrics,
                unique_id_field,
                participant_ids,
            )

        # We want to notify the user if there are participants assigned to the experiment that are not
        # in the data warehouse. E.g. in an online experiment, perhaps a new user was assigned
        # before their info was synced to the dwh.
        num_participants = len(participant_ids)
        num_missing_participants = num_participants - len(participant_outcomes)

        # Always assume the first arm is the baseline; UI can override this.
        baseline_arm_id = baseline_arm_id or design_spec.arms[0].arm_id
        analyze_results = analyze_experiment_impl(assignments, participant_outcomes, baseline_arm_id)

        metric_analyses = []
        for metric in design_spec.metrics:
            metric_name = metric.field_name
            arm_analyses = []
            for arm in experiment.arms:
                arm_result = analyze_results[metric_name][arm.id]
                arm_analyses.append(
                    ArmAnalysis(
                        arm_id=arm.id,
                        arm_name=arm.name,
                        arm_description=arm.description,
                        is_baseline=arm_result.is_baseline,
                        estimate=arm_result.estimate,
                        p_value=arm_result.p_value,
                        t_stat=arm_result.t_stat,
                        std_error=arm_result.std_error,
                        num_missing_values=arm_result.num_missing_values,
                    )
                )
            metric_analyses.append(MetricAnalysis(metric_name=metric_name, metric=metric, arm_analyses=arm_analyses))
        return FreqExperimentAnalysisResponse(
            experiment_id=experiment.id,
            metric_analyses=metric_analyses,
            num_participants=num_participants,
            num_missing_participants=num_missing_participants,
            created_at=created_at,
        )
    raise HTTPException(
        status_code=status.HTTP_400_BAD_REQUEST,
        detail="Experiment analysis failed due to invalid inputs.",
    )


EXPERIMENT_STATE_TRANSITION_RESPONSES: dict[int | str, dict[str, Any]] = {
    204: {"model": None, "description": "Experiment state updated successfully."},
    304: {"model": None, "description": "Experiment already in the target state."},
    400: {
        "model": HTTPExceptionError,
        "description": "Experiment is not in a valid state to transition to the target state.",
    },
}


@router.post(
    "/datasources/{datasource_id}/experiments/{experiment_id}/commit",
    responses=EXPERIMENT_STATE_TRANSITION_RESPONSES,
)
async def commit_experiment(
    datasource_id: str,
    experiment_id: str,
    session: Annotated[AsyncSession, Depends(xngin_db_session)],
    user: Annotated[tables.User, Depends(user_from_token)],
):
    ds = await get_datasource_or_raise(session, user, datasource_id)
    experiment = await get_experiment_via_ds_or_raise(session, ds, experiment_id)
    return await experiments_common.commit_experiment_impl(session, experiment)


@router.post(
    "/datasources/{datasource_id}/experiments/{experiment_id}/abandon",
    responses=EXPERIMENT_STATE_TRANSITION_RESPONSES,
)
async def abandon_experiment(
    datasource_id: str,
    experiment_id: str,
    session: Annotated[AsyncSession, Depends(xngin_db_session)],
    user: Annotated[tables.User, Depends(user_from_token)],
):
    ds = await get_datasource_or_raise(session, user, datasource_id)
    experiment = await get_experiment_via_ds_or_raise(session, ds, experiment_id)
    return await experiments_common.abandon_experiment_impl(session, experiment)


@router.get("/organizations/{organization_id}/experiments")
async def list_organization_experiments(
    organization_id: str,
    session: Annotated[AsyncSession, Depends(xngin_db_session)],
    user: Annotated[tables.User, Depends(user_from_token)],
) -> ListExperimentsResponse:
    """Returns a list of experiments in the organization."""
    org = await get_organization_or_raise(session, user, organization_id)
    return await experiments_common.list_organization_experiments_impl(session, org.id)


@router.get("/datasources/{datasource_id}/experiments/{experiment_id}")
async def get_experiment(
    datasource_id: str,
    experiment_id: str,
    session: Annotated[AsyncSession, Depends(xngin_db_session)],
    user: Annotated[tables.User, Depends(user_from_token)],
) -> GetExperimentResponse:
    """Returns the experiment with the specified ID."""
    ds = await get_datasource_or_raise(session, user, datasource_id)
    experiment = await get_experiment_via_ds_or_raise(session, ds, experiment_id, preload=[tables.Experiment.webhooks])
    converter = ExperimentStorageConverter(experiment)
    assign_summary = await experiments_common.get_assign_summary(session, experiment.id, converter.get_balance_check())
    webhook_ids = [webhook.id for webhook in experiment.webhooks]
    return converter.get_experiment_config(assign_summary, webhook_ids)


@router.get("/datasources/{datasource_id}/experiments/{experiment_id}/assignments")
async def get_experiment_assignments(
    datasource_id: str,
    experiment_id: str,
    session: Annotated[AsyncSession, Depends(xngin_db_session)],
    user: Annotated[tables.User, Depends(user_from_token)],
) -> GetExperimentAssignmentsResponse:
    ds = await get_datasource_or_raise(session, user, datasource_id)
    experiment = await get_experiment_via_ds_or_raise(
        session,
        ds,
        experiment_id,
        preload=[tables.Experiment.arm_assignments, tables.Experiment.draws],
    )
    return experiments_common.get_experiment_assignments_impl(experiment)


@router.get(
    "/datasources/{datasource_id}/experiments/{experiment_id}/assignments/csv",
    summary=(
        "Export experiment assignments as CSV file; BalanceCheck not included. "
        "csv header form: participant_id,arm_id,arm_name,strata_name1,strata_name2,..."
    ),
)
async def get_experiment_assignments_as_csv(
    datasource_id: str,
    experiment_id: str,
    session: Annotated[AsyncSession, Depends(xngin_db_session)],
    user: Annotated[tables.User, Depends(user_from_token)],
) -> StreamingResponse:
    # TODO: update for bandits
    ds = await get_datasource_or_raise(session, user, datasource_id)
    experiment = await get_experiment_via_ds_or_raise(
        session,
        ds,
        experiment_id,
        preload=[tables.Experiment.arms, tables.Experiment.arm_assignments],
    )
    return await experiments_common.get_experiment_assignments_as_csv_impl(experiment)


@router.get(
    "/datasources/{datasource_id}/experiments/{experiment_id}/assignments/{participant_id}",
    description="""Get the assignment for a specific participant, excluding strata if any.
    For 'preassigned' experiments, the participant's Assignment is returned if it exists.
    For 'online', returns the assignment if it exists, else generates an assignment.""",
)
async def get_experiment_assignment_for_participant(
    datasource_id: str,
    experiment_id: str,
    participant_id: str,
    session: Annotated[AsyncSession, Depends(xngin_db_session)],
    user: Annotated[tables.User, Depends(user_from_token)],
    create_if_none: Annotated[
        bool,
        Query(
            description=(
                "Create an assignment if none exists. Does nothing for preassigned experiments. "
                "Override if you just want to check if an assignment exists."
            )
        ),
    ] = True,
    random_state: Annotated[
        int | None,
        Query(
            description="Specify a random seed for reproducibility.",
            include_in_schema=False,
        ),
    ] = None,
) -> GetParticipantAssignmentResponse:
    """Get the assignment for a specific participant in an experiment."""
    # Validate the datasource and experiment exist
    ds = await get_datasource_or_raise(session, user, datasource_id)
    experiment = await get_experiment_via_ds_or_raise(session, ds, experiment_id)

    # Look up the participant's assignment if it exists
    assignment = await experiments_common.get_existing_assignment_for_participant(
        session, experiment.id, participant_id, experiment.experiment_type
    )
    if not assignment and create_if_none and experiment.stopped_assignments_at is None:
        assignment = await experiments_common.create_assignment_for_participant(
            session, experiment, participant_id, random_state
        )

    return GetParticipantAssignmentResponse(
        experiment_id=experiment_id,
        participant_id=participant_id,
        assignment=assignment,
    )


@router.delete(
    "/datasources/{datasource_id}/experiments/{experiment_id}",
    status_code=status.HTTP_204_NO_CONTENT,
)
async def delete_experiment(
    datasource_id: str,
    experiment_id: str,
    session: Annotated[AsyncSession, Depends(xngin_db_session)],
    user: Annotated[tables.User, Depends(user_from_token)],
    allow_missing: Annotated[
        bool,
        Query(description="If true, return a 204 even if the resource does not exist."),
    ] = False,
):
    """Deletes the experiment with the specified ID."""
    resource_query = select(tables.Experiment).where(tables.Experiment.id == experiment_id)
    return await handle_delete(
        session,
        allow_missing,
        authz.is_user_authorized_on_datasource(user, datasource_id),
        resource_query,
    )


@router.post("/datasources/{datasource_id}/power")
async def power_check(
    datasource_id: str,
    session: Annotated[AsyncSession, Depends(xngin_db_session)],
    user: Annotated[tables.User, Depends(user_from_token)],
    body: PowerRequest,
) -> PowerResponse:
    """Performs a power check for the specified datasource."""
    design_spec = body.design_spec
    if not isinstance(design_spec, BaseFrequentistDesignSpec):
        raise HTTPException(
            status_code=400,
            detail="Power checks are only supported for frequentist experiments",
        )
    ds = await get_datasource_or_raise(session, user, datasource_id)
    if isinstance(ds.config, NoDwh):
        raise HTTPException(
            status_code=400,
            detail="Power checks are not supported for datasources without a data warehouse.",
        )
    dsconfig = ds.get_config()
    participants_cfg = dsconfig.find_participants(design_spec.participant_type)

    validate_schema_metrics_or_raise(design_spec, participants_cfg)
    async with DwhSession(dsconfig.dwh) as dwh:
        sa_table = await dwh.inspect_table(participants_cfg.table_name)

        metric_stats = await asyncio.to_thread(
            get_stats_on_metrics,
            dwh.session,
            sa_table,
            design_spec.metrics,
            design_spec.filters,
        )
    return PowerResponse(
        analyses=check_power(
            metrics=metric_stats,
            n_arms=len(design_spec.arms),
            power=design_spec.power,
            alpha=design_spec.alpha,
        )
    )


def validate_schema_metrics_or_raise(design_spec: BaseFrequentistDesignSpec, schema: ParticipantsSchema):
    metric_fields = {m.field_name for m in schema.fields if m.is_metric}
    metrics_requested = {m.field_name for m in design_spec.metrics}
    invalid_metrics = metrics_requested - metric_fields
    if len(invalid_metrics) > 0:
        raise LateValidationError(
            f"Invalid DesignSpec metrics (check your Datasource configuration): {invalid_metrics}"
        )<|MERGE_RESOLUTION|>--- conflicted
+++ resolved
@@ -841,11 +841,7 @@
     if ds.get_config().dwh.driver == "none":
         return InspectDatasourceResponse(tables=[])
 
-    if (
-        not refresh
-        and cache_is_fresh(ds.table_list_updated)
-        and ds.table_list is not None
-    ):
+    if not refresh and cache_is_fresh(ds.table_list_updated) and ds.table_list is not None:
         return InspectDatasourceResponse(tables=ds.table_list)
     try:
         try:
@@ -900,16 +896,12 @@
     response = create_inspect_table_response_from_table(table)
 
     session.add(
-<<<<<<< HEAD
-        tables.DatasourceTablesInspected(datasource_id=datasource_id, table_name=table_name).set_response(response)
-=======
         tables.DatasourceTablesInspected(
             datasource_id=datasource_id,
             table_name=table_name,
             response=response.model_dump(),
             response_last_updated=datetime.now(UTC),
         )
->>>>>>> 3abf78bd
     )
     await session.commit()
 
@@ -1063,10 +1055,6 @@
     response = await inspect_participant_types_impl()
 
     session.add(
-<<<<<<< HEAD
-        tables.ParticipantTypesInspected(datasource_id=datasource_id, participant_type=participant_id).set_response(
-            response
-=======
         tables.ParticipantTypesInspected(
             datasource_id=datasource_id,
             participant_type=participant_id,
@@ -1074,7 +1062,6 @@
             # but the Pydantic serializer turns them into ISO8601 strings. This could be better.
             response=json.loads(response.model_dump_json()),
             response_last_updated=datetime.now(UTC),
->>>>>>> 3abf78bd
         )
     )
 

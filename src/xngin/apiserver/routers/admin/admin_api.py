--- conflicted
+++ resolved
@@ -758,28 +758,9 @@
     """Creates a new datasource for the specified organization."""
     org = await get_organization_or_raise(session, user, body.organization_id)
 
-<<<<<<< HEAD
-    if body.dwh.driver == "bigquery" and body.dwh.credentials.type != "serviceaccountinfo":
-        raise HTTPException(
-            status_code=400,
-            detail="BigQuery credentials must be specified using type=serviceaccountinfo",
-        )
-    if body.dwh.driver in {"postgresql+psycopg", "postgresql+psycopg2"}:
-        try:
-            if isinstance(body.dwh, Dsn):
-                safe_resolve(body.dwh.host)
-        except DnsLookupError as err:
-            raise HTTPException(
-                status_code=400,
-                detail="DNS resolution failed. Check datasource hostname and try again.",
-            ) from err
-=======
     raise_unless_safe_hostname(body.dsn)
->>>>>>> bd17ef2b
-
-    config = RemoteDatabaseConfig(
-        participants=[], type="remote", dwh=api_dsn_to_settings_dwh(body.dsn)
-    )
+
+    config = RemoteDatabaseConfig(participants=[], type="remote", dwh=api_dsn_to_settings_dwh(body.dsn))
 
     datasource = tables.Datasource(
         id=tables.datasource_id_factory(), name=body.name, organization_id=org.id
@@ -1456,16 +1437,12 @@
 ) -> GetExperimentResponse:
     """Returns the experiment with the specified ID."""
     ds = await get_datasource_or_raise(session, user, datasource_id)
-<<<<<<< HEAD
-    experiment = await get_experiment_via_ds_or_raise(session, ds, experiment_id, preload=[tables.Experiment.webhooks])
-=======
     experiment = await get_experiment_via_ds_or_raise(
         session,
         ds,
         experiment_id,
         preload=[tables.Experiment.webhooks, tables.Experiment.contexts],
     )
->>>>>>> bd17ef2b
     converter = ExperimentStorageConverter(experiment)
     assign_summary = await experiments_common.get_assign_summary(session, experiment.id, converter.get_balance_check())
     webhook_ids = [webhook.id for webhook in experiment.webhooks]
@@ -1555,7 +1532,8 @@
     if not assignment and create_if_none and experiment.stopped_assignments_at is None:
         if experiment.experiment_type == ExperimentsType.CMAB_ONLINE.value:
             raise LateValidationError(
-                f"New arm assignments for {ExperimentsType.CMAB_ONLINE.value} cannot be created at this endpoint, please use the corresponding POST endpoint instead."
+                f"New arm assignments for {ExperimentsType.CMAB_ONLINE.value} cannot be created at this endpoint, "
+                f"please use the corresponding POST endpoint instead."
             )
         assignment = await experiments_common.create_assignment_for_participant(
             xngin_session=session,

"""
This module defines the internal Evidential UI-facing Admin API endpoints.
(See experiments_api.py for integrator-facing endpoints.)
"""

import asyncio
import secrets
from contextlib import asynccontextmanager
from datetime import UTC, datetime, timedelta
from typing import Annotated, Any

from fastapi import (
    APIRouter,
    Body,
    Depends,
    FastAPI,
    HTTPException,
    Path,
    Query,
    Response,
    status,
)
from fastapi.responses import StreamingResponse
from loguru import logger
from pydantic import BaseModel
from sqlalchemy import delete, select
from sqlalchemy.ext.asyncio import AsyncSession
from sqlalchemy.orm import QueryableAttribute, selectinload
from sqlalchemy.sql.functions import count

from xngin.apiserver import constants, flags
from xngin.apiserver.apikeys import hash_key_or_raise, make_key
from xngin.apiserver.dependencies import xngin_db_session
from xngin.apiserver.dns.safe_resolve import DnsLookupError, safe_resolve
<<<<<<< HEAD
from xngin.apiserver.dwh.dwh_session import DwhDatabaseDoesNotExistError, DwhSession
from xngin.apiserver.dwh.inspection_types import ParticipantsSchema
=======
from xngin.apiserver.dwh.dwh_session import (
    DwhDatabaseDoesNotExistError,
    DwhSession,
    NoDwh,
)
>>>>>>> 037713eb
from xngin.apiserver.dwh.inspections import (
    create_inspect_table_response_from_table,
)
from xngin.apiserver.dwh.queries import (
    get_participant_metrics,
    get_stats_on_filters,
    get_stats_on_metrics,
)
from xngin.apiserver.exceptions_common import LateValidationError
from xngin.apiserver.models import tables
from xngin.apiserver.models.storage_format_converters import ExperimentStorageConverter
from xngin.apiserver.routers.admin.admin_api_types import (
    AddMemberToOrganizationRequest,
    AddWebhookToOrganizationRequest,
    AddWebhookToOrganizationResponse,
    ApiKeySummary,
    CreateApiKeyResponse,
    CreateDatasourceRequest,
    CreateDatasourceResponse,
    CreateOrganizationRequest,
    CreateOrganizationResponse,
    CreateParticipantsTypeRequest,
    CreateParticipantsTypeResponse,
    DatasourceSummary,
    EventSummary,
    GetDatasourceResponse,
    GetOrganizationResponse,
    InspectDatasourceResponse,
    InspectDatasourceTableResponse,
    InspectParticipantTypesResponse,
    ListApiKeysResponse,
    ListDatasourcesResponse,
    ListOrganizationEventsResponse,
    ListOrganizationsResponse,
    ListParticipantsTypeResponse,
    ListWebhooksResponse,
    OrganizationSummary,
    UpdateDatasourceRequest,
    UpdateOrganizationRequest,
    UpdateOrganizationWebhookRequest,
    UpdateParticipantsTypeRequest,
    UpdateParticipantsTypeResponse,
    UserSummary,
    WebhookSummary,
)
from xngin.apiserver.routers.auth.auth_api_types import CallerIdentity
from xngin.apiserver.routers.auth.auth_dependencies import require_oidc_token
from xngin.apiserver.routers.auth.principal import Principal
from xngin.apiserver.routers.common_api_types import (
    ArmAnalysis,
    BanditExperimentAnalysis,
    BaseBanditExperimentSpec,
    BaseFrequentistDesignSpec,
    CreateExperimentRequest,
    CreateExperimentResponse,
<<<<<<< HEAD
    DesignSpec,
    ExperimentAnalysis,
    ExperimentConfig,
=======
    FreqExperimentAnalysis,
>>>>>>> 037713eb
    GetExperimentAssignmentsResponse,
    GetExperimentResponse,
    GetMetricsResponseElement,
    GetParticipantAssignmentResponse,
    GetStrataResponseElement,
    ListExperimentsResponse,
    MetricAnalysis,
    PowerRequest,
    PowerResponse,
)
from xngin.apiserver.routers.experiments import experiments_common
from xngin.apiserver.settings import (
    DatasourceConfig,
    Dsn,
    ParticipantsConfig,
    ParticipantsDef,
    RemoteDatabaseConfig,
)
<<<<<<< HEAD
from xngin.apiserver.testing.testing_dwh import create_user_and_first_datasource
from xngin.stats import check_power
=======
from xngin.apiserver.storage.bootstrap import (
    add_nodwh_datasource_to_org,
    create_user_and_first_datasource,
)
>>>>>>> 037713eb
from xngin.stats.analysis import analyze_experiment as analyze_experiment_impl
from xngin.stats.stats_errors import StatsAnalysisError

GENERIC_SUCCESS = Response(status_code=status.HTTP_204_NO_CONTENT)
RESPONSE_CACHE_MAX_AGE_SECONDS = timedelta(minutes=15).seconds


class HTTPExceptionError(BaseModel):
    detail: str


# This defines the response codes we can expect our API to return in the normal course of operation and would be
# useful for our developers to think about.
#
# FastAPI will add a case for 422 (method argument or pydantic validation errors) automatically. 500s are
# intentionally omitted here as they (ideally) should never happen.
STANDARD_ADMIN_RESPONSES: dict[str | int, dict[str, Any]] = {
    # We return 400 when the client's request is invalid.
    "400": {"model": HTTPExceptionError, "description": "The request is invalid."},
    # We return 401 when the user presents an Authorization: header but it is not valid.
    "401": {
        "model": HTTPExceptionError,
        "description": "Authentication credentials are invalid.",
    },
    # 403s are returned by FastAPI's OpenIdConnect helper class when the Authorization: header is missing.
    # 403s are also returned by our code when the authenticated user doesn't have permission to perform the requested
    # action.
    "403": {
        "model": HTTPExceptionError,
        "description": "Requester does not have sufficient privileges to perform this operation or is not authenticated.",
    },
    # We return a 404 when a requested resource is not found. Authenticated users that do not have permission to know
    # whether a requested resource exists or not may also see a 404.
    "404": {
        "model": HTTPExceptionError,
        "description": "Requested content was not found.",
    },
}


def responses_factory(*codes):
    return {
        code: config
        for code, config in STANDARD_ADMIN_RESPONSES.items()
        if code in {str(c) for c in codes}
    }


def cache_is_fresh(updated: datetime | None):
    return updated and datetime.now(UTC) - updated < timedelta(minutes=5)


@asynccontextmanager
async def lifespan(_app: FastAPI):
    logger.info(f"Starting router: {__name__} (prefix={router.prefix})")
    yield


router = APIRouter(
    lifespan=lifespan,
    prefix=constants.API_PREFIX_V1 + "/m",
    responses=STANDARD_ADMIN_RESPONSES,
    dependencies=[
        Depends(require_oidc_token)
    ],  # All routes in this router require authentication.
)


async def user_from_token(
    session: Annotated[AsyncSession, Depends(xngin_db_session)],
    token_info: Annotated[Principal, Depends(require_oidc_token)],
) -> tables.User:
    """Dependency for fetching the User record matching the authenticated user's email.

    This may raise a 400, 401, or 403.
    """
    result = await session.scalars(
        select(tables.User).filter(tables.User.email == token_info.email)
    )
    user = result.first()
    if user:
        return user

    # There are two cases when we create a user on an authenticated request:
    # 1. Airplane mode: We are in airplane mode and the request is coming from the UI in airplane mode.
    # 2. First use of installation by a developer: There are no users in the database, and this is the first request.
    user_count = await session.scalar(select(count(tables.User.id)))
    if user_count == 0 or (flags.AIRPLANE_MODE and token_info.iss == "airplane"):
        new_user = create_user_and_first_datasource(
            session,
            email=token_info.email,
            dsn=flags.XNGIN_DEVDWH_DSN,
            privileged=True,
        )
        await session.commit()
        return new_user

    raise HTTPException(
        status_code=status.HTTP_403_FORBIDDEN,
        detail=f"No user found with email: {token_info.email}",
    )


async def get_organization_or_raise(
    session: AsyncSession, user: tables.User, organization_id: str
):
    """Reads the requested organization from the database. Raises 404 if disallowed or not found."""
    stmt = (
        select(tables.Organization)
        .join(tables.UserOrganization)
        .where(tables.Organization.id == organization_id)
        .where(tables.UserOrganization.user_id == user.id)
    )
    result = await session.execute(stmt)
    org = result.scalar_one_or_none()
    if org is None:
        raise HTTPException(
            status_code=status.HTTP_404_NOT_FOUND, detail="Organization not found."
        )
    return org


async def get_datasource_or_raise(
    session: AsyncSession,
    user: tables.User,
    datasource_id: str,
    /,
    *,
    preload: list[QueryableAttribute] | None = None,
) -> tables.Datasource:
    """Reads the requested datasource from the database.

    Raises 404 if disallowed or not found.
    """
    stmt = (
        select(tables.Datasource)
        .join(tables.Organization)
        .join(tables.UserOrganization)
        .where(
            tables.UserOrganization.user_id == user.id,
            tables.Datasource.id == datasource_id,
        )
    )
    if preload:
        stmt = stmt.options(*[selectinload(f) for f in preload])
    result = await session.execute(stmt)
    ds = result.scalar_one_or_none()
    if ds is None:
        raise HTTPException(
            status_code=status.HTTP_404_NOT_FOUND, detail="Datasource not found."
        )
    return ds


async def get_experiment_via_ds_or_raise(
    session: AsyncSession,
    ds: tables.Datasource,
    experiment_id: str,
    *,
    preload: list[QueryableAttribute] | None = None,
) -> tables.Experiment:
    """Reads the requested experiment (related to the given datasource) from the database.

    The .arms attribute will be eagerly loaded due to its frequent use and small size.

    Raises 404 if not found.
    """
    stmt = (
        select(tables.Experiment)
        .options(selectinload(tables.Experiment.arms))
        .where(tables.Experiment.datasource_id == ds.id)
        .where(tables.Experiment.id == experiment_id)
    )
    if preload:
        stmt = stmt.options(*[selectinload(f) for f in preload])
    result = await session.execute(stmt)
    exp = result.scalar_one_or_none()
    if exp is None:
        raise HTTPException(
            status_code=status.HTTP_404_NOT_FOUND, detail="Experiment not found."
        )
    return exp


async def validate_webhooks(
    session: AsyncSession, organization_id: str, request_webhooks: list[str]
) -> list[tables.Webhook]:
    # Validate webhook IDs exist and belong to organization
    validated_webhooks = []
    if request_webhooks:
        webhooks = await session.scalars(
            select(tables.Webhook)
            .where(tables.Webhook.id.in_(request_webhooks))
            .where(tables.Webhook.organization_id == organization_id)
        )
        validated_webhooks = list(webhooks)
        found_webhook_ids = {w.id for w in validated_webhooks}
        missing_webhook_ids = set(request_webhooks) - found_webhook_ids
        if missing_webhook_ids:
            raise HTTPException(
                status_code=status.HTTP_400_BAD_REQUEST,
                detail=f"Invalid webhook IDs: {sorted(missing_webhook_ids)}",
            )
    return validated_webhooks


@router.get("/caller-identity")
async def caller_identity(
    session: Annotated[AsyncSession, Depends(xngin_db_session)],
    token_info: Annotated[Principal, Depends(require_oidc_token)],
) -> CallerIdentity:
    """Returns basic metadata about the authenticated caller of this method."""
    user = (
        await session.scalars(
            select(tables.User).filter(tables.User.email == token_info.email)
        )
    ).first()

    return CallerIdentity(
        email=token_info.email,
        iss=token_info.iss,
        sub=token_info.sub,
        hd=token_info.hd,
        is_privileged=user.is_privileged if user else False,
    )


@router.get("/organizations")
async def list_organizations(
    session: Annotated[AsyncSession, Depends(xngin_db_session)],
    user: Annotated[tables.User, Depends(user_from_token)],
) -> ListOrganizationsResponse:
    """Returns a list of organizations that the authenticated user is a member of."""
    stmt = (
        select(tables.Organization)
        .join(tables.Organization.users)
        .where(tables.User.id == user.id)
        .order_by(tables.Organization.name)
    )
    organizations = await session.scalars(stmt)

    return ListOrganizationsResponse(
        items=[
            OrganizationSummary(
                id=org.id,
                name=org.name,
            )
            for org in organizations
        ]
    )


@router.post("/organizations")
async def create_organizations(
    session: Annotated[AsyncSession, Depends(xngin_db_session)],
    user: Annotated[tables.User, Depends(user_from_token)],
    body: Annotated[CreateOrganizationRequest, Body(...)],
) -> CreateOrganizationResponse:
    """Creates a new organization.

    Only privileged users can create organizations.
    """
    if not user.is_privileged:
        raise HTTPException(
            status_code=status.HTTP_403_FORBIDDEN,
            detail="Only privileged users can create organizations",
        )

    organization = tables.Organization(name=body.name)
    session.add(organization)
    organization.users.append(user)  # Add the creating user to the organization
    add_nodwh_datasource_to_org(session, organization)
    await session.commit()

    return CreateOrganizationResponse(id=organization.id)


@router.post("/organizations/{organization_id}/webhooks")
async def add_webhook_to_organization(
    organization_id: str,
    session: Annotated[AsyncSession, Depends(xngin_db_session)],
    user: Annotated[tables.User, Depends(user_from_token)],
    body: Annotated[AddWebhookToOrganizationRequest, Body(...)],
) -> AddWebhookToOrganizationResponse:
    """Adds a Webhook to an organization."""
    # Verify user has access to the organization
    org = await get_organization_or_raise(session, user, organization_id)

    # Generate a secure auth token
    auth_token = secrets.token_hex(16)

    # Create and save the webhook
    webhook = tables.Webhook(
        type=body.type,
        name=body.name,
        url=body.url,
        auth_token=auth_token,
        organization_id=org.id,
    )
    session.add(webhook)
    await session.commit()

    return AddWebhookToOrganizationResponse(
        id=webhook.id,
        type=webhook.type,
        name=webhook.name,
        url=webhook.url,
        auth_token=auth_token,
    )


@router.get("/organizations/{organization_id}/webhooks")
async def list_organization_webhooks(
    organization_id: str,
    session: Annotated[AsyncSession, Depends(xngin_db_session)],
    user: Annotated[tables.User, Depends(user_from_token)],
) -> ListWebhooksResponse:
    """Lists all the webhooks for an organization."""
    # Verify user has access to the organization
    org = await get_organization_or_raise(session, user, organization_id)

    # Query for webhooks
    stmt = (
        select(tables.Webhook)
        .where(tables.Webhook.organization_id == org.id)
        .order_by(tables.Webhook.name, tables.Webhook.id)
    )
    webhooks = await session.scalars(stmt)

    # Convert webhooks to WebhookSummary objects
    webhook_summaries = convert_webhooks_to_webhooksummaries(webhooks)

    return ListWebhooksResponse(items=webhook_summaries)


def convert_webhooks_to_webhooksummaries(webhooks):
    return [
        WebhookSummary(
            id=webhook.id,
            type=webhook.type,
            name=webhook.name,
            url=webhook.url,
            auth_token=webhook.auth_token,
        )
        for webhook in webhooks
    ]


@router.patch(
    "/organizations/{organization_id}/webhooks/{webhook_id}",
    status_code=status.HTTP_204_NO_CONTENT,
)
async def update_organization_webhook(
    organization_id: str,
    webhook_id: str,
    session: Annotated[AsyncSession, Depends(xngin_db_session)],
    user: Annotated[tables.User, Depends(user_from_token)],
    body: Annotated[UpdateOrganizationWebhookRequest, Body(...)],
):
    """Updates a webhook's name and URL in an organization."""
    # Verify user has access to the organization
    org = await get_organization_or_raise(session, user, organization_id)

    # Find the webhook
    webhook = (
        await session.execute(
            select(tables.Webhook).filter(
                tables.Webhook.id == webhook_id,
                tables.Webhook.organization_id == org.id,
            )
        )
    ).scalar_one_or_none()

    if webhook is None:
        raise HTTPException(
            status_code=status.HTTP_404_NOT_FOUND, detail="Webhook not found"
        )

    webhook.name = body.name
    webhook.url = body.url
    await session.commit()
    return GENERIC_SUCCESS


@router.post(
    "/organizations/{organization_id}/webhooks/{webhook_id}/authtoken",
    status_code=status.HTTP_204_NO_CONTENT,
)
async def regenerate_webhook_auth_token(
    organization_id: str,
    webhook_id: str,
    session: Annotated[AsyncSession, Depends(xngin_db_session)],
    user: Annotated[tables.User, Depends(user_from_token)],
):
    """Regenerates the auth token for a webhook in an organization."""
    # Verify user has access to the organization
    org = await get_organization_or_raise(session, user, organization_id)

    # Find the webhook
    webhook = (
        await session.execute(
            select(tables.Webhook).filter(
                tables.Webhook.id == webhook_id,
                tables.Webhook.organization_id == org.id,
            )
        )
    ).scalar_one_or_none()

    if webhook is None:
        raise HTTPException(
            status_code=status.HTTP_404_NOT_FOUND, detail="Webhook not found"
        )

    # Generate a new secure auth token
    webhook.auth_token = secrets.token_hex(16)
    await session.commit()
    return GENERIC_SUCCESS


@router.delete(
    "/organizations/{organization_id}/webhooks/{webhook_id}",
    status_code=status.HTTP_204_NO_CONTENT,
)
async def delete_webhook_from_organization(
    organization_id: str,
    webhook_id: str,
    session: Annotated[AsyncSession, Depends(xngin_db_session)],
    user: Annotated[tables.User, Depends(user_from_token)],
):
    """Removes a Webhook from an organization."""
    # Verify user has access to the organization
    org = await get_organization_or_raise(session, user, organization_id)

    # Find and delete the webhook
    stmt = (
        delete(tables.Webhook)
        .where(tables.Webhook.id == webhook_id)
        .where(tables.Webhook.organization_id == org.id)
    )
    result = await session.execute(stmt)

    if result.rowcount == 0:
        raise HTTPException(
            status_code=status.HTTP_404_NOT_FOUND, detail="Webhook not found"
        )

    await session.commit()
    return GENERIC_SUCCESS


@router.get("/organizations/{organization_id}/events")
async def list_organization_events(
    organization_id: str,
    session: Annotated[AsyncSession, Depends(xngin_db_session)],
    user: Annotated[tables.User, Depends(user_from_token)],
) -> ListOrganizationEventsResponse:
    """Returns the most recent 200 events in an organization."""
    # Verify user has access to the organization
    org = await get_organization_or_raise(session, user, organization_id)

    # Query for the most recent 200 events
    stmt = (
        select(tables.Event)
        .where(tables.Event.organization_id == org.id)
        .order_by(tables.Event.created_at.desc())
        .limit(200)
    )
    events = await session.scalars(stmt)

    event_summaries = convert_events_to_eventsummaries(events)
    return ListOrganizationEventsResponse(items=event_summaries)


def convert_events_to_eventsummaries(events):
    event_summaries = []
    for event in events:
        data = event.get_data()
        event_summaries.append(
            EventSummary(
                id=event.id,
                created_at=event.created_at,
                type=event.type,
                summary=data.summarize() if data else "Unknown",
                link=data.link() if data else None,
                details=data.model_dump() if data else None,
            )
        )
    return event_summaries


@router.post(
    "/organizations/{organization_id}/members", status_code=status.HTTP_204_NO_CONTENT
)
async def add_member_to_organization(
    organization_id: str,
    session: Annotated[AsyncSession, Depends(xngin_db_session)],
    user: Annotated[tables.User, Depends(user_from_token)],
    body: Annotated[AddMemberToOrganizationRequest, Body(...)],
):
    """Adds a new member to an organization.

    The authenticated user must be part of the organization to add members.
    """
    # Check if the organization exists
    org = await session.get(
        tables.Organization,
        organization_id,
        options=[selectinload(tables.Organization.users)],
    )
    if not org:
        raise HTTPException(
            status_code=status.HTTP_404_NOT_FOUND, detail="Organization not found"
        )

    if not user.is_privileged:
        # Verify user is a member of the organization
        _authz_check = await get_organization_or_raise(session, user, organization_id)

    # Add the new member
    result = await session.scalars(
        select(tables.User).filter(tables.User.email == body.email)
    )
    new_user = result.first()
    if not new_user:
        new_user = tables.User(email=body.email)
        session.add(new_user)

    org.users.append(new_user)
    await session.commit()
    return GENERIC_SUCCESS


@router.delete(
    "/organizations/{organization_id}/members/{user_id}",
    status_code=status.HTTP_204_NO_CONTENT,
)
async def remove_member_from_organization(
    organization_id: str,
    user_id: str,
    session: Annotated[AsyncSession, Depends(xngin_db_session)],
    user: Annotated[tables.User, Depends(user_from_token)],
):
    """Removes a member from an organization.

    The authenticated user must be part of the organization to remove members.
    """
    _authz_check = await get_organization_or_raise(session, user, organization_id)
    # Prevent users from removing themselves from an organization
    if user_id == user.id:
        raise HTTPException(
            status_code=status.HTTP_403_FORBIDDEN,
            detail="You cannot remove yourself from an organization",
        )
    stmt = delete(tables.UserOrganization).where(
        tables.UserOrganization.organization_id == organization_id,
        tables.UserOrganization.user_id == user_id,
    )
    result = await session.execute(stmt)
    if result.rowcount == 0:
        raise HTTPException(
            status_code=status.HTTP_404_NOT_FOUND,
            detail="User is not a member of this organization",
        )

    await session.commit()
    return GENERIC_SUCCESS


@router.patch("/organizations/{organization_id}")
async def update_organization(
    organization_id: str,
    session: Annotated[AsyncSession, Depends(xngin_db_session)],
    user: Annotated[tables.User, Depends(user_from_token)],
    body: Annotated[UpdateOrganizationRequest, Body(...)],
):
    """Updates an organization's properties.

    The authenticated user must be a member of the organization.
    Currently only supports updating the organization name.
    """
    org = await get_organization_or_raise(session, user, organization_id)

    if body.name is not None:
        org.name = body.name

    await session.commit()
    return GENERIC_SUCCESS


@router.get("/organizations/{organization_id}")
async def get_organization(
    organization_id: str,
    session: Annotated[AsyncSession, Depends(xngin_db_session)],
    user: Annotated[tables.User, Depends(user_from_token)],
) -> GetOrganizationResponse:
    """Returns detailed information about a specific organization.

    The authenticated user must be a member of the organization.
    """
    # First get the organization and verify user has access
    org = await get_organization_or_raise(session, user, organization_id)

    # Get users and datasources separately
    users_stmt = (
        select(tables.User)
        .join(tables.UserOrganization)
        .filter(tables.UserOrganization.organization_id == organization_id)
    )
    users = await session.scalars(users_stmt)

    datasources_stmt = select(tables.Datasource).filter(
        tables.Datasource.organization_id == organization_id
    )
    datasources = await session.scalars(datasources_stmt)

    return GetOrganizationResponse(
        id=org.id,
        name=org.name,
        users=[
            UserSummary(id=u.id, email=u.email)
            for u in sorted(users, key=lambda x: x.email)
        ],
        datasources=[
            DatasourceSummary(
                id=ds.id,
                name=ds.name,
                driver=ds.get_config().dwh.driver,
                type=ds.get_config().type,
                # Nit: Redundant in this response
                organization_id=ds.organization_id,
                organization_name=org.name,
            )
            for ds in sorted(datasources, key=lambda x: x.name)
        ],
    )


@router.get("/organizations/{organization_id}/datasources")
async def list_organization_datasources(
    organization_id: str,
    session: Annotated[AsyncSession, Depends(xngin_db_session)],
    user: Annotated[tables.User, Depends(user_from_token)],
) -> ListDatasourcesResponse:
    """Returns a list of datasources accessible to the authenticated user for an org."""
    _authz_check = await get_organization_or_raise(session, user, organization_id)
    stmt = (
        select(tables.Datasource)
        .join(tables.Organization)
        .join(tables.Organization.users)
        .where(tables.User.id == user.id)
    )
    if organization_id is not None:
        stmt = stmt.where(tables.Organization.id == organization_id)

    datasources = await session.scalars(stmt)

    def convert_ds_to_summary(ds: tables.Datasource) -> DatasourceSummary:
        config = ds.get_config()
        return DatasourceSummary(
            id=ds.id,
            name=ds.name,
            driver=config.dwh.driver,
            type=config.type,
            organization_id=ds.organization_id,
            organization_name=ds.organization.name,
        )

    return ListDatasourcesResponse(
        items=[
            convert_ds_to_summary(ds)
            for ds in sorted(datasources, key=lambda d: d.name)
        ]
    )


@router.post("/datasources")
async def create_datasource(
    session: Annotated[AsyncSession, Depends(xngin_db_session)],
    user: Annotated[tables.User, Depends(user_from_token)],
    body: Annotated[CreateDatasourceRequest, Body(...)],
) -> CreateDatasourceResponse:
    """Creates a new datasource for the specified organization."""
    org = await get_organization_or_raise(session, user, body.organization_id)

    if (
        body.dwh.driver == "bigquery"
        and body.dwh.credentials.type != "serviceaccountinfo"
    ):
        raise HTTPException(
            status_code=400,
            detail="BigQuery credentials must be specified using type=serviceaccountinfo",
        )
    if body.dwh.driver in {"postgresql+psycopg", "postgresql+psycopg2"}:
        try:
            if isinstance(body.dwh, Dsn):
                safe_resolve(body.dwh.host)
        except DnsLookupError as err:
            raise HTTPException(
                status_code=400,
                detail="DNS resolution failed. Check datasource hostname and try again.",
            ) from err

    config = RemoteDatabaseConfig(participants=[], type="remote", dwh=body.dwh)

    datasource = tables.Datasource(
        id=tables.datasource_id_factory(), name=body.name, organization_id=org.id
    ).set_config(config)
    session.add(datasource)
    await session.commit()

    return CreateDatasourceResponse(id=datasource.id)


@router.patch("/datasources/{datasource_id}")
async def update_datasource(
    datasource_id: str,
    body: UpdateDatasourceRequest,
    user: Annotated[tables.User, Depends(user_from_token)],
    session: Annotated[AsyncSession, Depends(xngin_db_session)],
):
    ds = await get_datasource_or_raise(session, user, datasource_id)
    if body.name is not None:
        ds.name = body.name
    if body.dwh is not None:
        cfg = ds.get_config()
        cfg.dwh = body.dwh

        # Invalidate cached inspections.
        ds.set_config(cfg)
        ds.clear_table_list()
        invalidate_inspect_tables = delete(tables.DatasourceTablesInspected).where(
            tables.DatasourceTablesInspected.datasource_id == datasource_id
        )
        invalidate_inspect_ptype = delete(tables.ParticipantTypesInspected).where(
            tables.ParticipantTypesInspected.datasource_id == datasource_id
        )
        await session.execute(invalidate_inspect_tables)
        await session.execute(invalidate_inspect_ptype)
    await session.commit()
    return GENERIC_SUCCESS


@router.get("/datasources/{datasource_id}")
async def get_datasource(
    datasource_id: str,
    user: Annotated[tables.User, Depends(user_from_token)],
    session: Annotated[AsyncSession, Depends(xngin_db_session)],
) -> GetDatasourceResponse:
    """Returns detailed information about a specific datasource."""
    ds = await get_datasource_or_raise(
        session, user, datasource_id, preload=[tables.Datasource.organization]
    )
    config = ds.get_config()
    return GetDatasourceResponse(
        id=ds.id,
        name=ds.name,
        config=config,
        organization_id=ds.organization_id,
        organization_name=ds.organization.name,
    )


@router.get("/datasources/{datasource_id}/inspect")
async def inspect_datasource(
    datasource_id: str,
    user: Annotated[tables.User, Depends(user_from_token)],
    session: Annotated[AsyncSession, Depends(xngin_db_session)],
    refresh: Annotated[bool, Query(description="Refresh the cache.")] = False,
) -> InspectDatasourceResponse:
    """Verifies connectivity to a datasource and returns a list of readable tables."""
    ds = await get_datasource_or_raise(session, user, datasource_id)

    if ds.get_config().dwh.driver == "none":
        return InspectDatasourceResponse(tables=[])

    if not refresh and cache_is_fresh(ds.table_list_updated):
        return InspectDatasourceResponse(tables=ds.table_list)
    try:
        try:
            config = ds.get_config()
            async with DwhSession(config.dwh) as dwh:
                tablenames = await dwh.list_tables()

            ds.set_table_list(tablenames)
            await session.commit()
            return InspectDatasourceResponse(tables=tablenames)
        except DwhDatabaseDoesNotExistError as exc:
            raise HTTPException(
                status_code=status.HTTP_404_NOT_FOUND, detail=str(exc)
            ) from exc
    except:
        ds.clear_table_list()
        await session.commit()
        raise


async def invalidate_inspect_table_cache(session, datasource_id):
    """Invalidates all table inspection cache entries for a datasource."""
    await session.execute(
        delete(tables.DatasourceTablesInspected).where(
            tables.DatasourceTablesInspected.datasource_id == datasource_id
        )
    )


@router.get("/datasources/{datasource_id}/inspect/{table_name}")
async def inspect_table_in_datasource(
    datasource_id: str,
    table_name: str,
    user: Annotated[tables.User, Depends(user_from_token)],
    session: Annotated[AsyncSession, Depends(xngin_db_session)],
    refresh: Annotated[bool, Query(description="Refresh the cache.")] = False,
) -> InspectDatasourceTableResponse:
    """Inspects a single table in a datasource and returns a summary of its fields."""
    ds = await get_datasource_or_raise(session, user, datasource_id)
    if (
        not refresh
        and (
            cached := await session.get(
                tables.DatasourceTablesInspected, (datasource_id, table_name)
            )
        )
        and cache_is_fresh(cached.response_last_updated)
    ):
        return cached.get_response()

    config = ds.get_config()

    await invalidate_inspect_table_cache(session, datasource_id)
    await session.commit()

    async with DwhSession(config.dwh) as dwh:
        # CannotFindTableError will be handled by exceptionhandlers.py.
        table = await dwh.inspect_table(table_name)
    response = create_inspect_table_response_from_table(table)

    session.add(
        tables.DatasourceTablesInspected(
            datasource_id=datasource_id, table_name=table_name
        ).set_response(response)
    )
    await session.commit()

    return response


@router.delete("/datasources/{datasource_id}", status_code=status.HTTP_204_NO_CONTENT)
async def delete_datasource(
    session: Annotated[AsyncSession, Depends(xngin_db_session)],
    user: Annotated[tables.User, Depends(user_from_token)],
    datasource_id: Annotated[str, Path(...)],
):
    """Deletes a datasource.

    The user must be a member of the organization that owns the datasource.
    """
    # Delete the datasource, but only if the user has access to it
    stmt = (
        delete(tables.Datasource)
        .where(tables.Datasource.id == datasource_id)
        .where(
            tables.Datasource.id.in_(
                select(tables.Datasource.id)
                .join(tables.Organization)
                .join(tables.Organization.users)
                .where(tables.User.id == user.id)
            )
        )
    )
    await session.execute(stmt)
    await session.commit()

    return GENERIC_SUCCESS


@router.get("/datasources/{datasource_id}/participants")
async def list_participant_types(
    datasource_id: str,
    session: Annotated[AsyncSession, Depends(xngin_db_session)],
    user: Annotated[tables.User, Depends(user_from_token)],
) -> ListParticipantsTypeResponse:
    ds = await get_datasource_or_raise(session, user, datasource_id)
    return ListParticipantsTypeResponse(
        items=list(
            sorted(ds.get_config().participants, key=lambda p: p.participant_type)
        )
    )


@router.post("/datasources/{datasource_id}/participants")
async def create_participant_type(
    datasource_id: str,
    session: Annotated[AsyncSession, Depends(xngin_db_session)],
    user: Annotated[tables.User, Depends(user_from_token)],
    body: CreateParticipantsTypeRequest,
) -> CreateParticipantsTypeResponse:
    ds = await get_datasource_or_raise(session, user, datasource_id)
    participants_def = ParticipantsDef(
        type="schema",
        participant_type=body.participant_type,
        table_name=body.schema_def.table_name,
        fields=body.schema_def.fields,
    )
    config = ds.get_config()
    config.participants.append(participants_def)
    ds.set_config(config)
    await session.commit()
    return CreateParticipantsTypeResponse(
        participant_type=participants_def.participant_type,
        schema_def=body.schema_def,
    )


@router.get("/datasources/{datasource_id}/participants/{participant_id}/inspect")
async def inspect_participant_types(
    datasource_id: str,
    participant_id: str,
    session: Annotated[AsyncSession, Depends(xngin_db_session)],
    user: Annotated[tables.User, Depends(user_from_token)],
    refresh: Annotated[bool, Query(description="Refresh the cache.")] = False,
) -> InspectParticipantTypesResponse:
    """Returns filter, strata, and metric field metadata for a participant type, including exemplars for filter fields."""
    ds = await get_datasource_or_raise(session, user, datasource_id)
    dsconfig = ds.get_config()
    # CannotFindParticipantsError will be handled by exceptionhandlers.
    pconfig = dsconfig.find_participants(participant_id)
    if pconfig.type == "sheet":
        raise HTTPException(
            status_code=405, detail="Sheet schemas cannot be inspected."
        )

    if (
        not refresh
        and (
            cached := await session.get(
                tables.ParticipantTypesInspected, (datasource_id, participant_id)
            )
        )
        and cache_is_fresh(cached.response_last_updated)
    ):
        return cached.get_response()

    await session.execute(
        delete(tables.ParticipantTypesInspected).where(
            tables.ParticipantTypesInspected.datasource_id == datasource_id,
            tables.ParticipantTypesInspected.participant_type == participant_id,
        )
    )
    await session.commit()

    filter_fields = {c.field_name: c for c in pconfig.fields if c.is_filter}
    strata_fields = {c.field_name: c for c in pconfig.fields if c.is_strata}
    metric_cols = {c.field_name: c for c in pconfig.fields if c.is_metric}

    async def inspect_participant_types_impl() -> InspectParticipantTypesResponse:
        async with DwhSession(dsconfig.dwh) as dwh:
            result = await dwh.inspect_table_with_descriptors(
                pconfig.table_name, pconfig.get_unique_id_field()
            )
            filter_data = await asyncio.to_thread(
                get_stats_on_filters,
                dwh.session,
                result.sa_table,
                result.db_schema,
                filter_fields,
            )

        return InspectParticipantTypesResponse(
            metrics=sorted(
                [
                    GetMetricsResponseElement(
                        data_type=result.db_schema.get(col_name).data_type,  # type: ignore[union-attr]
                        field_name=col_name,
                        description=col_descriptor.description,
                    )
                    for col_name, col_descriptor in metric_cols.items()
                    if result.db_schema.get(col_name)
                ],
                key=lambda item: item.field_name,
            ),
            strata=sorted(
                [
                    GetStrataResponseElement(
                        data_type=result.db_schema.get(field_name).data_type,  # type: ignore[union-attr]
                        field_name=field_name,
                        description=field_descriptor.description,
                        # For strata columns, we will echo back any extra annotations
                        extra=field_descriptor.extra,
                    )
                    for field_name, field_descriptor in strata_fields.items()
                    if result.db_schema.get(field_name)
                ],
                key=lambda item: item.field_name,
            ),
            filters=sorted(
                filter_data,
                key=lambda item: item.field_name,
            ),
        )

    response = await inspect_participant_types_impl()

    session.add(
        tables.ParticipantTypesInspected(
            datasource_id=datasource_id, participant_type=participant_id
        ).set_response(response)
    )
    await session.commit()

    return response


@router.get("/datasources/{datasource_id}/participants/{participant_id}")
async def get_participant_types(
    datasource_id: str,
    participant_id: str,
    session: Annotated[AsyncSession, Depends(xngin_db_session)],
    user: Annotated[tables.User, Depends(user_from_token)],
) -> ParticipantsConfig:
    ds = await get_datasource_or_raise(session, user, datasource_id)
    # CannotFindParticipantsError will be handled by exceptionhandlers.
    return ds.get_config().find_participants(participant_id)


@router.patch(
    "/datasources/{datasource_id}/participants/{participant_id}",
    response_model=UpdateParticipantsTypeResponse,
)
async def update_participant_type(
    datasource_id: str,
    participant_id: str,
    session: Annotated[AsyncSession, Depends(xngin_db_session)],
    user: Annotated[tables.User, Depends(user_from_token)],
    body: UpdateParticipantsTypeRequest,
):
    ds = await get_datasource_or_raise(session, user, datasource_id)
    config = ds.get_config()
    participant = config.find_participants(participant_id)
    config.participants.remove(participant)
    if not isinstance(participant, ParticipantsDef):
        return Response(
            status_code=405, content="Only schema participants can be updated"
        )
    if body.participant_type is not None:
        participant.participant_type = body.participant_type
    if body.table_name is not None:
        participant.table_name = body.table_name
    if body.fields is not None:
        participant.fields = body.fields
    config.participants.append(participant)
    ds.set_config(config)

    # Invalidate the participant types cached inspections because the configuration may have been updated and they may
    # be stale.
    await session.execute(
        delete(tables.ParticipantTypesInspected).where(
            tables.ParticipantTypesInspected.datasource_id == datasource_id,
            tables.ParticipantTypesInspected.participant_type == participant_id,
        )
    )
    await session.commit()
    return UpdateParticipantsTypeResponse(
        participant_type=participant.participant_type,
        table_name=participant.table_name,
        fields=participant.fields,
    )


@router.delete(
    "/datasources/{datasource_id}/participants/{participant_id}",
    status_code=status.HTTP_204_NO_CONTENT,
)
async def delete_participant(
    datasource_id: str,
    participant_id: str,
    session: Annotated[AsyncSession, Depends(xngin_db_session)],
    user: Annotated[tables.User, Depends(user_from_token)],
):
    ds = await get_datasource_or_raise(session, user, datasource_id)
    config = ds.get_config()
    participant = config.find_participants(participant_id)
    config.participants.remove(participant)
    ds.set_config(config)
    await session.commit()
    return GENERIC_SUCCESS


@router.get("/datasources/{datasource_id}/apikeys")
async def list_api_keys(
    datasource_id: str,
    session: Annotated[AsyncSession, Depends(xngin_db_session)],
    user: Annotated[tables.User, Depends(user_from_token)],
) -> ListApiKeysResponse:
    """Returns API keys that have access to the datasource."""
    ds = await get_datasource_or_raise(
        session,
        user,
        datasource_id,
        preload=[tables.Datasource.api_keys, tables.Datasource.organization],
    )
    return ListApiKeysResponse(
        items=[
            ApiKeySummary(
                id=api_key.id,
                datasource_id=api_key.datasource_id,
                organization_id=ds.organization_id,
                organization_name=ds.organization.name,
            )
            for api_key in sorted(ds.api_keys, key=lambda a: a.id)
        ]
    )


@router.post("/datasources/{datasource_id}/apikeys")
async def create_api_key(
    datasource_id: str,
    session: Annotated[AsyncSession, Depends(xngin_db_session)],
    user: Annotated[tables.User, Depends(user_from_token)],
) -> CreateApiKeyResponse:
    """Creates an API key for the specified datasource.

    The user must belong to the organization that owns the requested datasource.
    """
    ds = await get_datasource_or_raise(session, user, datasource_id)
    label, key = make_key()
    key_hash = hash_key_or_raise(key)
    api_key = tables.ApiKey(id=label, key=key_hash, datasource_id=ds.id)
    session.add(api_key)
    await session.commit()
    return CreateApiKeyResponse(id=label, datasource_id=ds.id, key=key)


@router.delete(
    "/datasources/{datasource_id}/apikeys/{api_key_id}",
    status_code=status.HTTP_204_NO_CONTENT,
)
async def delete_api_key(
    datasource_id: str,
    session: Annotated[AsyncSession, Depends(xngin_db_session)],
    user: Annotated[tables.User, Depends(user_from_token)],
    api_key_id: Annotated[str, Path(...)],
):
    """Deletes the specified API key."""
    ds = await get_datasource_or_raise(
        session, user, datasource_id, preload=[tables.Datasource.api_keys]
    )
    ds.api_keys = [a for a in ds.api_keys if a.id != api_key_id]
    session.add(ds)
    await session.commit()
    return GENERIC_SUCCESS


@router.post("/datasources/{datasource_id}/experiments")
async def create_experiment(
    datasource_id: str,
    session: Annotated[AsyncSession, Depends(xngin_db_session)],
    user: Annotated[tables.User, Depends(user_from_token)],
    body: CreateExperimentRequest,
    chosen_n: Annotated[
        int | None, Query(..., description="Number of participants to assign.")
    ] = None,
    stratify_on_metrics: Annotated[
        bool,
        Query(description="Whether to also stratify on metrics during assignment."),
    ] = True,
    random_state: Annotated[
        int | None,
        Query(
            description="Specify a random seed for reproducibility.",
            include_in_schema=False,
        ),
    ] = None,
) -> CreateExperimentResponse:
    """Creates a new experiment in the specified datasource."""
    # Datasource checks
    datasource = await get_datasource_or_raise(session, user, datasource_id)
    if not datasource:
        raise HTTPException(
            status_code=status.HTTP_404_NOT_FOUND,
            detail=f"Datasource {datasource_id} not found in database",
        )

    if body.design_spec.ids_are_present():
        raise LateValidationError("Invalid DesignSpec: UUIDs must not be set.")

    # Validate webhook IDs exist and belong to organization
    organization_id = datasource.organization_id
    validated_webhooks = await validate_webhooks(
        session=session, organization_id=organization_id, request_webhooks=body.webhooks
    )

    return await experiments_common.create_dwh_experiment_impl(
        request=body,
        datasource=datasource,
        xngin_session=session,
        chosen_n=chosen_n,
        stratify_on_metrics=stratify_on_metrics,
        random_state=random_state,
        validated_webhooks=validated_webhooks,
    )


@router.get("/datasources/{datasource_id}/experiments/{experiment_id}/analyze")
async def analyze_experiment(
    datasource_id: str,
    experiment_id: str,
    xngin_session: Annotated[AsyncSession, Depends(xngin_db_session)],
    user: Annotated[tables.User, Depends(user_from_token)],
    baseline_arm_id: Annotated[
        str | None,
        Query(
            description="UUID of the baseline arm. If None, the first design spec arm is used.",
        ),
    ] = None,
) -> FreqExperimentAnalysis | BanditExperimentAnalysis:
    ds = await get_datasource_or_raise(xngin_session, user, datasource_id)
    dsconfig = ds.get_config()

    experiment = await get_experiment_via_ds_or_raise(
        xngin_session,
        ds,
        experiment_id,
        preload=[tables.Experiment.arm_assignments],
    )

    design_spec = ExperimentStorageConverter(experiment).get_design_spec()
    if isinstance(design_spec, BaseBanditExperimentSpec):
        # TODO: implement bandit experiment analysis
        # For now, we return a placeholder analysis with no data.
        return BanditExperimentAnalysis(
            experiment_id=experiment.id,
            n_trials=experiment.n_trials,
            n_outcomes=0,
            posterior_means=[0],
            posterior_stds=[0],
            volumes=[0],
        )

    if isinstance(design_spec, BaseFrequentistDesignSpec):
        participants_cfg = dsconfig.find_participants(experiment.participant_type)
        if not isinstance(participants_cfg, ParticipantsDef):
            raise LateValidationError(
                "Invalid ParticipantsConfig: Participants must be of type schema."
            )
        unique_id_field = participants_cfg.get_unique_id_field()

        assignments = experiment.arm_assignments
        participant_ids = [assignment.participant_id for assignment in assignments]
        if len(participant_ids) == 0:
            raise StatsAnalysisError("No participants found for experiment.")

        async with DwhSession(dsconfig.dwh) as dwh:
            sa_table = await dwh.inspect_table(participants_cfg.table_name)

            # Mark the start of the analysis as when we begin pulling outcomes.
            created_at = datetime.now(UTC)
            participant_outcomes = await asyncio.to_thread(
                get_participant_metrics,
                dwh.session,
                sa_table,
                design_spec.metrics,
                unique_id_field,
                participant_ids,
            )

        # We want to notify the user if there are participants assigned to the experiment that are not
        # in the data warehouse. E.g. in an online experiment, perhaps a new user was assigned
        # before their info was synced to the dwh.
        num_participants = len(participant_ids)
        num_missing_participants = num_participants - len(participant_outcomes)

        # Always assume the first arm is the baseline; UI can override this.
        baseline_arm_id = baseline_arm_id or design_spec.arms[0].arm_id
        analyze_results = analyze_experiment_impl(
            assignments, participant_outcomes, baseline_arm_id
        )

        metric_analyses = []
        for metric in design_spec.metrics:
            metric_name = metric.field_name
            arm_analyses = []
            for arm in experiment.arms:
                arm_result = analyze_results[metric_name][arm.id]
                arm_analyses.append(
                    ArmAnalysis(
                        arm_id=arm.id,
                        arm_name=arm.name,
                        arm_description=arm.description,
                        is_baseline=arm_result.is_baseline,
                        estimate=arm_result.estimate,
                        p_value=arm_result.p_value,
                        t_stat=arm_result.t_stat,
                        std_error=arm_result.std_error,
                        num_missing_values=arm_result.num_missing_values,
                    )
                )
            metric_analyses.append(
                MetricAnalysis(
                    metric_name=metric_name, metric=metric, arm_analyses=arm_analyses
                )
            )
        return FreqExperimentAnalysis(
            experiment_id=experiment.id,
            metric_analyses=metric_analyses,
            num_participants=num_participants,
            num_missing_participants=num_missing_participants,
            created_at=created_at,
        )
    raise HTTPException(
        status_code=status.HTTP_400_BAD_REQUEST,
        detail="Experiment analysis failed due to invalid inputs.",
    )


EXPERIMENT_STATE_TRANSITION_RESPONSES: dict[int | str, dict[str, Any]] = {
    204: {"model": None, "description": "Experiment state updated successfully."},
    304: {"model": None, "description": "Experiment already in the target state."},
    400: {
        "model": HTTPExceptionError,
        "description": "Experiment is not in a valid state to transition to the target state.",
    },
}


@router.post(
    "/datasources/{datasource_id}/experiments/{experiment_id}/commit",
    responses=EXPERIMENT_STATE_TRANSITION_RESPONSES,
)
async def commit_experiment(
    datasource_id: str,
    experiment_id: str,
    session: Annotated[AsyncSession, Depends(xngin_db_session)],
    user: Annotated[tables.User, Depends(user_from_token)],
):
    ds = await get_datasource_or_raise(session, user, datasource_id)
    experiment = await get_experiment_via_ds_or_raise(session, ds, experiment_id)
    return await experiments_common.commit_experiment_impl(session, experiment)


@router.post(
    "/datasources/{datasource_id}/experiments/{experiment_id}/abandon",
    responses=EXPERIMENT_STATE_TRANSITION_RESPONSES,
)
async def abandon_experiment(
    datasource_id: str,
    experiment_id: str,
    session: Annotated[AsyncSession, Depends(xngin_db_session)],
    user: Annotated[tables.User, Depends(user_from_token)],
):
    ds = await get_datasource_or_raise(session, user, datasource_id)
    experiment = await get_experiment_via_ds_or_raise(session, ds, experiment_id)
    return await experiments_common.abandon_experiment_impl(session, experiment)


@router.get("/organizations/{organization_id}/experiments")
async def list_organization_experiments(
    organization_id: str,
    session: Annotated[AsyncSession, Depends(xngin_db_session)],
    user: Annotated[tables.User, Depends(user_from_token)],
) -> ListExperimentsResponse:
    """Returns a list of experiments in the organization."""
    org = await get_organization_or_raise(session, user, organization_id)
    return await experiments_common.list_organization_experiments_impl(session, org.id)


@router.get("/datasources/{datasource_id}/experiments/{experiment_id}")
async def get_experiment(
    datasource_id: str,
    experiment_id: str,
    session: Annotated[AsyncSession, Depends(xngin_db_session)],
    user: Annotated[tables.User, Depends(user_from_token)],
) -> GetExperimentResponse:
    """Returns the experiment with the specified ID."""
    ds = await get_datasource_or_raise(session, user, datasource_id)
    experiment = await get_experiment_via_ds_or_raise(
        session, ds, experiment_id, preload=[tables.Experiment.webhooks]
    )
    converter = ExperimentStorageConverter(experiment)
    assign_summary = await experiments_common.get_assign_summary(
        session, experiment.id, converter.get_balance_check()
    )
    webhook_ids = [webhook.id for webhook in experiment.webhooks]
    return converter.get_experiment_config(assign_summary, webhook_ids)


@router.get("/datasources/{datasource_id}/experiments/{experiment_id}/assignments")
async def get_experiment_assignments(
    datasource_id: str,
    experiment_id: str,
    session: Annotated[AsyncSession, Depends(xngin_db_session)],
    user: Annotated[tables.User, Depends(user_from_token)],
) -> GetExperimentAssignmentsResponse:
    ds = await get_datasource_or_raise(session, user, datasource_id)
    experiment = await get_experiment_via_ds_or_raise(
        session,
        ds,
        experiment_id,
        preload=[tables.Experiment.arm_assignments, tables.Experiment.draws],
    )
    return experiments_common.get_experiment_assignments_impl(experiment)


@router.get(
    "/datasources/{datasource_id}/experiments/{experiment_id}/assignments/csv",
    summary=(
        "Export experiment assignments as CSV file; BalanceCheck not included. "
        "csv header form: participant_id,arm_id,arm_name,strata_name1,strata_name2,..."
    ),
)
async def get_experiment_assignments_as_csv(
    datasource_id: str,
    experiment_id: str,
    session: Annotated[AsyncSession, Depends(xngin_db_session)],
    user: Annotated[tables.User, Depends(user_from_token)],
) -> StreamingResponse:
    # TODO: update for bandits
    ds = await get_datasource_or_raise(session, user, datasource_id)
    experiment = await get_experiment_via_ds_or_raise(
        session,
        ds,
        experiment_id,
        preload=[tables.Experiment.arms, tables.Experiment.arm_assignments],
    )
    return await experiments_common.get_experiment_assignments_as_csv_impl(experiment)


@router.get(
    "/datasources/{datasource_id}/experiments/{experiment_id}/assignments/{participant_id}",
    description="""Get the assignment for a specific participant, excluding strata if any.
    For 'preassigned' experiments, the participant's Assignment is returned if it exists.
    For 'online', returns the assignment if it exists, else generates an assignment.""",
)
async def get_experiment_assignment_for_participant(
    datasource_id: str,
    experiment_id: str,
    participant_id: str,
    session: Annotated[AsyncSession, Depends(xngin_db_session)],
    user: Annotated[tables.User, Depends(user_from_token)],
    create_if_none: Annotated[
        bool,
        Query(
            description="Create an assignment if none exists. Does nothing for preassigned experiments. Override if you just want to check if an assignment exists."
        ),
    ] = True,
    random_state: Annotated[
        int | None,
        Query(
            description="Specify a random seed for reproducibility.",
            include_in_schema=False,
        ),
    ] = None,
) -> GetParticipantAssignmentResponse:
    """Get the assignment for a specific participant in an experiment."""
    # Validate the datasource and experiment exist
    ds = await get_datasource_or_raise(session, user, datasource_id)
    experiment = await get_experiment_via_ds_or_raise(session, ds, experiment_id)

    # Look up the participant's assignment if it exists
    assignment = await experiments_common.get_existing_assignment_for_participant(
        session, experiment.id, participant_id, experiment.experiment_type
    )
    if not assignment and create_if_none and experiment.stopped_assignments_at is None:
        assignment = await experiments_common.create_assignment_for_participant(
            session, experiment, participant_id, random_state
        )

    return GetParticipantAssignmentResponse(
        experiment_id=experiment_id,
        participant_id=participant_id,
        assignment=assignment,
    )


@router.delete(
    "/datasources/{datasource_id}/experiments/{experiment_id}",
    status_code=status.HTTP_204_NO_CONTENT,
)
async def delete_experiment(
    datasource_id: str,
    experiment_id: str,
    session: Annotated[AsyncSession, Depends(xngin_db_session)],
    user: Annotated[tables.User, Depends(user_from_token)],
):
    """Deletes the experiment with the specified ID."""
    ds = await get_datasource_or_raise(session, user, datasource_id)
    experiment = await get_experiment_via_ds_or_raise(session, ds, experiment_id)
    await session.delete(experiment)
    await session.commit()
    return GENERIC_SUCCESS


@router.post("/datasources/{datasource_id}/power")
async def power_check(
    datasource_id: str,
    session: Annotated[AsyncSession, Depends(xngin_db_session)],
    user: Annotated[tables.User, Depends(user_from_token)],
    body: PowerRequest,
) -> PowerResponse:
    """Performs a power check for the specified datasource."""
    if isinstance(body.design_spec, BaseBanditExperimentSpec):
        raise HTTPException(
            status_code=400,
            detail="Power checks are not supported for bandit experiments.",
        )
    ds = await get_datasource_or_raise(session, user, datasource_id)
    if isinstance(ds.config, NoDwh):
        raise HTTPException(
            status_code=400,
            detail="Power checks are not supported for datasources without a data warehouse.",
        )
    dsconfig = ds.get_config()
    participants_cfg = dsconfig.find_participants(body.design_spec.participant_type)
    validate_schema_metrics_or_raise(body.design_spec, participants_cfg)
    return await power_check_impl(body, dsconfig, participants_cfg)


def validate_schema_metrics_or_raise(
    design_spec: DesignSpec, schema: ParticipantsSchema
):
    metric_fields = {m.field_name for m in schema.fields if m.is_metric}
    metrics_requested = {m.field_name for m in design_spec.metrics}
    invalid_metrics = metrics_requested - metric_fields
    if len(invalid_metrics) > 0:
        raise LateValidationError(
            f"Invalid DesignSpec metrics (check your Datasource configuration): {invalid_metrics}"
        )


async def power_check_impl(
    body: PowerRequest, config: DatasourceConfig, participants_cfg: ParticipantsConfig
) -> PowerResponse:
    async with DwhSession(config.dwh) as dwh:
        sa_table = await dwh.inspect_table(participants_cfg.table_name)

        metric_stats = await asyncio.to_thread(
            get_stats_on_metrics,
            dwh.session,
            sa_table,
            body.design_spec.metrics,
            body.design_spec.filters,
        )

    return PowerResponse(
        analyses=check_power(
            metrics=metric_stats,
            n_arms=len(body.design_spec.arms),
            power=body.design_spec.power,
            alpha=body.design_spec.alpha,
        )
    )<|MERGE_RESOLUTION|>--- conflicted
+++ resolved
@@ -32,16 +32,12 @@
 from xngin.apiserver.apikeys import hash_key_or_raise, make_key
 from xngin.apiserver.dependencies import xngin_db_session
 from xngin.apiserver.dns.safe_resolve import DnsLookupError, safe_resolve
-<<<<<<< HEAD
-from xngin.apiserver.dwh.dwh_session import DwhDatabaseDoesNotExistError, DwhSession
-from xngin.apiserver.dwh.inspection_types import ParticipantsSchema
-=======
 from xngin.apiserver.dwh.dwh_session import (
     DwhDatabaseDoesNotExistError,
     DwhSession,
     NoDwh,
 )
->>>>>>> 037713eb
+from xngin.apiserver.dwh.inspection_types import ParticipantsSchema
 from xngin.apiserver.dwh.inspections import (
     create_inspect_table_response_from_table,
 )
@@ -97,13 +93,8 @@
     BaseFrequentistDesignSpec,
     CreateExperimentRequest,
     CreateExperimentResponse,
-<<<<<<< HEAD
     DesignSpec,
-    ExperimentAnalysis,
-    ExperimentConfig,
-=======
     FreqExperimentAnalysis,
->>>>>>> 037713eb
     GetExperimentAssignmentsResponse,
     GetExperimentResponse,
     GetMetricsResponseElement,
@@ -122,15 +113,11 @@
     ParticipantsDef,
     RemoteDatabaseConfig,
 )
-<<<<<<< HEAD
-from xngin.apiserver.testing.testing_dwh import create_user_and_first_datasource
-from xngin.stats import check_power
-=======
 from xngin.apiserver.storage.bootstrap import (
     add_nodwh_datasource_to_org,
     create_user_and_first_datasource,
 )
->>>>>>> 037713eb
+from xngin.stats import check_power
 from xngin.stats.analysis import analyze_experiment as analyze_experiment_impl
 from xngin.stats.stats_errors import StatsAnalysisError
 

--- conflicted
+++ resolved
@@ -835,29 +835,8 @@
     try:
         try:
             config = ds.get_config()
-<<<<<<< HEAD
-
-            # Hack for redshift's lack of reflection support.
-            if config.dwh.is_redshift():
-                query = text(
-                    "SELECT table_name FROM information_schema.tables "
-                    "WHERE table_schema IN (:search_path) ORDER BY table_name"
-                )
-                with config.dbsession() as dwh_session:
-                    result = dwh_session.execute(
-                        query,
-                        {"search_path": config.dwh.search_path or "public"},  # type: ignore[union-attr]
-                    )
-                    tablenames = result.scalars().all()
-            else:
-                inspected = sqlalchemy.inspect(config.dbengine())
-                tablenames = list(
-                    sorted(inspected.get_table_names() + inspected.get_view_names())
-                )
-=======
             async with DwhSession(config.dwh) as dwh:
                 tablenames = await dwh.list_tables()
->>>>>>> afba7847
 
             ds.set_table_list(tablenames)
             await session.commit()
@@ -1566,10 +1545,5 @@
     ds = await get_datasource_or_raise(session, user, datasource_id)
     dsconfig = ds.get_config()
     participants_cfg = dsconfig.find_participants(body.design_spec.participant_type)
-<<<<<<< HEAD
     validate_schema_metrics_or_raise(body.design_spec, participants_cfg)  # type: ignore[arg-type]
-    return power_check_impl(body, dsconfig, participants_cfg)
-=======
-    validate_schema_metrics_or_raise(body.design_spec, participants_cfg)
-    return await power_check_impl(body, dsconfig, participants_cfg)
->>>>>>> afba7847
+    return await power_check_impl(body, dsconfig, participants_cfg)
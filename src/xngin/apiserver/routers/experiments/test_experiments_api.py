--- conflicted
+++ resolved
@@ -18,33 +18,6 @@
 from xngin.apiserver.storage.storage_format_converters import ExperimentStorageConverter
 
 
-<<<<<<< HEAD
-async def test_create_experiment_with_assignment_sl(testing_datasource, use_deterministic_random, client_v1):
-    """Test creating an experiment and saving assignments to the database."""
-    request = make_create_preassigned_experiment_request()
-
-    response = client_v1.post(
-        "/experiments/with-assignment",
-        params={"chosen_n": 100},
-        headers={
-            constants.HEADER_CONFIG_ID: testing_datasource.ds.id,
-            constants.HEADER_API_KEY: testing_datasource.key,
-        },
-        content=request.model_dump_json(),
-    )
-
-    # Verify basic response
-    assert response.status_code == 200, request
-    experiment_config = CreateExperimentResponse.model_validate(response.json())
-    assert experiment_config.design_spec.experiment_id is not None
-    assert experiment_config.design_spec.arms[0].arm_id is not None
-    assert experiment_config.design_spec.arms[1].arm_id is not None
-    assert experiment_config.datasource_id == testing_datasource.ds.id
-    assert experiment_config.state == ExperimentState.ASSIGNED
-
-
-=======
->>>>>>> 791caffa
 async def test_list_experiments_sl_without_api_key(xngin_session, testing_datasource, client_v1):
     """Tests that listing experiments tied to a db datasource requires an API key."""
     await insert_experiment_and_arms(xngin_session, testing_datasource.ds, state=ExperimentState.ASSIGNED)

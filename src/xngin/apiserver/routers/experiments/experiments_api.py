--- conflicted
+++ resolved
@@ -51,10 +51,7 @@
     get_experiment_assignments_as_csv_impl,
     get_experiment_assignments_impl,
     list_experiments_impl,
-<<<<<<< HEAD
-=======
     update_bandit_arm_with_outcome_impl,
->>>>>>> 037713eb
 )
 from xngin.apiserver.settings import (
     Datasource,
@@ -124,21 +121,11 @@
     if body.design_spec.ids_are_present():
         raise LateValidationError("Invalid DesignSpec: UUIDs must not be set.")
 
-<<<<<<< HEAD
-    ds_config = datasource.config
-    participants_schema = ds_config.find_participants(body.design_spec.participant_type)
-
-    # Get participants and their schema info from the client dwh
-    async with DwhSession(ds_config.dwh) as dwh:
-        result = await dwh.get_participants(
-            participants_schema.table_name, body.design_spec.filters, chosen_n
-=======
     db_datasource = await xngin_session.get(tables.Datasource, datasource.id)
     if not db_datasource:
         raise HTTPException(
             status_code=status.HTTP_404_NOT_FOUND,
             detail=f"Datasource with id {datasource.id} not found.",
->>>>>>> 037713eb
         )
 
     validated_webhooks = await validate_webhooks(
@@ -150,23 +137,13 @@
     # Persist the experiment and assignments in the xngin database
     return await create_stateless_experiment_impl(
         request=body,
-<<<<<<< HEAD
-        datasource_id=datasource.id,
-        participant_unique_id_field=participants_schema.get_unique_id_field(),
-        dwh_sa_table=result.sa_table,
-        dwh_participants=result.participants,
-        random_state=random_state,
-=======
         datasource=datasource,
-        gsheets=gsheets,
->>>>>>> 037713eb
         xngin_session=xngin_session,
         validated_webhooks=validated_webhooks,
         organization_id=db_datasource.organization_id,
         random_state=random_state,
         chosen_n=chosen_n,
         stratify_on_metrics=True,
-        refresh=refresh,
     )
 
 

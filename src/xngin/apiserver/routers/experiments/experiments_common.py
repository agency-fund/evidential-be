import csv
import io
import random
import secrets
from collections.abc import Sequence
from datetime import UTC, datetime
from itertools import batched

from fastapi import (
    HTTPException,
    Response,
    status,
)
from fastapi.responses import StreamingResponse
from sqlalchemy import Select, Table, func, insert, select
from sqlalchemy.exc import IntegrityError
from sqlalchemy.ext.asyncio import AsyncSession
from sqlalchemy.orm import selectinload

from xngin.apiserver import constants, flags
from xngin.apiserver.dwh.dwh_session import DwhSession
from xngin.apiserver.exceptions_common import LateValidationError
from xngin.apiserver.routers.assignment_adapters import (
    RowProtocol,
    assign_treatments_with_balance,
    bulk_insert_arm_assignments,
    make_balance_check,
)
from xngin.apiserver.routers.common_api_types import (
    Arm,
    ArmSize,
    Assignment,
    AssignSummary,
    BalanceCheck,
    BaseFrequentistDesignSpec,
    CreateExperimentRequest,
    CreateExperimentResponse,
    GetExperimentAssignmentsResponse,
    ListExperimentsResponse,
    Strata,
)
from xngin.apiserver.routers.common_enums import (
    ExperimentState,
    ExperimentsType,
    LikelihoodTypes,
    PriorTypes,
    StopAssignmentReason,
)
from xngin.apiserver.settings import (
    Datasource,
    ParticipantsDef,
)
from xngin.apiserver.sqla import tables
from xngin.apiserver.storage.storage_format_converters import ExperimentStorageConverter
from xngin.apiserver.webhooks.webhook_types import ExperimentCreatedWebhookBody
from xngin.events.experiment_created import ExperimentCreatedEvent
from xngin.stats.bandit_sampling import choose_arm, update_arm
from xngin.tq.task_payload_types import WEBHOOK_OUTBOUND_TASK_TYPE, WebhookOutboundTask


class ExperimentsAssignmentError(Exception):
    """Wrapper for errors raised by our xngin.apiserver.routers.experiments_common module."""


def random_choice[T](choices: Sequence[T], seed: int | None = None) -> T:
    """Choose a random value from choices."""
    if seed:
        if not isinstance(seed, int):
            raise ValueError("seed must be an integer")
        # use a predictable random
        r = random.Random(seed)
        return r.choice(choices)
    # Use very strong random by default
    return secrets.choice(choices)


async def create_dwh_experiment_impl(
    request: CreateExperimentRequest,
    datasource: tables.Datasource,
    xngin_session: AsyncSession,
    chosen_n: int | None,
    stratify_on_metrics: bool,
    random_state: int | None,
    validated_webhooks: list[tables.Webhook],
) -> CreateExperimentResponse:
    # Generate ids for arms, required for doing assignments.
    for arm in request.design_spec.arms:
        arm.arm_id = tables.arm_id_factory()

    match request.design_spec.experiment_type:
        case ExperimentsType.FREQ_ONLINE | ExperimentsType.FREQ_PREASSIGNED:
            ds_config = datasource.get_config()

            participants_cfg = ds_config.find_participants(request.design_spec.participant_type)
            if not isinstance(participants_cfg, ParticipantsDef):
                raise LateValidationError("Invalid ParticipantsConfig: Participants must be of type schema.")

            # Get participants and their schema info from the client dwh
            participants_unique_id_field = participants_cfg.get_unique_id_field()
            async with DwhSession(ds_config.dwh) as dwh:
                if chosen_n is not None:
                    result = await dwh.get_participants(
                        participants_cfg.table_name,
                        request.design_spec.filters,
                        chosen_n,
                    )
                    sa_table, participants = result.sa_table, result.participants

                elif request.design_spec.experiment_type == ExperimentsType.FREQ_PREASSIGNED:
                    raise LateValidationError("Preassigned experiments must have a chosen_n.")
                else:
                    sa_table = await dwh.inspect_table(participants_cfg.table_name)

            match request.design_spec.experiment_type:
                case ExperimentsType.FREQ_PREASSIGNED:
                    if participants is None:
                        raise LateValidationError("Preassigned experiments must have participants data")
                    return await create_preassigned_experiment_impl(
                        request=request,
                        datasource_id=datasource.id,
                        organization_id=datasource.organization_id,
                        participant_unique_id_field=participants_unique_id_field,
                        dwh_sa_table=sa_table,
                        dwh_participants=participants,
                        random_state=random_state,
                        xngin_session=xngin_session,
                        stratify_on_metrics=stratify_on_metrics,
                        validated_webhooks=validated_webhooks,
                    )

                case ExperimentsType.FREQ_ONLINE:
                    return await create_freq_online_experiment_impl(
                        request=request,
                        datasource_id=datasource.id,
                        organization_id=datasource.organization_id,
                        xngin_session=xngin_session,
                        validated_webhooks=validated_webhooks,
                    )

        case ExperimentsType.MAB_ONLINE | ExperimentsType.CMAB_ONLINE:
            return await create_bandit_online_experiment_impl(
                xngin_session=xngin_session,
                organization_id=datasource.organization_id,
                validated_webhooks=validated_webhooks,
                request=request,
                datasource_id=datasource.id,
                chosen_n=chosen_n,
            )

        case _:
            raise HTTPException(
                status_code=status.HTTP_400_BAD_REQUEST,
                detail=f"Invalid experiment type: {request.design_spec.experiment_type}",
            )


async def create_experiment_with_assignments_impl(
    request: CreateExperimentRequest,
    datasource: Datasource,
    xngin_session: AsyncSession,
    validated_webhooks: list[tables.Webhook],
    organization_id: str,
    random_state: int | None,
    chosen_n: int,
    stratify_on_metrics: bool,
) -> CreateExperimentResponse:
    if not isinstance(
        request.design_spec,
        BaseFrequentistDesignSpec,
    ):
        raise HTTPException(
            status_code=status.HTTP_400_BAD_REQUEST,
            detail=f"{request.design_spec.experiment_type} experiments are not supported for assignments.",
        )

    for arm in request.design_spec.arms:
        arm.arm_id = tables.arm_id_factory()

    ds_config = datasource.config
    participants_schema = ds_config.find_participants(request.design_spec.participant_type)

    # Get participants and their schema info from the client dwh
    async with DwhSession(ds_config.dwh) as dwh:
        result = await dwh.get_participants(participants_schema.table_name, request.design_spec.filters, chosen_n)

    if request.design_spec.experiment_type == ExperimentsType.FREQ_PREASSIGNED:
        if result.participants is None:
            raise LateValidationError(
                "Preassigned experiments must have participants data",
            )
        return await create_preassigned_experiment_impl(
            request=request,
            datasource_id=datasource.id,
            organization_id=organization_id,
            participant_unique_id_field=participants_schema.get_unique_id_field(),
            dwh_sa_table=result.sa_table,
            dwh_participants=result.participants,
            random_state=random_state,
            xngin_session=xngin_session,
            stratify_on_metrics=stratify_on_metrics,
            validated_webhooks=validated_webhooks,
        )

    if request.design_spec.experiment_type == ExperimentsType.FREQ_ONLINE:
        return await create_freq_online_experiment_impl(
            request=request,
            datasource_id=datasource.id,
            organization_id=organization_id,
            xngin_session=xngin_session,
            validated_webhooks=validated_webhooks,
        )

    raise HTTPException(
        status_code=status.HTTP_400_BAD_REQUEST,
        detail=f"Invalid experiment type: {request.design_spec.experiment_type}",
    )


async def create_preassigned_experiment_impl(
    request: CreateExperimentRequest,
    datasource_id: str,
    organization_id: str,
    participant_unique_id_field: str,
    dwh_sa_table: Table,
    dwh_participants: Sequence[RowProtocol],
    random_state: int | None,
    xngin_session: AsyncSession,
    stratify_on_metrics: bool,
    validated_webhooks: list[tables.Webhook],
) -> CreateExperimentResponse:
    design_spec = request.design_spec

    if not isinstance(
        design_spec,
        BaseFrequentistDesignSpec,
    ):
        raise HTTPException(
            status_code=status.HTTP_400_BAD_REQUEST,
            detail="Bandit experiments are not supported for preassigned assignments",
        )
    metric_names = [m.field_name for m in design_spec.metrics]
    strata_names = [s.field_name for s in design_spec.strata]
    stratum_cols = strata_names + metric_names if stratify_on_metrics else strata_names

<<<<<<< HEAD
    # Do the raw assignment first so we can store the balance check with the experiment.
    assignment_result = assign_treatments_with_balance(
=======
    experiment_id = design_spec.experiment_id
    if experiment_id is None:
        # Should not actually happen, but just in case and for the type checker:
        raise ValueError("Must have an experiment_id before assigning treatments")

    # Check for unique participant IDs after filtering
    seen_participant_ids = set()
    for participant in dwh_participants:
        participant_id = getattr(participant, participant_unique_id_field)
        if participant_id in seen_participant_ids:
            raise LateValidationError(f"Duplicate participant ID found after filtering: '{participant_id}'.")
        seen_participant_ids.add(participant_id)

    # TODO: directly create ArmAssignments from the pd dataframe instead
    assignment_response = assign_treatment(
>>>>>>> 86903061
        sa_table=dwh_sa_table,
        data=dwh_participants,
        stratum_cols=stratum_cols,
        id_col=participant_unique_id_field,
        n_arms=len(design_spec.arms),
        quantiles=4,
        random_state=random_state,
    )
    balance_check = make_balance_check(
        assignment_result.balance_result, design_spec.fstat_thresh
    )

    experiment_converter = ExperimentStorageConverter.init_from_components(
        datasource_id=datasource_id,
        organization_id=organization_id,
        experiment_type=design_spec.experiment_type,
        design_spec=design_spec,
        state=ExperimentState.ASSIGNED,
        stopped_assignments_at=datetime.now(UTC),
        stopped_assignments_reason=StopAssignmentReason.PREASSIGNED,
        balance_check=balance_check,
        power_analyses=request.power_analyses,
    )
    experiment = experiment_converter.get_experiment()
    # Associate webhooks with the experiment
    for webhook in validated_webhooks:
        experiment.webhooks.append(webhook)
    xngin_session.add(experiment)
<<<<<<< HEAD
    # Flush to get ids
    await xngin_session.flush()

    await bulk_insert_arm_assignments(
        xngin_session=xngin_session,
        experiment_id=experiment.id,
        arms=[Arm(arm_id=arm.id, arm_name=arm.name) for arm in experiment.arms],
        participant_type=experiment.participant_type,
        participant_id_col=participant_unique_id_field,
        data=dwh_participants,
        assignment_result=assignment_result,
    )

    await xngin_session.commit()

    assign_summary = await get_assign_summary(
        xngin_session, experiment.id, balance_check
    )
=======

    # Create assignment records
    for assignment in assignment_response.assignments:
        # TODO: bulk insert https://docs.sqlalchemy.org/en/20/orm/queryguide/dml.html#orm-queryguide-bulk-insert
        # {"dml_strategy": "raw"}
        db_assignment = tables.ArmAssignment(
            experiment_id=experiment.id,
            participant_type=design_spec.participant_type,
            participant_id=assignment.participant_id,
            arm_id=str(assignment.arm_id),
            strata=[s.model_dump(mode="json") for s in assignment.strata] if assignment.strata else None,
        )
        xngin_session.add(db_assignment)

    await xngin_session.commit()

    assign_summary = await get_assign_summary(xngin_session, experiment.id, assignment_response.balance_check)
>>>>>>> 86903061
    webhook_ids = [webhook.id for webhook in validated_webhooks]
    return experiment_converter.get_create_experiment_response(assign_summary, webhook_ids)


async def create_freq_online_experiment_impl(
    request: CreateExperimentRequest,
    datasource_id: str,
    organization_id: str,
    xngin_session: AsyncSession,
    validated_webhooks: list[tables.Webhook],
) -> CreateExperimentResponse:
    """Create an online experiment and persist it to the database."""
    design_spec = request.design_spec

    # TODO: update to support bandit experiments
    if not isinstance(design_spec, BaseFrequentistDesignSpec):
        raise HTTPException(
            status_code=status.HTTP_400_BAD_REQUEST,
            detail="Bandit experiments are not supported for online assignments",
        )

    experiment_converter = ExperimentStorageConverter.init_from_components(
        datasource_id=datasource_id,
        organization_id=organization_id,
        experiment_type=ExperimentsType.FREQ_ONLINE,
        design_spec=design_spec,
    )
    experiment = experiment_converter.get_experiment()
    # Associate webhooks with the experiment
    for webhook in validated_webhooks:
        experiment.webhooks.append(webhook)
    xngin_session.add(experiment)

    await xngin_session.commit()
    # Online experiments start with no assignments.
    empty_assign_summary = AssignSummary(
        balance_check=None,
        sample_size=0,
        arm_sizes=[ArmSize(arm=arm.model_copy(), size=0) for arm in design_spec.arms],
    )
    webhook_ids = [webhook.id for webhook in validated_webhooks]
    return experiment_converter.get_create_experiment_response(empty_assign_summary, webhook_ids)


async def create_bandit_online_experiment_impl(
    xngin_session: AsyncSession,
    organization_id: str,
    validated_webhooks: list[tables.Webhook],
    request: CreateExperimentRequest,
    datasource_id: str,
    chosen_n: int | None = None,
) -> CreateExperimentResponse:
    """Create an online experiment and persist it to the database."""
    design_spec = request.design_spec

    experiment_converter = ExperimentStorageConverter.init_from_components(
        datasource_id=datasource_id,
        organization_id=organization_id,
        experiment_type=design_spec.experiment_type,
        design_spec=design_spec,
        n_trials=chosen_n if chosen_n is not None else 0,
    )
    experiment = experiment_converter.get_experiment()

    # Associate webhooks with the experiment
    for webhook in validated_webhooks:
        experiment.webhooks.append(webhook)
    xngin_session.add(experiment)

    await xngin_session.commit()
    webhook_ids = [webhook.id for webhook in validated_webhooks]
    return experiment_converter.get_create_experiment_response(None, webhook_ids)


async def commit_experiment_impl(xngin_session: AsyncSession, experiment: tables.Experiment):
    if experiment.state == ExperimentState.COMMITTED:
        return Response(status_code=status.HTTP_304_NOT_MODIFIED)
    if experiment.state != ExperimentState.ASSIGNED:
        raise HTTPException(
            status_code=status.HTTP_400_BAD_REQUEST,
            detail=f"Invalid state: {experiment.state}",
        )

    experiment.state = ExperimentState.COMMITTED

    experiment_id = experiment.id
    datasource = await experiment.awaitable_attrs.datasource
    webhooks = await experiment.awaitable_attrs.webhooks

    event = tables.Event(
        organization_id=datasource.organization_id,
        type=ExperimentCreatedEvent.TYPE,
    ).set_data(ExperimentCreatedEvent(datasource_id=experiment.datasource_id, experiment_id=experiment_id))
    xngin_session.add(event)
    for webhook in webhooks:
        # If the organization has a webhook for experiment.created, enqueue a task for it.
        # In the future, this may be replaced by a standalone queuing service.
        if webhook.type == ExperimentCreatedEvent.TYPE:
            webhook_task = WebhookOutboundTask(
                organization_id=datasource.organization_id,
                url=webhook.url,
                body=ExperimentCreatedWebhookBody(
                    organization_id=datasource.organization_id,
                    datasource_id=datasource.id,
                    experiment_id=experiment_id,
                    experiment_url=f"{flags.XNGIN_PUBLIC_PROTOCOL}://{flags.XNGIN_PUBLIC_HOSTNAME}/v1/experiments/{experiment_id}",
                ).model_dump(),
                headers={constants.HEADER_WEBHOOK_TOKEN: webhook.auth_token} if webhook.auth_token else {},
            )
            task = tables.Task(
                task_type=WEBHOOK_OUTBOUND_TASK_TYPE,
                payload=webhook_task.model_dump(),
            )
            xngin_session.add(task)
    await xngin_session.commit()

    return Response(status_code=status.HTTP_204_NO_CONTENT)


async def abandon_experiment_impl(xngin_session: AsyncSession, experiment: tables.Experiment):
    if experiment.state == ExperimentState.ABANDONED:
        return Response(status_code=status.HTTP_304_NOT_MODIFIED)
    if experiment.state not in {ExperimentState.DESIGNING, ExperimentState.ASSIGNED}:
        raise HTTPException(
            status_code=status.HTTP_400_BAD_REQUEST,
            detail=f"Invalid state: {experiment.state}",
        )

    experiment.state = ExperimentState.ABANDONED
    await xngin_session.commit()

    return Response(status_code=status.HTTP_204_NO_CONTENT)


async def list_organization_or_datasource_experiments_impl(
    xngin_session: AsyncSession,
    *,
    organization_id: str | None = None,
    datasource_id: str | None = None,
) -> ListExperimentsResponse:
    """
    List experiments for a given organization or datasource.
    If both are provided, datasource_id takes precedence.
    Raises ValueError if neither is provided.
    """
    stmt = select(tables.Experiment).options(
        selectinload(tables.Experiment.arms),
        selectinload(tables.Experiment.contexts),
        selectinload(tables.Experiment.webhooks),
    )

    if datasource_id:
        stmt = stmt.where(tables.Experiment.datasource_id == datasource_id)
    elif organization_id:
        stmt = stmt.join(
            tables.Datasource,
            (tables.Experiment.datasource_id == tables.Datasource.id)
            & (tables.Datasource.organization_id == organization_id),
        )
    else:
        raise ValueError(
            "Either datasource_id or organization_id must be provided",
        )

    stmt = stmt.where(
        tables.Experiment.state.in_([
            ExperimentState.DESIGNING,
            ExperimentState.COMMITTED,
            ExperimentState.ASSIGNED,
        ])
    ).order_by(tables.Experiment.created_at.desc())

    experiments = await xngin_session.scalars(stmt)
    items = []
    for e in experiments:
        converter = ExperimentStorageConverter(e)
        balance_check = converter.get_balance_check()
        assign_summary = await get_assign_summary(xngin_session, e.id, balance_check)
        webhook_ids = [webhook.id for webhook in e.webhooks]
        items.append(converter.get_experiment_config(assign_summary, webhook_ids))
    return ListExperimentsResponse(items=items)


def get_experiment_assignments_impl(
    experiment: tables.Experiment,
) -> GetExperimentAssignmentsResponse:
    # Map arm IDs to names
    arm_id_to_name = {arm.id: arm.name for arm in experiment.arms}
    # Convert ArmAssignment models to Assignment API types
    if experiment.experiment_type in {
        ExperimentsType.FREQ_ONLINE,
        ExperimentsType.FREQ_PREASSIGNED,
    }:
        assignments = [
            Assignment(
                participant_id=arm_assignment.participant_id,
                arm_id=arm_assignment.arm_id,
                arm_name=arm_id_to_name[arm_assignment.arm_id],
                created_at=arm_assignment.created_at,
                strata=[Strata.model_validate(s) for s in arm_assignment.strata],
            )
            for arm_assignment in experiment.arm_assignments
        ]
        return GetExperimentAssignmentsResponse(
            balance_check=ExperimentStorageConverter(experiment).get_balance_check(),
            experiment_id=experiment.id,
            sample_size=len(assignments),
            assignments=assignments,
        )
    if experiment.experiment_type != ExperimentsType.BAYESAB_ONLINE.value:
        assignments = [
            Assignment(
                participant_id=draw.participant_id,
                arm_id=draw.arm_id,
                arm_name=arm_id_to_name[draw.arm_id],
                created_at=draw.created_at,
                observed_at=draw.observed_at,
                outcome=draw.outcome,
                context_values=draw.context_vals,
            )
            for draw in experiment.draws
        ]
        return GetExperimentAssignmentsResponse(
            balance_check=None,  # MAB experiments do not have balance checks
            experiment_id=experiment.id,
            sample_size=len(assignments),
            assignments=assignments,
        )
    raise HTTPException(
        status_code=status.HTTP_400_BAD_REQUEST,
        detail=f"Invalid experiment type: {experiment.experiment_type}",
    )


def experiment_assignments_to_csv_generator(experiment: tables.Experiment):
    """Generator function to yield CSV rows of experiment assignments as strings"""
    # Map arm IDs to names
    arm_id_to_name = {arm.id: arm.name for arm in experiment.arms}

    # Get strata field names from the first assignment
    strata_names = []
    if len(experiment.arm_assignments) > 0:
        strata_names = experiment.arm_assignments[0].strata_names()

    # Create CSV header
    header = ["participant_id", "arm_id", "arm_name", "created_at", *strata_names]

    def generate_csv(batch_size=100):
        # Use csv.writer with StringIO to format a single row at a time
        output = io.StringIO()
        writer = csv.writer(output)

        try:
            # First write out our header
            writer.writerow(header)

            # Write out each participant row in batches
            for batch in batched(experiment.arm_assignments, batch_size):
                for participant in batch:
                    row = [
                        participant.participant_id,
                        participant.arm_id,
                        arm_id_to_name[participant.arm_id],
                        participant.created_at,
                        *participant.strata_values(),
                    ]
                    writer.writerow(row)

                # Return the batch as string for streaming to the user
                yield output.getvalue()
                # Clear the string buffer for the next batch
                output.seek(0)
                output.truncate(0)
        finally:
            output.close()

    return generate_csv


async def get_experiment_assignments_as_csv_impl(
    experiment: tables.Experiment,
) -> StreamingResponse:
    csv_generator = experiment_assignments_to_csv_generator(experiment)
    filename = f"experiment_{experiment.id}_assignments.csv"
    return StreamingResponse(
        csv_generator(),
        media_type="text/csv",
        headers={"Content-Disposition": f'attachment; filename="{filename}"'},
    )


async def get_existing_assignment_for_participant(
    xngin_session: AsyncSession,
    experiment_id: str,
    participant_id: str,
    experiment_type: str,
) -> Assignment | None:
    """Internal helper to look up an existing assignment for a participant.  Excludes strata.

    Returns: None if no assignment exists.
    """
    stmt: (
        Select[tuple[str, str, str, datetime]]
        | Select[
            tuple[
                str,
                str,
                str,
                datetime,
                list[float] | None,
                datetime | None,
                float | None | None,
            ]
        ]
    )

    match experiment_type:
        case ExperimentsType.FREQ_ONLINE | ExperimentsType.FREQ_PREASSIGNED:
            stmt = (
                select(
                    tables.ArmAssignment.participant_id,
                    tables.Arm.id.label("arm_id"),
                    tables.Arm.name.label("arm_name"),
                    tables.ArmAssignment.created_at,
                )
                .join(
                    tables.ArmAssignment,
                    (tables.ArmAssignment.arm_id == tables.Arm.id)
                    & (tables.ArmAssignment.experiment_id == tables.Arm.experiment_id),
                )
                .filter(
                    tables.Arm.experiment_id == experiment_id,
                    tables.ArmAssignment.participant_id == participant_id,
                )
            )
        case ExperimentsType.MAB_ONLINE | ExperimentsType.CMAB_ONLINE:
            stmt = (
                select(
                    tables.Draw.participant_id,
                    tables.Draw.arm_id,
                    tables.Arm.name.label("arm_name"),
                    tables.Draw.created_at,
                    tables.Draw.context_vals,
                    tables.Draw.observed_at,
                    tables.Draw.outcome,
                )
                .join(
                    tables.Arm,
                    (tables.Draw.arm_id == tables.Arm.id) & (tables.Draw.experiment_id == tables.Arm.experiment_id),
                )
                .filter(
                    tables.Arm.experiment_id == experiment_id,
                    tables.Draw.participant_id == participant_id,
                )
            )
        case _:
            raise ExperimentsAssignmentError(f"Invalid experiment type {experiment_type}")

    res = await xngin_session.execute(stmt)
    existing_assignment = res.one_or_none()
    # If the participant already has an assignment for this experiment, return it.
    if existing_assignment:
        return Assignment(
            participant_id=existing_assignment.participant_id,
            arm_id=existing_assignment.arm_id,
            arm_name=existing_assignment.arm_name,
            created_at=existing_assignment.created_at,
            strata=[],  # Strata are not included in this query
            observed_at=existing_assignment.observed_at if hasattr(existing_assignment, "observed_at") else None,
            outcome=existing_assignment.outcome if hasattr(existing_assignment, "outcome") else None,
            context_values=existing_assignment.context_vals if hasattr(existing_assignment, "context_vals") else None,
        )
    return None


async def create_assignment_for_participant(
    xngin_session: AsyncSession,
    experiment: tables.Experiment,
    participant_id: str,
    context_vals: list[float] | None = None,
    random_state: int | None = None,
) -> Assignment | None:
    """Helper to persist a new assignment for a participant. Returned value excludes strata.

    Has side effect of updating the experiment's stopped_at and stopped_reason if we discover we should stop assigning.
    """
    if experiment.stopped_assignments_at is not None:
        # Experiment is stopped, so no new assignments can be made.
        return None

    if experiment.state != ExperimentState.COMMITTED:
        raise ExperimentsAssignmentError(f"Invalid experiment state: {experiment.state}")

    if len(experiment.arms) == 0:
        raise ExperimentsAssignmentError("Experiment has no arms")

    experiment_type = ExperimentsType(experiment.experiment_type)
    if experiment_type == ExperimentsType.FREQ_PREASSIGNED:
        # Preassigned experiments are not allowed to have new assignments added.
        return None

    # TODO: Add support for Bayesian A/B experiments.
    if experiment_type == ExperimentsType.BAYESAB_ONLINE:
        raise ValueError("Bayesian A/B experiments are not supported for assignments")

    if experiment_type == ExperimentsType.CMAB_ONLINE:
        if not context_vals:
            raise ExperimentsAssignmentError(
                "Context values are required for contextual multi-armed bandit experiments"
            )
        if len(context_vals) != len(experiment.contexts):
            raise ExperimentsAssignmentError(
                f"Expected {len(experiment.contexts)} context values, got {len(context_vals)}"
            )

    # Don't allow new assignments for experiments that have ended.
    if experiment.end_date < datetime.now(UTC):
        experiment.stopped_assignments_at = datetime.now(UTC)
        experiment.stopped_assignments_reason = StopAssignmentReason.END_DATE
        await xngin_session.commit()
        return None

    if not random_state:
        random_state = 66  # Default seed for deterministic behavior in tests.
    # For online frequentist or Bayesian A/B experiments, create a new assignment
    # with simple random assignment.
    match experiment_type:
        case ExperimentsType.FREQ_ONLINE | ExperimentsType.BAYESAB_ONLINE:
            # Sort by arm name to ensure deterministic assignment with seed for tests.
            chosen_arm = random_choice(
                sorted(experiment.arms, key=lambda a: a.name),
                seed=random_state,
            )
        case ExperimentsType.MAB_ONLINE | ExperimentsType.CMAB_ONLINE:
            chosen_arm = choose_arm(experiment=experiment, context=context_vals, random_state=random_state)

    chosen_arm_id = chosen_arm.id

    # Create and save the new assignment. We use the insert() API because it allows us to read
    # the database-generated created_at value without needing to refresh the object in the SQLAlchemy cache.
    try:
        match experiment_type:
            case ExperimentsType.FREQ_ONLINE | ExperimentsType.FREQ_PREASSIGNED:
                result = (
                    await xngin_session.execute(
                        insert(tables.ArmAssignment)
                        .values(
                            experiment_id=experiment.id,
                            participant_id=participant_id,
                            participant_type=experiment.participant_type,
                            arm_id=chosen_arm_id,
                            strata=[],
                        )
                        .returning(tables.ArmAssignment.created_at)
                    )
                ).fetchone()
            case ExperimentsType.MAB_ONLINE | ExperimentsType.CMAB_ONLINE:
                result = (
                    await xngin_session.execute(
                        insert(tables.Draw)
                        .values(
                            experiment_id=experiment.id,
                            participant_id=participant_id,
                            participant_type=experiment.participant_type,
                            arm_id=chosen_arm_id,
                            context_vals=context_vals,
                        )
                        .returning(tables.Draw.created_at)
                    )
                ).fetchone()
            case _:
                raise ExperimentsAssignmentError(f"Invalid experiment type: {experiment_type}")

        if result is None:
            raise ExperimentsAssignmentError(f"Failed to create assignment for participant '{participant_id}'")
        created_at = result[0]
        await xngin_session.commit()
    except IntegrityError as e:
        await xngin_session.rollback()
        raise ExperimentsAssignmentError(
            f"Failed to assign participant '{participant_id}' to arm '{chosen_arm_id}': {e}"
        ) from e

    return Assignment(
        participant_id=participant_id,
        arm_id=chosen_arm_id,
        arm_name=chosen_arm.name,
        created_at=created_at,
        strata=[],
        context_values=context_vals,
    )


async def update_bandit_arm_with_outcome_impl(
    xngin_session: AsyncSession,
    experiment: tables.Experiment,
    participant_id: str,
    outcome: float,
) -> tables.Arm:
    """Update the Draw table with the outcome for a bandit experiment."""
    # Not supported for frequentist experiments
    design_spec = ExperimentStorageConverter(experiment).get_design_spec()

    if isinstance(design_spec, BaseFrequentistDesignSpec):
        raise LateValidationError(
            "Cannot dynamically update arms for frequentist experiments.",
        )
    # Look up the participant's assignment if it exists
    assignment = await get_existing_assignment_for_participant(
        xngin_session, experiment.id, participant_id, experiment.experiment_type
    )
    if not assignment:
        raise LateValidationError(
            f"Participant {participant_id} does not have an assignment for which to record an outcome.",
        )
    if assignment.outcome is not None:
        raise LateValidationError(
            f"Participant {participant_id} already has an outcome recorded.",
        )

    # TODO: Add support for Bayesian A/B experiments.
    if design_spec.experiment_type == ExperimentsType.BAYESAB_ONLINE:
        raise LateValidationError(
            f"Invalid experiment type for bandit outcome update: {design_spec.experiment_type.value}"
        )

    if design_spec.reward_type == LikelihoodTypes.BERNOULLI and outcome not in {
        0,
        1,
    }:
        raise LateValidationError(f"Invalid outcome for binary reward type: {outcome}. Must be 0 or 1.")

    try:
        draw_record = await xngin_session.scalar(
            select(tables.Draw).where(
                tables.Draw.participant_id == participant_id,
                tables.Draw.experiment_id == experiment.id,
            )
        )
        if draw_record is None:
            raise ExperimentsAssignmentError(f"No draw record found for participant '{participant_id}' this experiment")
        if draw_record.outcome is not None:
            raise ExperimentsAssignmentError(
                f"Participant '{participant_id}' already has an outcome recorded for experiment '{experiment.id}'"
            )

        draw_record.observed_at = datetime.now(UTC)
        draw_record.outcome = outcome

        arm_to_update = next(arm for arm in experiment.arms if arm.id == draw_record.arm_id)

        # Get all prior draws for this arm, sorted by creation date
        draws = await experiment.awaitable_attrs.draws
        relevant_draws = sorted(
            (d for d in draws if d.arm_id == draw_record.arm_id),
            key=lambda d: d.created_at,
            reverse=True,
        )
        outcomes = [outcome] + [d.outcome for d in relevant_draws]
        context_vals = (
            [draw_record.context_vals] + [d.context_vals for d in relevant_draws] if draw_record.context_vals else None
        )

        # Limit to most recent 100 draws
        # TODO: Make draw limiting configurable
        outcomes = outcomes[:100]
        context_vals = context_vals[:100] if context_vals else None

        updated_parameters = update_arm(
            experiment=experiment,
            arm_to_update=arm_to_update,
            outcomes=outcomes,
            context=context_vals,
        )

        # Update the draw record and arm with the new parameters
        match experiment.prior_type:
            case PriorTypes.BETA.value:
                draw_record.current_alpha, draw_record.current_beta = updated_parameters
                arm_to_update.alpha, arm_to_update.beta = updated_parameters

            case PriorTypes.NORMAL.value:
                draw_record.current_mu, draw_record.current_covariance = updated_parameters
                arm_to_update.mu, arm_to_update.covariance = updated_parameters
            case _:
                raise ExperimentsAssignmentError(f"Unsupported prior type: {experiment.prior_type}")

        xngin_session.add(draw_record)
        xngin_session.add(arm_to_update)
        await xngin_session.commit()

    except IntegrityError as e:
        await xngin_session.rollback()
        raise ExperimentsAssignmentError(
            f"Failed to update assignment for participant '{participant_id}' with outcome {outcome}: {e}"
        ) from e

    return arm_to_update


async def get_assign_summary(
    xngin_session: AsyncSession,
    experiment_id: str,
    balance_check: BalanceCheck | None = None,
) -> AssignSummary:
    """Constructs an AssignSummary from the experiment's arms and arm_assignments."""
    result = await xngin_session.execute(
        select(tables.ArmAssignment.arm_id, tables.Arm.name, func.count())
        .join(tables.Arm)
        .where(tables.ArmAssignment.experiment_id == experiment_id)
        .group_by(tables.ArmAssignment.arm_id, tables.Arm.name)
    )
    arm_sizes = [
        ArmSize(
            arm=Arm(arm_id=arm_id, arm_name=name),
            size=count,
        )
        for arm_id, name, count in result
    ]
    return AssignSummary(
        balance_check=balance_check,
        arm_sizes=arm_sizes,
        sample_size=sum(arm_size.size for arm_size in arm_sizes),
    )<|MERGE_RESOLUTION|>--- conflicted
+++ resolved
@@ -242,15 +242,6 @@
     strata_names = [s.field_name for s in design_spec.strata]
     stratum_cols = strata_names + metric_names if stratify_on_metrics else strata_names
 
-<<<<<<< HEAD
-    # Do the raw assignment first so we can store the balance check with the experiment.
-    assignment_result = assign_treatments_with_balance(
-=======
-    experiment_id = design_spec.experiment_id
-    if experiment_id is None:
-        # Should not actually happen, but just in case and for the type checker:
-        raise ValueError("Must have an experiment_id before assigning treatments")
-
     # Check for unique participant IDs after filtering
     seen_participant_ids = set()
     for participant in dwh_participants:
@@ -259,9 +250,8 @@
             raise LateValidationError(f"Duplicate participant ID found after filtering: '{participant_id}'.")
         seen_participant_ids.add(participant_id)
 
-    # TODO: directly create ArmAssignments from the pd dataframe instead
-    assignment_response = assign_treatment(
->>>>>>> 86903061
+    # Do the raw assignment first so we can store the balance check with the experiment.
+    assignment_result = assign_treatments_with_balance(
         sa_table=dwh_sa_table,
         data=dwh_participants,
         stratum_cols=stratum_cols,
@@ -270,9 +260,7 @@
         quantiles=4,
         random_state=random_state,
     )
-    balance_check = make_balance_check(
-        assignment_result.balance_result, design_spec.fstat_thresh
-    )
+    balance_check = make_balance_check(assignment_result.balance_result, design_spec.fstat_thresh)
 
     experiment_converter = ExperimentStorageConverter.init_from_components(
         datasource_id=datasource_id,
@@ -290,7 +278,7 @@
     for webhook in validated_webhooks:
         experiment.webhooks.append(webhook)
     xngin_session.add(experiment)
-<<<<<<< HEAD
+
     # Flush to get ids
     await xngin_session.flush()
 
@@ -306,28 +294,7 @@
 
     await xngin_session.commit()
 
-    assign_summary = await get_assign_summary(
-        xngin_session, experiment.id, balance_check
-    )
-=======
-
-    # Create assignment records
-    for assignment in assignment_response.assignments:
-        # TODO: bulk insert https://docs.sqlalchemy.org/en/20/orm/queryguide/dml.html#orm-queryguide-bulk-insert
-        # {"dml_strategy": "raw"}
-        db_assignment = tables.ArmAssignment(
-            experiment_id=experiment.id,
-            participant_type=design_spec.participant_type,
-            participant_id=assignment.participant_id,
-            arm_id=str(assignment.arm_id),
-            strata=[s.model_dump(mode="json") for s in assignment.strata] if assignment.strata else None,
-        )
-        xngin_session.add(db_assignment)
-
-    await xngin_session.commit()
-
-    assign_summary = await get_assign_summary(xngin_session, experiment.id, assignment_response.balance_check)
->>>>>>> 86903061
+    assign_summary = await get_assign_summary(xngin_session, experiment.id, balance_check)
     webhook_ids = [webhook.id for webhook in validated_webhooks]
     return experiment_converter.get_create_experiment_response(assign_summary, webhook_ids)
 

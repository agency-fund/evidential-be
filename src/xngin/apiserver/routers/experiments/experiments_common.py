import csv
import io
import random
import secrets
from collections.abc import Sequence
from datetime import UTC, datetime
from itertools import batched

from fastapi import (
    HTTPException,
    Response,
    status,
)
from fastapi.responses import StreamingResponse
from sqlalchemy import Select, Table, func, insert, select
from sqlalchemy.exc import IntegrityError
from sqlalchemy.ext.asyncio import AsyncSession
from sqlalchemy.orm import selectinload

from xngin.apiserver import constants, flags
from xngin.apiserver.dwh.dwh_session import DwhSession
from xngin.apiserver.exceptions_common import LateValidationError
from xngin.apiserver.routers.assignment_adapters import (
    RowProtocol,
    assign_treatments_with_balance,
    bulk_insert_arm_assignments,
    make_balance_check,
)
from xngin.apiserver.routers.common_api_types import (
    Arm,
    ArmSize,
    Assignment,
    AssignSummary,
    BalanceCheck,
    BaseFrequentistDesignSpec,
    CreateExperimentRequest,
    CreateExperimentResponse,
    GetExperimentAssignmentsResponse,
    ListExperimentsResponse,
    Strata,
)
from xngin.apiserver.routers.common_enums import (
    ExperimentState,
    ExperimentsType,
    LikelihoodTypes,
    PriorTypes,
    StopAssignmentReason,
)
from xngin.apiserver.settings import (
    ParticipantsDef,
)
from xngin.apiserver.sqla import tables
from xngin.apiserver.storage.storage_format_converters import ExperimentStorageConverter
from xngin.apiserver.webhooks.webhook_types import ExperimentCreatedWebhookBody
from xngin.events.experiment_created import ExperimentCreatedEvent
from xngin.stats.bandit_sampling import choose_arm, update_arm
from xngin.tq.task_payload_types import WEBHOOK_OUTBOUND_TASK_TYPE, WebhookOutboundTask


class ExperimentsAssignmentError(Exception):
    """Wrapper for errors raised by our xngin.apiserver.routers.experiments_common module."""


def random_choice[T](choices: Sequence[T], seed: int | None = None) -> T:
    """Choose a random value from choices."""
    if seed:
        if not isinstance(seed, int):
            raise ValueError("seed must be an integer")
        # use a predictable random
        r = random.Random(seed)
        return r.choice(choices)
    # Use very strong random by default
    return secrets.choice(choices)


async def create_experiment_impl(
    request: CreateExperimentRequest,
    datasource: tables.Datasource,
    xngin_session: AsyncSession,
    chosen_n: int | None,
    stratify_on_metrics: bool,
    random_state: int | None,
    validated_webhooks: list[tables.Webhook],
) -> CreateExperimentResponse:
<<<<<<< HEAD
    match request.design_spec.experiment_type:
=======
    # Raise error for bandit experiments
    # Generate ids for the experiment and arms, required for doing assignments.
    design_spec = request.design_spec
    design_spec.experiment_id = tables.experiment_id_factory()
    for arm in design_spec.arms:
        arm.arm_id = tables.arm_id_factory()

    match design_spec.experiment_type:
>>>>>>> 791caffa
        case ExperimentsType.FREQ_ONLINE | ExperimentsType.FREQ_PREASSIGNED:
            ds_config = datasource.get_config()

            participants_cfg = ds_config.find_participants(design_spec.participant_type)
            if not isinstance(participants_cfg, ParticipantsDef):
                raise LateValidationError("Invalid ParticipantsConfig: Participants must be of type schema.")

            # Get participants and their schema info from the client dwh.
            # Only fetch the columns we might need for stratified random assignment.
            participants_unique_id_field = participants_cfg.get_unique_id_field()
            metric_names = [m.field_name for m in design_spec.metrics]
            strata_names = [s.field_name for s in design_spec.strata]
            stratum_cols = strata_names + metric_names if stratify_on_metrics else strata_names

            async with DwhSession(ds_config.dwh) as dwh:
                if chosen_n is not None:
                    result = await dwh.get_participants(
                        participants_cfg.table_name,
                        select_columns={*stratum_cols, participants_unique_id_field},
                        filters=design_spec.filters,
                        n=chosen_n,
                    )
                    sa_table, participants = result.sa_table, result.participants

                elif design_spec.experiment_type == ExperimentsType.FREQ_PREASSIGNED:
                    raise LateValidationError("Preassigned experiments must have a chosen_n.")
                else:
                    sa_table = await dwh.inspect_table(participants_cfg.table_name)

            match design_spec.experiment_type:
                case ExperimentsType.FREQ_PREASSIGNED:
                    if participants is None:
                        raise LateValidationError("Preassigned experiments must have participants data")
                    return await create_preassigned_experiment_impl(
                        request=request,
                        datasource_id=datasource.id,
                        organization_id=datasource.organization_id,
                        participant_unique_id_field=participants_unique_id_field,
                        dwh_sa_table=sa_table,
                        dwh_participants=participants,
                        random_state=random_state,
                        xngin_session=xngin_session,
                        stratify_on_metrics=stratify_on_metrics,
                        validated_webhooks=validated_webhooks,
                    )

                case ExperimentsType.FREQ_ONLINE:
                    return await create_freq_online_experiment_impl(
                        request=request,
                        datasource_id=datasource.id,
                        organization_id=datasource.organization_id,
                        xngin_session=xngin_session,
                        validated_webhooks=validated_webhooks,
                    )

        case ExperimentsType.MAB_ONLINE | ExperimentsType.CMAB_ONLINE:
            return await create_bandit_online_experiment_impl(
                xngin_session=xngin_session,
                organization_id=datasource.organization_id,
                validated_webhooks=validated_webhooks,
                request=request,
                datasource_id=datasource.id,
                chosen_n=chosen_n,
            )

        case _:
            raise HTTPException(
                status_code=status.HTTP_400_BAD_REQUEST,
<<<<<<< HEAD
                detail=f"Invalid experiment type: {request.design_spec.experiment_type}",
            )


async def create_experiment_with_assignments_impl(
    request: CreateExperimentRequest,
    datasource: Datasource,
    xngin_session: AsyncSession,
    validated_webhooks: list[tables.Webhook],
    organization_id: str,
    random_state: int | None,
    chosen_n: int,
    stratify_on_metrics: bool,
) -> CreateExperimentResponse:
    if not isinstance(
        request.design_spec,
        BaseFrequentistDesignSpec,
    ):
        raise HTTPException(
            status_code=status.HTTP_400_BAD_REQUEST,
            detail=f"{request.design_spec.experiment_type} experiments are not supported for assignments.",
        )

    ds_config = datasource.config
    participants_schema = ds_config.find_participants(request.design_spec.participant_type)

    # Get participants and their schema info from the client dwh
    async with DwhSession(ds_config.dwh) as dwh:
        result = await dwh.get_participants(participants_schema.table_name, request.design_spec.filters, chosen_n)

    if request.design_spec.experiment_type == ExperimentsType.FREQ_PREASSIGNED:
        if result.participants is None:
            raise LateValidationError(
                "Preassigned experiments must have participants data",
=======
                detail=f"Invalid experiment type: {design_spec.experiment_type}",
>>>>>>> 791caffa
            )


async def create_preassigned_experiment_impl(
    request: CreateExperimentRequest,
    datasource_id: str,
    organization_id: str,
    participant_unique_id_field: str,
    dwh_sa_table: Table,
    dwh_participants: Sequence[RowProtocol],
    random_state: int | None,
    xngin_session: AsyncSession,
    stratify_on_metrics: bool,
    validated_webhooks: list[tables.Webhook],
) -> CreateExperimentResponse:
    design_spec = request.design_spec

    if not isinstance(
        design_spec,
        BaseFrequentistDesignSpec,
    ):
        raise HTTPException(
            status_code=status.HTTP_400_BAD_REQUEST,
            detail="Bandit experiments are not supported for preassigned assignments",
        )
    metric_names = [m.field_name for m in design_spec.metrics]
    strata_names = [s.field_name for s in design_spec.strata]
    stratum_cols = strata_names + metric_names if stratify_on_metrics else strata_names

    # Check for unique participant IDs after filtering
    seen_participant_ids = set()
    for participant in dwh_participants:
        participant_id = getattr(participant, participant_unique_id_field)
        if participant_id in seen_participant_ids:
            raise LateValidationError(f"Duplicate participant ID found after filtering: '{participant_id}'.")
        seen_participant_ids.add(participant_id)

    # Do the raw assignment first so we can store the balance check with the experiment.
    assignment_result = assign_treatments_with_balance(
        sa_table=dwh_sa_table,
        data=dwh_participants,
        stratum_cols=stratum_cols,
        id_col=participant_unique_id_field,
        n_arms=len(design_spec.arms),
        quantiles=4,
        random_state=random_state,
    )
    balance_check = make_balance_check(assignment_result.balance_result, design_spec.fstat_thresh)

    experiment_converter = ExperimentStorageConverter.init_from_components(
        datasource_id=datasource_id,
        organization_id=organization_id,
        experiment_type=design_spec.experiment_type,
        design_spec=design_spec,
        state=ExperimentState.ASSIGNED,
        stopped_assignments_at=datetime.now(UTC),
        stopped_assignments_reason=StopAssignmentReason.PREASSIGNED,
        balance_check=balance_check,
        power_analyses=request.power_analyses,
    )
    experiment = experiment_converter.get_experiment()
    # Associate webhooks with the experiment
    for webhook in validated_webhooks:
        experiment.webhooks.append(webhook)
    xngin_session.add(experiment)

    # Flush to get ids
    await xngin_session.flush()

    await bulk_insert_arm_assignments(
        xngin_session=xngin_session,
        experiment_id=experiment.id,
        arms=[Arm(arm_id=arm.id, arm_name=arm.name) for arm in experiment.arms],
        participant_type=experiment.participant_type,
        participant_id_col=participant_unique_id_field,
        data=dwh_participants,
        assignment_result=assignment_result,
    )

    await xngin_session.commit()

    assign_summary = await get_assign_summary(xngin_session, experiment.id, balance_check)
    webhook_ids = [webhook.id for webhook in validated_webhooks]
    return experiment_converter.get_create_experiment_response(assign_summary, webhook_ids)


async def create_freq_online_experiment_impl(
    request: CreateExperimentRequest,
    datasource_id: str,
    organization_id: str,
    xngin_session: AsyncSession,
    validated_webhooks: list[tables.Webhook],
) -> CreateExperimentResponse:
    """Create an online experiment and persist it to the database."""
    design_spec = request.design_spec

    # TODO: update to support bandit experiments
    if not isinstance(design_spec, BaseFrequentistDesignSpec):
        raise HTTPException(
            status_code=status.HTTP_400_BAD_REQUEST,
            detail="Bandit experiments are not supported for online assignments",
        )

    experiment_converter = ExperimentStorageConverter.init_from_components(
        datasource_id=datasource_id,
        organization_id=organization_id,
        experiment_type=ExperimentsType.FREQ_ONLINE,
        design_spec=design_spec,
    )
    experiment = experiment_converter.get_experiment()
    # Associate webhooks with the experiment
    for webhook in validated_webhooks:
        experiment.webhooks.append(webhook)
    xngin_session.add(experiment)

    await xngin_session.commit()
    # Online experiments start with no assignments.
    empty_assign_summary = AssignSummary(
        balance_check=None,
        sample_size=0,
        arm_sizes=[ArmSize(arm=arm.model_copy(), size=0) for arm in design_spec.arms],
    )
    webhook_ids = [webhook.id for webhook in validated_webhooks]
    return experiment_converter.get_create_experiment_response(empty_assign_summary, webhook_ids)


async def create_bandit_online_experiment_impl(
    xngin_session: AsyncSession,
    organization_id: str,
    validated_webhooks: list[tables.Webhook],
    request: CreateExperimentRequest,
    datasource_id: str,
    chosen_n: int | None = None,
) -> CreateExperimentResponse:
    """Create an online experiment and persist it to the database."""
    design_spec = request.design_spec

    experiment_converter = ExperimentStorageConverter.init_from_components(
        datasource_id=datasource_id,
        organization_id=organization_id,
        experiment_type=design_spec.experiment_type,
        design_spec=design_spec,
        n_trials=chosen_n if chosen_n is not None else 0,
    )
    experiment = experiment_converter.get_experiment()

    # Associate webhooks with the experiment
    for webhook in validated_webhooks:
        experiment.webhooks.append(webhook)
    xngin_session.add(experiment)

    await xngin_session.commit()
    webhook_ids = [webhook.id for webhook in validated_webhooks]
    return experiment_converter.get_create_experiment_response(None, webhook_ids)


async def commit_experiment_impl(xngin_session: AsyncSession, experiment: tables.Experiment):
    if experiment.state == ExperimentState.COMMITTED:
        return Response(status_code=status.HTTP_304_NOT_MODIFIED)
    if experiment.state != ExperimentState.ASSIGNED:
        raise HTTPException(
            status_code=status.HTTP_400_BAD_REQUEST,
            detail=f"Invalid state: {experiment.state}",
        )

    experiment.state = ExperimentState.COMMITTED

    experiment_id = experiment.id
    datasource = await experiment.awaitable_attrs.datasource
    webhooks = await experiment.awaitable_attrs.webhooks

    event = tables.Event(
        organization_id=datasource.organization_id,
        type=ExperimentCreatedEvent.TYPE,
    ).set_data(ExperimentCreatedEvent(datasource_id=experiment.datasource_id, experiment_id=experiment_id))
    xngin_session.add(event)
    for webhook in webhooks:
        # If the organization has a webhook for experiment.created, enqueue a task for it.
        # In the future, this may be replaced by a standalone queuing service.
        if webhook.type == ExperimentCreatedEvent.TYPE:
            webhook_task = WebhookOutboundTask(
                organization_id=datasource.organization_id,
                url=webhook.url,
                body=ExperimentCreatedWebhookBody(
                    organization_id=datasource.organization_id,
                    datasource_id=datasource.id,
                    experiment_id=experiment_id,
                    experiment_url=f"{flags.XNGIN_PUBLIC_PROTOCOL}://{flags.XNGIN_PUBLIC_HOSTNAME}/v1/experiments/{experiment_id}",
                ).model_dump(),
                headers={constants.HEADER_WEBHOOK_TOKEN: webhook.auth_token} if webhook.auth_token else {},
            )
            task = tables.Task(
                task_type=WEBHOOK_OUTBOUND_TASK_TYPE,
                payload=webhook_task.model_dump(),
            )
            xngin_session.add(task)
    await xngin_session.commit()

    return Response(status_code=status.HTTP_204_NO_CONTENT)


async def abandon_experiment_impl(xngin_session: AsyncSession, experiment: tables.Experiment):
    if experiment.state == ExperimentState.ABANDONED:
        return Response(status_code=status.HTTP_304_NOT_MODIFIED)
    if experiment.state not in {ExperimentState.DESIGNING, ExperimentState.ASSIGNED}:
        raise HTTPException(
            status_code=status.HTTP_400_BAD_REQUEST,
            detail=f"Invalid state: {experiment.state}",
        )

    experiment.state = ExperimentState.ABANDONED
    await xngin_session.commit()

    return Response(status_code=status.HTTP_204_NO_CONTENT)


async def list_organization_or_datasource_experiments_impl(
    xngin_session: AsyncSession,
    *,
    organization_id: str | None = None,
    datasource_id: str | None = None,
) -> ListExperimentsResponse:
    """
    List experiments for a given organization or datasource.
    If both are provided, datasource_id takes precedence.
    Raises ValueError if neither is provided.
    """
    stmt = select(tables.Experiment).options(
        selectinload(tables.Experiment.arms),
        selectinload(tables.Experiment.contexts),
        selectinload(tables.Experiment.webhooks),
    )

    if datasource_id:
        stmt = stmt.where(tables.Experiment.datasource_id == datasource_id)
    elif organization_id:
        stmt = stmt.join(
            tables.Datasource,
            (tables.Experiment.datasource_id == tables.Datasource.id)
            & (tables.Datasource.organization_id == organization_id),
        )
    else:
        raise ValueError(
            "Either datasource_id or organization_id must be provided",
        )

    stmt = stmt.where(
        tables.Experiment.state.in_([
            ExperimentState.DESIGNING,
            ExperimentState.COMMITTED,
            ExperimentState.ASSIGNED,
        ])
    ).order_by(tables.Experiment.created_at.desc())

    experiments = await xngin_session.scalars(stmt)
    items = []
    for e in experiments:
        converter = ExperimentStorageConverter(e)
        balance_check = converter.get_balance_check()
        assign_summary = await get_assign_summary(xngin_session, e.id, balance_check)
        webhook_ids = [webhook.id for webhook in e.webhooks]
        items.append(converter.get_experiment_config(assign_summary, webhook_ids))
    return ListExperimentsResponse(items=items)


def get_experiment_assignments_impl(
    experiment: tables.Experiment,
) -> GetExperimentAssignmentsResponse:
    # Map arm IDs to names
    arm_id_to_name = {arm.id: arm.name for arm in experiment.arms}
    # Convert ArmAssignment models to Assignment API types
    if experiment.experiment_type in {
        ExperimentsType.FREQ_ONLINE,
        ExperimentsType.FREQ_PREASSIGNED,
    }:
        assignments = [
            Assignment(
                participant_id=arm_assignment.participant_id,
                arm_id=arm_assignment.arm_id,
                arm_name=arm_id_to_name[arm_assignment.arm_id],
                created_at=arm_assignment.created_at,
                strata=[Strata.model_validate(s) for s in arm_assignment.strata],
            )
            for arm_assignment in experiment.arm_assignments
        ]
        return GetExperimentAssignmentsResponse(
            balance_check=ExperimentStorageConverter(experiment).get_balance_check(),
            experiment_id=experiment.id,
            sample_size=len(assignments),
            assignments=assignments,
        )
    if experiment.experiment_type != ExperimentsType.BAYESAB_ONLINE.value:
        assignments = [
            Assignment(
                participant_id=draw.participant_id,
                arm_id=draw.arm_id,
                arm_name=arm_id_to_name[draw.arm_id],
                created_at=draw.created_at,
                observed_at=draw.observed_at,
                outcome=draw.outcome,
                context_values=draw.context_vals,
            )
            for draw in experiment.draws
        ]
        return GetExperimentAssignmentsResponse(
            balance_check=None,  # MAB experiments do not have balance checks
            experiment_id=experiment.id,
            sample_size=len(assignments),
            assignments=assignments,
        )
    raise HTTPException(
        status_code=status.HTTP_400_BAD_REQUEST,
        detail=f"Invalid experiment type: {experiment.experiment_type}",
    )


def experiment_assignments_to_csv_generator(experiment: tables.Experiment):
    """Generator function to yield CSV rows of experiment assignments as strings"""
    # Map arm IDs to names
    arm_id_to_name = {arm.id: arm.name for arm in experiment.arms}

    # Get strata field names from the first assignment
    strata_names = []
    if len(experiment.arm_assignments) > 0:
        strata_names = experiment.arm_assignments[0].strata_names()

    # Create CSV header
    header = ["participant_id", "arm_id", "arm_name", "created_at", *strata_names]

    def generate_csv(batch_size=100):
        # Use csv.writer with StringIO to format a single row at a time
        output = io.StringIO()
        writer = csv.writer(output)

        try:
            # First write out our header
            writer.writerow(header)

            # Write out each participant row in batches
            for batch in batched(experiment.arm_assignments, batch_size):
                for participant in batch:
                    row = [
                        participant.participant_id,
                        participant.arm_id,
                        arm_id_to_name[participant.arm_id],
                        participant.created_at,
                        *participant.strata_values(),
                    ]
                    writer.writerow(row)

                # Return the batch as string for streaming to the user
                yield output.getvalue()
                # Clear the string buffer for the next batch
                output.seek(0)
                output.truncate(0)
        finally:
            output.close()

    return generate_csv


async def get_experiment_assignments_as_csv_impl(
    experiment: tables.Experiment,
) -> StreamingResponse:
    csv_generator = experiment_assignments_to_csv_generator(experiment)
    filename = f"experiment_{experiment.id}_assignments.csv"
    return StreamingResponse(
        csv_generator(),
        media_type="text/csv",
        headers={"Content-Disposition": f'attachment; filename="{filename}"'},
    )


async def get_existing_assignment_for_participant(
    xngin_session: AsyncSession,
    experiment_id: str,
    participant_id: str,
    experiment_type: str,
) -> Assignment | None:
    """Internal helper to look up an existing assignment for a participant.  Excludes strata.

    Returns: None if no assignment exists.
    """
    stmt: (
        Select[tuple[str, str, str, datetime]]
        | Select[
            tuple[
                str,
                str,
                str,
                datetime,
                list[float] | None,
                datetime | None,
                float | None | None,
            ]
        ]
    )

    match experiment_type:
        case ExperimentsType.FREQ_ONLINE | ExperimentsType.FREQ_PREASSIGNED:
            stmt = (
                select(
                    tables.ArmAssignment.participant_id,
                    tables.Arm.id.label("arm_id"),
                    tables.Arm.name.label("arm_name"),
                    tables.ArmAssignment.created_at,
                )
                .join(
                    tables.ArmAssignment,
                    (tables.ArmAssignment.arm_id == tables.Arm.id)
                    & (tables.ArmAssignment.experiment_id == tables.Arm.experiment_id),
                )
                .filter(
                    tables.Arm.experiment_id == experiment_id,
                    tables.ArmAssignment.participant_id == participant_id,
                )
            )
        case ExperimentsType.MAB_ONLINE | ExperimentsType.CMAB_ONLINE:
            stmt = (
                select(
                    tables.Draw.participant_id,
                    tables.Draw.arm_id,
                    tables.Arm.name.label("arm_name"),
                    tables.Draw.created_at,
                    tables.Draw.context_vals,
                    tables.Draw.observed_at,
                    tables.Draw.outcome,
                )
                .join(
                    tables.Arm,
                    (tables.Draw.arm_id == tables.Arm.id) & (tables.Draw.experiment_id == tables.Arm.experiment_id),
                )
                .filter(
                    tables.Arm.experiment_id == experiment_id,
                    tables.Draw.participant_id == participant_id,
                )
            )
        case _:
            raise ExperimentsAssignmentError(f"Invalid experiment type {experiment_type}")

    res = await xngin_session.execute(stmt)
    existing_assignment = res.one_or_none()
    # If the participant already has an assignment for this experiment, return it.
    if existing_assignment:
        return Assignment(
            participant_id=existing_assignment.participant_id,
            arm_id=existing_assignment.arm_id,
            arm_name=existing_assignment.arm_name,
            created_at=existing_assignment.created_at,
            strata=[],  # Strata are not included in this query
            observed_at=existing_assignment.observed_at if hasattr(existing_assignment, "observed_at") else None,
            outcome=existing_assignment.outcome if hasattr(existing_assignment, "outcome") else None,
            context_values=existing_assignment.context_vals if hasattr(existing_assignment, "context_vals") else None,
        )
    return None


async def create_assignment_for_participant(
    xngin_session: AsyncSession,
    experiment: tables.Experiment,
    participant_id: str,
    context_vals: list[float] | None = None,
    random_state: int | None = None,
) -> Assignment | None:
    """Helper to persist a new assignment for a participant. Returned value excludes strata.

    Has side effect of updating the experiment's stopped_at and stopped_reason if we discover we should stop assigning.
    """
    if experiment.stopped_assignments_at is not None:
        # Experiment is stopped, so no new assignments can be made.
        return None

    if experiment.state != ExperimentState.COMMITTED:
        raise ExperimentsAssignmentError(f"Invalid experiment state: {experiment.state}")

    if len(experiment.arms) == 0:
        raise ExperimentsAssignmentError("Experiment has no arms")

    experiment_type = ExperimentsType(experiment.experiment_type)
    if experiment_type == ExperimentsType.FREQ_PREASSIGNED:
        # Preassigned experiments are not allowed to have new assignments added.
        return None

    # TODO: Add support for Bayesian A/B experiments.
    if experiment_type == ExperimentsType.BAYESAB_ONLINE:
        raise ValueError("Bayesian A/B experiments are not supported for assignments")

    if experiment_type == ExperimentsType.CMAB_ONLINE:
        if not context_vals:
            raise ExperimentsAssignmentError(
                "Context values are required for contextual multi-armed bandit experiments"
            )
        if len(context_vals) != len(experiment.contexts):
            raise ExperimentsAssignmentError(
                f"Expected {len(experiment.contexts)} context values, got {len(context_vals)}"
            )

    # Don't allow new assignments for experiments that have ended.
    if experiment.end_date < datetime.now(UTC):
        experiment.stopped_assignments_at = datetime.now(UTC)
        experiment.stopped_assignments_reason = StopAssignmentReason.END_DATE
        await xngin_session.commit()
        return None

    if not random_state:
        random_state = 66  # Default seed for deterministic behavior in tests.
    # For online frequentist or Bayesian A/B experiments, create a new assignment
    # with simple random assignment.
    match experiment_type:
        case ExperimentsType.FREQ_ONLINE | ExperimentsType.BAYESAB_ONLINE:
            # Sort by arm name to ensure deterministic assignment with seed for tests.
            chosen_arm = random_choice(
                sorted(experiment.arms, key=lambda a: a.name),
                seed=random_state,
            )
        case ExperimentsType.MAB_ONLINE | ExperimentsType.CMAB_ONLINE:
            chosen_arm = choose_arm(experiment=experiment, context=context_vals, random_state=random_state)

    chosen_arm_id = chosen_arm.id

    # Create and save the new assignment. We use the insert() API because it allows us to read
    # the database-generated created_at value without needing to refresh the object in the SQLAlchemy cache.
    try:
        match experiment_type:
            case ExperimentsType.FREQ_ONLINE | ExperimentsType.FREQ_PREASSIGNED:
                result = (
                    await xngin_session.execute(
                        insert(tables.ArmAssignment)
                        .values(
                            experiment_id=experiment.id,
                            participant_id=participant_id,
                            participant_type=experiment.participant_type,
                            arm_id=chosen_arm_id,
                            strata=[],
                        )
                        .returning(tables.ArmAssignment.created_at)
                    )
                ).fetchone()
            case ExperimentsType.MAB_ONLINE | ExperimentsType.CMAB_ONLINE:
                result = (
                    await xngin_session.execute(
                        insert(tables.Draw)
                        .values(
                            experiment_id=experiment.id,
                            participant_id=participant_id,
                            participant_type=experiment.participant_type,
                            arm_id=chosen_arm_id,
                            context_vals=context_vals,
                        )
                        .returning(tables.Draw.created_at)
                    )
                ).fetchone()
            case _:
                raise ExperimentsAssignmentError(f"Invalid experiment type: {experiment_type}")

        if result is None:
            raise ExperimentsAssignmentError(f"Failed to create assignment for participant '{participant_id}'")
        created_at = result[0]
        await xngin_session.commit()
    except IntegrityError as e:
        await xngin_session.rollback()
        raise ExperimentsAssignmentError(
            f"Failed to assign participant '{participant_id}' to arm '{chosen_arm_id}': {e}"
        ) from e

    return Assignment(
        participant_id=participant_id,
        arm_id=chosen_arm_id,
        arm_name=chosen_arm.name,
        created_at=created_at,
        strata=[],
        context_values=context_vals,
    )


async def update_bandit_arm_with_outcome_impl(
    xngin_session: AsyncSession,
    experiment: tables.Experiment,
    participant_id: str,
    outcome: float,
) -> tables.Arm:
    """Update the Draw table with the outcome for a bandit experiment."""
    # Not supported for frequentist experiments
    design_spec = ExperimentStorageConverter(experiment).get_design_spec()

    if isinstance(design_spec, BaseFrequentistDesignSpec):
        raise LateValidationError(
            "Cannot dynamically update arms for frequentist experiments.",
        )
    # Look up the participant's assignment if it exists
    assignment = await get_existing_assignment_for_participant(
        xngin_session, experiment.id, participant_id, experiment.experiment_type
    )
    if not assignment:
        raise ExperimentsAssignmentError(
            f"Participant {participant_id} does not have an assignment for which to record an outcome.",
        )
    if assignment.outcome is not None:
        raise ExperimentsAssignmentError(
            f"Participant {participant_id} already has an outcome recorded.",
        )

    # TODO: Add support for Bayesian A/B experiments.
    if design_spec.experiment_type == ExperimentsType.BAYESAB_ONLINE:
        raise LateValidationError(
            f"Invalid experiment type for bandit outcome update: {design_spec.experiment_type.value}"
        )

    if design_spec.reward_type == LikelihoodTypes.BERNOULLI and outcome not in {
        0,
        1,
    }:
        raise LateValidationError(f"Invalid outcome for binary reward type: {outcome}. Must be 0 or 1.")

    try:
        draw_record = await xngin_session.scalar(
            select(tables.Draw).where(
                tables.Draw.participant_id == participant_id,
                tables.Draw.experiment_id == experiment.id,
            )
        )
        if draw_record is None:
            raise ExperimentsAssignmentError(
                f"No draw record found for participant '{participant_id}' for this experiment"
            )
        if draw_record.outcome is not None:
            raise ExperimentsAssignmentError(
                f"Participant '{participant_id}' already has an outcome recorded for experiment '{experiment.id}'"
            )

        draw_record.observed_at = datetime.now(UTC)
        draw_record.outcome = outcome

        arm_to_update = next(arm for arm in experiment.arms if arm.id == draw_record.arm_id)

        # Get all prior draws for this arm, sorted by creation date
        draws = await experiment.awaitable_attrs.draws
        relevant_draws = sorted(
            (d for d in draws if d.arm_id == draw_record.arm_id),
            key=lambda d: d.created_at,
            reverse=True,
        )
        outcomes = [outcome] + [d.outcome for d in relevant_draws]
        context_vals = (
            [draw_record.context_vals] + [d.context_vals for d in relevant_draws] if draw_record.context_vals else None
        )

        # Limit to most recent 100 draws
        # TODO: Make draw limiting configurable
        outcomes = outcomes[:100]
        context_vals = context_vals[:100] if context_vals else None

        updated_parameters = update_arm(
            experiment=experiment,
            arm_to_update=arm_to_update,
            outcomes=outcomes,
            context=context_vals,
        )

        # Update the draw record and arm with the new parameters
        match experiment.prior_type:
            case PriorTypes.BETA.value:
                draw_record.current_alpha, draw_record.current_beta = updated_parameters
                arm_to_update.alpha, arm_to_update.beta = updated_parameters

            case PriorTypes.NORMAL.value:
                draw_record.current_mu, draw_record.current_covariance = updated_parameters
                arm_to_update.mu, arm_to_update.covariance = updated_parameters
            case _:
                raise ExperimentsAssignmentError(f"Unsupported prior type: {experiment.prior_type}")

        xngin_session.add(draw_record)
        xngin_session.add(arm_to_update)
        await xngin_session.commit()

    except IntegrityError as e:
        await xngin_session.rollback()
        raise ExperimentsAssignmentError(
            f"Failed to update assignment for participant '{participant_id}' with outcome {outcome}: {e}"
        ) from e

    return arm_to_update


async def get_assign_summary(
    xngin_session: AsyncSession,
    experiment_id: str,
    balance_check: BalanceCheck | None = None,
) -> AssignSummary:
    """Constructs an AssignSummary from the experiment's arms and arm_assignments."""
    result = await xngin_session.execute(
        select(tables.ArmAssignment.arm_id, tables.Arm.name, func.count())
        .join(tables.Arm)
        .where(tables.ArmAssignment.experiment_id == experiment_id)
        .group_by(tables.ArmAssignment.arm_id, tables.Arm.name)
    )
    arm_sizes = [
        ArmSize(
            arm=Arm(arm_id=arm_id, arm_name=name),
            size=count,
        )
        for arm_id, name, count in result
    ]
    return AssignSummary(
        balance_check=balance_check,
        arm_sizes=arm_sizes,
        sample_size=sum(arm_size.size for arm_size in arm_sizes),
    )<|MERGE_RESOLUTION|>--- conflicted
+++ resolved
@@ -82,18 +82,9 @@
     random_state: int | None,
     validated_webhooks: list[tables.Webhook],
 ) -> CreateExperimentResponse:
-<<<<<<< HEAD
-    match request.design_spec.experiment_type:
-=======
     # Raise error for bandit experiments
-    # Generate ids for the experiment and arms, required for doing assignments.
     design_spec = request.design_spec
-    design_spec.experiment_id = tables.experiment_id_factory()
-    for arm in design_spec.arms:
-        arm.arm_id = tables.arm_id_factory()
-
     match design_spec.experiment_type:
->>>>>>> 791caffa
         case ExperimentsType.FREQ_ONLINE | ExperimentsType.FREQ_PREASSIGNED:
             ds_config = datasource.get_config()
 
@@ -162,44 +153,7 @@
         case _:
             raise HTTPException(
                 status_code=status.HTTP_400_BAD_REQUEST,
-<<<<<<< HEAD
-                detail=f"Invalid experiment type: {request.design_spec.experiment_type}",
-            )
-
-
-async def create_experiment_with_assignments_impl(
-    request: CreateExperimentRequest,
-    datasource: Datasource,
-    xngin_session: AsyncSession,
-    validated_webhooks: list[tables.Webhook],
-    organization_id: str,
-    random_state: int | None,
-    chosen_n: int,
-    stratify_on_metrics: bool,
-) -> CreateExperimentResponse:
-    if not isinstance(
-        request.design_spec,
-        BaseFrequentistDesignSpec,
-    ):
-        raise HTTPException(
-            status_code=status.HTTP_400_BAD_REQUEST,
-            detail=f"{request.design_spec.experiment_type} experiments are not supported for assignments.",
-        )
-
-    ds_config = datasource.config
-    participants_schema = ds_config.find_participants(request.design_spec.participant_type)
-
-    # Get participants and their schema info from the client dwh
-    async with DwhSession(ds_config.dwh) as dwh:
-        result = await dwh.get_participants(participants_schema.table_name, request.design_spec.filters, chosen_n)
-
-    if request.design_spec.experiment_type == ExperimentsType.FREQ_PREASSIGNED:
-        if result.participants is None:
-            raise LateValidationError(
-                "Preassigned experiments must have participants data",
-=======
                 detail=f"Invalid experiment type: {design_spec.experiment_type}",
->>>>>>> 791caffa
             )
 
 

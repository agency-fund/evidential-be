import dataclasses
from dataclasses import dataclass
from datetime import UTC, datetime, timedelta
from typing import Any, cast

import pytest
from deepdiff import DeepDiff
from fastapi import HTTPException
from numpy.random import MT19937, RandomState
from pydantic import TypeAdapter
from sqlalchemy import Boolean, Column, MetaData, String, Table, select
from sqlalchemy.dialects import postgresql
from sqlalchemy.ext.asyncio import AsyncSession
from sqlalchemy.schema import CreateTable

from xngin.apiserver.exceptions_common import LateValidationError
from xngin.apiserver.routers.common_api_types import (
    CreateExperimentRequest,
    DesignSpec,
    DesignSpecMetric,
    ExperimentsType,
    MetricPowerAnalysis,
    MetricType,
    OnlineFrequentistExperimentSpec,
    PowerResponse,
    PreassignedFrequentistExperimentSpec,
    Stratum,
)
from xngin.apiserver.routers.common_enums import ExperimentState, StopAssignmentReason
from xngin.apiserver.routers.experiments.experiments_common import (
    ExperimentsAssignmentError,
    abandon_experiment_impl,
    commit_experiment_impl,
    create_assignment_for_participant,
    create_dwh_experiment_impl,
    create_preassigned_experiment_impl,
    experiment_assignments_to_csv_generator,
    get_assign_summary,
    get_existing_assignment_for_participant,
    get_experiment_assignments_impl,
    list_organization_or_datasource_experiments_impl,
)
from xngin.apiserver.sqla import tables
from xngin.apiserver.storage.storage_format_converters import ExperimentStorageConverter
from xngin.apiserver.testing.assertions import assert_dates_equal


def make_createexperimentrequest_json(
    participant_type: str = "test_participant_type",
    experiment_type: str = "freq_preassigned",
    with_ids: bool = False,
):
    """Make a basic CreateExperimentRequest JSON object.

    This does not add any power analyses or balance checks, nor do any validation.
    """
    arm1_id = tables.arm_id_factory() if with_ids else None
    arm2_id = tables.arm_id_factory() if with_ids else None

    return {
        "design_spec": {
            "participant_type": participant_type,
            "experiment_name": "test",
            "description": "test",
            "experiment_type": experiment_type,
            # Attach UTC tz, but use dates_equal() to compare to respect db storage support
            "start_date": "2024-01-01T00:00:00+00:00",
            # default our experiment to end in the future
            "end_date": (datetime.now(UTC) + timedelta(days=1)).isoformat(),
            "arms": [
                {
                    **({"arm_id": arm1_id} if arm1_id is not None else {}),
                    "arm_name": "control",
                    "arm_description": "control",
                },
                {
                    **({"arm_id": arm2_id} if arm2_id is not None else {}),
                    "arm_name": "treatment",
                    "arm_description": "treatment",
                },
            ],
            "filters": [],
            "strata": [{"field_name": "gender"}],
            "metrics": [
                {
                    "field_name": "is_onboarded",
                    "metric_pct_change": 0.1,
                }
            ],
            "power": 0.8,
            "alpha": 0.05,
            "fstat_thresh": 0.2,
        }
    }


def make_create_preassigned_experiment_request(
    with_ids: bool = False,
) -> CreateExperimentRequest:
    request = make_createexperimentrequest_json(with_ids=with_ids, experiment_type=ExperimentsType.FREQ_PREASSIGNED)
    return TypeAdapter(CreateExperimentRequest).validate_python(request)


def make_create_online_experiment_request(
    with_ids: bool = False,
) -> CreateExperimentRequest:
    request = make_createexperimentrequest_json(with_ids=with_ids, experiment_type=ExperimentsType.FREQ_ONLINE)
    return TypeAdapter(CreateExperimentRequest).validate_python(request)


def make_insertable_experiment(
    datasource: tables.Datasource,
    state: ExperimentState = ExperimentState.COMMITTED,
    experiment_type: ExperimentsType = ExperimentsType.FREQ_PREASSIGNED,
    with_ids: bool = True,
) -> tuple[tables.Experiment, DesignSpec]:
    """Make a minimal experiment with arms ready for insertion into the database for tests.

    This does not add any power analyses or balance checks.
    """
    request = make_createexperimentrequest_json(experiment_type=experiment_type, with_ids=with_ids)
    design_spec: DesignSpec = TypeAdapter(DesignSpec).validate_python(request["design_spec"])
    stopped_assignments_at: datetime | None = None
    stopped_assignments_reason: StopAssignmentReason | None = None
    if experiment_type == ExperimentsType.FREQ_PREASSIGNED:
        stopped_assignments_at = datetime.now(UTC)
        stopped_assignments_reason = StopAssignmentReason.PREASSIGNED
    experiment_converter = ExperimentStorageConverter.init_from_components(
        datasource_id=datasource.id,
        organization_id=datasource.organization_id,
        experiment_type=experiment_type,
        design_spec=design_spec,
        state=state,
        stopped_assignments_at=stopped_assignments_at,
        stopped_assignments_reason=stopped_assignments_reason,
    )
    experiment = experiment_converter.get_experiment()
    return experiment, experiment_converter.get_design_spec()


async def insert_experiment_and_arms(
    xngin_session: AsyncSession,
    datasource: tables.Datasource,
    experiment_type: ExperimentsType = ExperimentsType.FREQ_PREASSIGNED,
    state=ExperimentState.COMMITTED,
    end_date: datetime | None = None,
):
    """Creates an experiment and arms and commits them to the database.

    Returns the new ORM experiment object.
    """
    experiment, _ = make_insertable_experiment(datasource=datasource, state=state, experiment_type=experiment_type)
    # Override the end date if provided.
    if end_date is not None:
        experiment.end_date = end_date
    xngin_session.add(experiment)
    await xngin_session.commit()
    return experiment


@dataclass
class MockRow:
    """Simulate the bits of a sqlalchemy Row that we need here."""

    participant_id: str
    gender: str
    is_onboarded: bool
    region: str = "North"  # Default value for backward compatibility

    def _asdict(self) -> dict[str, Any]:
        return dataclasses.asdict(self)


@pytest.fixture
def sample_table():
    """Create a mock SQLAlchemy table that works with make_create_preassigned_experiment_request()"""
    metadata_obj = MetaData()
    return Table(
        "participants",
        metadata_obj,
        Column("participant_id", String, primary_key=True),
        Column("gender", String),
        Column("is_onboarded", Boolean),
    )


def make_sample_data(n=100):
    """Create mock participant data that works with our sample_table"""
    rs = RandomState(MT19937())
    rs.seed(42)
    return [
        MockRow(
            participant_id=f"p{i}",
            gender=rs.choice(["M", "F"]),
            is_onboarded=bool(rs.choice([True, False], p=[0.5, 0.5])),
        )
        for i in range(n)
    ]


async def test_create_experiment_impl_for_preassigned(
    xngin_session: AsyncSession,
    testing_datasource,
    sample_table,
    use_deterministic_random,
):
    """Test implementation of creating a preassigned experiment."""
    participants = make_sample_data(n=100)
    request = make_create_preassigned_experiment_request(with_ids=True)
    # Add a partial mock PowerResponse just to verify storage
    request.power_analyses = PowerResponse(
        analyses=[
            MetricPowerAnalysis(metric_spec=DesignSpecMetric(field_name="is_onboarded", metric_type=MetricType.BINARY))
        ]
    )

    # Test!
    response = await create_preassigned_experiment_impl(
        request=request.model_copy(deep=True),  # we'll use the original request for assertions
        datasource_id=testing_datasource.ds.id,
        organization_id=testing_datasource.ds.organization_id,
        participant_unique_id_field="participant_id",
        dwh_sa_table=sample_table,
        dwh_participants=participants,
        random_state=42,
        xngin_session=xngin_session,
        stratify_on_metrics=True,
        validated_webhooks=[],
    )
    # Verify response
    experiment_id = response.experiment_id
    assert response.datasource_id == testing_datasource.ds.id
    assert response.state == ExperimentState.ASSIGNED
    # Verify design_spec
    assert response.design_spec.arms[0].arm_id is not None
    assert response.design_spec.arms[1].arm_id is not None
    assert response.design_spec.experiment_name == request.design_spec.experiment_name
    assert response.design_spec.description == request.design_spec.description
    assert response.design_spec.start_date == request.design_spec.start_date
    assert response.design_spec.end_date == request.design_spec.end_date
    # although we stratify on target metrics as well in this test, note that the
    # original strata are not augmented with the metric names.
    assert response.design_spec.experiment_type == ExperimentsType.FREQ_PREASSIGNED
    assert isinstance(response.design_spec, PreassignedFrequentistExperimentSpec)
    assert response.design_spec.strata == [Stratum(field_name="gender")]
    assert response.power_analyses is not None
    assert response.power_analyses == request.power_analyses
    # Verify assign_summary
    assert response.assign_summary is not None
    assert response.assign_summary.sample_size == len(participants)
    assert response.assign_summary.balance_check is not None
    assert response.assign_summary.balance_check.balance_ok is True

<<<<<<< HEAD
    # Verify database state uses app-generated ids
    experiment = await xngin_session.get(tables.Experiment, experiment_id)
=======
    # Verify database state using the ids in the returned DesignSpec.
    experiment = await xngin_session.get(tables.Experiment, response.design_spec.experiment_id)
>>>>>>> 86903061
    assert experiment is not None
    assert experiment.experiment_type == ExperimentsType.FREQ_PREASSIGNED
    assert experiment.participant_type == request.design_spec.participant_type
    assert experiment.name == request.design_spec.experiment_name
    assert experiment.description == request.design_spec.description
    assert experiment.state == ExperimentState.ASSIGNED
    assert experiment.datasource_id == testing_datasource.ds.id
    # This comparison is dependent on whether the db can store tz or not (sqlite does not).
    assert_dates_equal(experiment.start_date, request.design_spec.start_date)
    assert_dates_equal(experiment.end_date, request.design_spec.end_date)

    # Verify stats parameters were stored correctly
    assert isinstance(request.design_spec, PreassignedFrequentistExperimentSpec)
    assert experiment.power == request.design_spec.power
    assert experiment.alpha == request.design_spec.alpha
    assert experiment.fstat_thresh == request.design_spec.fstat_thresh
    # Verify design_spec was stored correctly
    converter = ExperimentStorageConverter(experiment)
    assert converter.get_design_spec() == response.design_spec
    assert converter.get_power_response() == response.power_analyses

    # Verify assignments were created
    assignments = (
        await xngin_session.scalars(
            select(tables.ArmAssignment).where(tables.ArmAssignment.experiment_id == experiment.id)
        )
    ).all()
    assert len(assignments) == len(participants)
    # Verify all participant IDs in the db are the participants in the request
    assignment_participant_ids = {a.participant_id for a in assignments}
    assert assignment_participant_ids == {p.participant_id for p in participants}
    assert len(assignment_participant_ids) == len(participants)

    # Verify arms were created in database
    arms = (await xngin_session.scalars(select(tables.Arm).where(tables.Arm.experiment_id == experiment.id))).all()
    assert len(arms) == 2
    arm_ids = {arm.id for arm in arms}
    expected_arm_ids = {response_arm.arm_id for response_arm in response.design_spec.arms}
    assert arm_ids == expected_arm_ids

    # Check one assignment to see if it looks roughly right
    sample_assignment = assignments[0]
    assert sample_assignment.participant_type == "test_participant_type"
    assert sample_assignment.experiment_id == experiment.id
    assert sample_assignment.arm_id in (arm.arm_id for arm in response.design_spec.arms)
    # Verify strata information
    assert len(sample_assignment.strata) == 2  # our metric by default and the original strata
    assert sample_assignment.strata[0]["field_name"] == "gender"
    assert sample_assignment.strata[1]["field_name"] == "is_onboarded"

    # Check for approximate balance in arm assignments
    arm1_id = response.design_spec.arms[0].arm_id
    arm2_id = response.design_spec.arms[1].arm_id
    num_control = sum(1 for a in assignments if a.arm_id == arm1_id)
    num_treat = sum(1 for a in assignments if a.arm_id == arm2_id)
    assert abs(num_control - num_treat) <= 1


async def test_create_preassigned_experiment_impl_raises_on_duplicate_ids(
    xngin_session: AsyncSession,
    testing_datasource,
    sample_table,
    use_deterministic_random,
):
    """Test that create_preassigned_experiment_impl raises LateValidationError for duplicate participant IDs."""
    request = make_create_preassigned_experiment_request(with_ids=True)

    # Create mock participants with a duplicate ID
    participants_with_duplicate = [
        MockRow(participant_id="id_1", gender="M", is_onboarded=True),
        MockRow(participant_id="id_2", gender="F", is_onboarded=False),
        MockRow(participant_id="id_1", gender="F", is_onboarded=True),  # Duplicate ID
    ]

    with pytest.raises(LateValidationError, match="Duplicate participant ID found after filtering:"):
        await create_preassigned_experiment_impl(
            request=request,
            datasource_id=testing_datasource.ds.id,
            organization_id=testing_datasource.ds.organization_id,
            participant_unique_id_field="participant_id",
            dwh_sa_table=sample_table,
            dwh_participants=participants_with_duplicate,
            random_state=42,
            xngin_session=xngin_session,
            stratify_on_metrics=False,
            validated_webhooks=[],
        )


async def test_create_experiment_impl_for_online(
    xngin_session, testing_datasource, sample_table, use_deterministic_random
):
    """Test implementation of creating an online experiment."""
    request = make_create_online_experiment_request()

    response = await create_dwh_experiment_impl(
        request=request.model_copy(deep=True),
        datasource=testing_datasource.ds,
        random_state=42,
        chosen_n=None,
        xngin_session=xngin_session,
        stratify_on_metrics=True,
        validated_webhooks=[],
    )
    # Verify response
    assert response.datasource_id == testing_datasource.ds.id
    assert response.state == ExperimentState.ASSIGNED

    # Verify design_spec
    assert response.design_spec.experiment_id is not None
    assert response.design_spec.arms[0].arm_id is not None
    assert response.design_spec.arms[1].arm_id is not None
    assert response.design_spec.experiment_name == request.design_spec.experiment_name
    assert response.design_spec.description == request.design_spec.description
    assert response.design_spec.start_date == request.design_spec.start_date
    assert response.design_spec.end_date == request.design_spec.end_date
    assert isinstance(response.design_spec, OnlineFrequentistExperimentSpec)
    assert response.design_spec.strata == [Stratum(field_name="gender")]
    # Online experiments don't have power analyses by default
    assert response.power_analyses is None

    # Verify assign_summary for online experiment
    assert response.assign_summary is not None
    assert response.assign_summary.sample_size == 0
    assert response.assign_summary.balance_check is None
    assert response.assign_summary.arm_sizes is not None
    assert all(arm_size.size == 0 for arm_size in response.assign_summary.arm_sizes)

    # Verify database state
    experiment = await xngin_session.get(tables.Experiment, response.design_spec.experiment_id)
    assert experiment.experiment_type == ExperimentsType.FREQ_ONLINE
    assert experiment.participant_type == request.design_spec.participant_type
    assert experiment.name == request.design_spec.experiment_name
    assert experiment.description == request.design_spec.description
    # Online experiments still go through a review step before being committed
    assert experiment.state == ExperimentState.ASSIGNED
    assert experiment.datasource_id == testing_datasource.ds.id
    assert_dates_equal(experiment.start_date, request.design_spec.start_date)
    assert_dates_equal(experiment.end_date, request.design_spec.end_date)
    # Verify stats parameters were stored correctly
    assert isinstance(request.design_spec, OnlineFrequentistExperimentSpec)
    assert experiment.power == request.design_spec.power
    assert experiment.alpha == request.design_spec.alpha
    assert experiment.fstat_thresh == request.design_spec.fstat_thresh
    # Verify design_spec was stored correctly
    converter = ExperimentStorageConverter(experiment)
    assert converter.get_design_spec() == response.design_spec
    # Verify no power_analyses for online experiments
    assert experiment.power_analyses is None

    # Verify arms were created in database
    arms = (await xngin_session.scalars(select(tables.Arm).where(tables.Arm.experiment_id == experiment.id))).all()
    assert len(arms) == 2
    arm_ids = {arm.id for arm in arms}
    expected_arm_ids = {arm.arm_id for arm in response.design_spec.arms}
    assert arm_ids == expected_arm_ids

    # Verify that no assignments were created for online experiment
    assignments = (
        await xngin_session.scalars(
            select(tables.ArmAssignment).where(tables.ArmAssignment.experiment_id == experiment.id)
        )
    ).all()
    assert len(assignments) == 0


async def test_create_experiment_impl_overwrites_arm_uuids(
    xngin_session, testing_datasource, sample_table, use_deterministic_random
):
    """
    Test that the function overwrites requests with preset arm UUIDs
    (which would otherwise be caught in the route handler).
    """
    participants = make_sample_data(n=100)
    request = make_create_preassigned_experiment_request(with_ids=True)
    original_arm_ids = [arm.arm_id for arm in request.design_spec.arms]

    response = await create_dwh_experiment_impl(
        request=request,
        datasource=testing_datasource.ds,
        random_state=42,
        xngin_session=xngin_session,
        chosen_n=len(participants),
        stratify_on_metrics=True,
        validated_webhooks=[],
    )

    # Verify that new UUIDs were generated
    assert response.experiment_id.startswith("exp_")
    new_arm_ids = [arm.arm_id for arm in response.design_spec.arms]
    assert set(new_arm_ids) != set(original_arm_ids)

    # Verify database state
    experiment = (
        await xngin_session.scalars(
<<<<<<< HEAD
            select(tables.Experiment).where(
                tables.Experiment.id == response.experiment_id
            )
=======
            select(tables.Experiment).where(tables.Experiment.id == response.design_spec.experiment_id)
>>>>>>> 86903061
        )
    ).one()
    assert experiment.state == ExperimentState.ASSIGNED
    # Verify assignments were created with the new UUIDs
    assignments = (
        await xngin_session.scalars(
            select(tables.ArmAssignment).where(tables.ArmAssignment.experiment_id == experiment.id)
        )
    ).all()
    # Verify all assignments use the new arm IDs
    assignment_arm_ids = {a.arm_id for a in assignments}
    assert assignment_arm_ids == set(new_arm_ids)


async def test_create_experiment_impl_no_metric_stratification(
    xngin_session, testing_datasource, sample_table, use_deterministic_random
):
    """Test implementation of creating an experiment without stratifying on metrics."""
    participants = make_sample_data(n=100)
    request = make_create_preassigned_experiment_request()

    # Test with stratify_on_metrics=False
    response = await create_dwh_experiment_impl(
        request=request.model_copy(deep=True),
        datasource=testing_datasource.ds,
        random_state=42,
        xngin_session=xngin_session,
        chosen_n=len(participants),
        stratify_on_metrics=False,
        validated_webhooks=[],
    )

    # Verify basic response
    assert response.datasource_id == testing_datasource.ds.id
    assert response.state == ExperimentState.ASSIGNED
    assert response.experiment_id.startswith("exp_")
    assert response.design_spec.arms[0].arm_id is not None
    # Same as in the stratify_on_metrics=True test.
    # Only the output assignments will also store a snapshot of the metric values as strata.
    assert isinstance(response.design_spec, PreassignedFrequentistExperimentSpec)
    assert response.design_spec.strata == [Stratum(field_name="gender")]

    # Verify database state
    experiment = (
        await xngin_session.scalars(
<<<<<<< HEAD
            select(tables.Experiment).where(
                tables.Experiment.id == response.experiment_id
            )
=======
            select(tables.Experiment).where(tables.Experiment.id == response.design_spec.experiment_id)
>>>>>>> 86903061
        )
    ).one()
    # Verify assignments were created
    assignments = (
        await xngin_session.scalars(
            select(tables.ArmAssignment).where(tables.ArmAssignment.experiment_id == experiment.id)
        )
    ).all()
    assert len(assignments) == len(participants)
    # Check strata information only has gender, not is_onboarded
    sample_assignment = assignments[0]
    assert len(sample_assignment.strata) == 1
    assert sample_assignment.strata[0]["field_name"] == "gender"
    assert not any(s["field_name"] == "is_onboarded" for s in sample_assignment.strata)

    # Check for approximate balance in arm assignments
    arm1_id = response.design_spec.arms[0].arm_id
    arm2_id = response.design_spec.arms[1].arm_id
    num_control = sum(1 for a in assignments if a.arm_id == arm1_id)
    num_treat = sum(1 for a in assignments if a.arm_id == arm2_id)
    assert abs(num_control - num_treat) <= 1


@pytest.mark.parametrize(
    "method_under_test,initial_state,expected_state,expected_status,expected_detail",
    [
        # Success case
        (
            commit_experiment_impl,
            ExperimentState.ASSIGNED,
            ExperimentState.COMMITTED,
            204,
            None,
        ),
        # No-op
        (
            commit_experiment_impl,
            ExperimentState.COMMITTED,
            ExperimentState.COMMITTED,
            304,
            None,
        ),
        # Failure cases
        (
            commit_experiment_impl,
            ExperimentState.DESIGNING,
            ExperimentState.DESIGNING,
            400,
            "Invalid state: designing",
        ),
        (
            commit_experiment_impl,
            ExperimentState.ABORTED,
            ExperimentState.ABORTED,
            400,
            "Invalid state: aborted",
        ),
        # Success cases
        (
            abandon_experiment_impl,
            ExperimentState.DESIGNING,
            ExperimentState.ABANDONED,
            204,
            None,
        ),
        (
            abandon_experiment_impl,
            ExperimentState.ASSIGNED,
            ExperimentState.ABANDONED,
            204,
            None,
        ),
        # No-op
        (
            abandon_experiment_impl,
            ExperimentState.ABANDONED,
            ExperimentState.ABANDONED,
            304,
            None,
        ),
        # Failure case
        (
            abandon_experiment_impl,
            ExperimentState.COMMITTED,
            ExperimentState.COMMITTED,
            400,
            "Invalid state: committed",
        ),
    ],
)
async def test_state_setting_experiment_impl(
    xngin_session,
    testing_datasource,
    method_under_test,
    initial_state,
    expected_state,
    expected_status,
    expected_detail,
):
    # Initialize our state with an existing experiment who's state we want to modify.
    experiment = await insert_experiment_and_arms(xngin_session, testing_datasource.ds, state=initial_state)

    try:
        response = await method_under_test(xngin_session, experiment)
    except HTTPException as e:
        assert e.status_code == expected_status
        assert e.detail == expected_detail
    else:
        assert response.status_code == expected_status
        assert experiment.state == expected_state


async def test_list_experiments_impl(
    xngin_session,
    testing_datasource,
    testing_datasource_with_user,
):
    """Test that we only get experiments in a valid state for the specified datasource."""
    experiment1_data = make_insertable_experiment(testing_datasource.ds, ExperimentState.ASSIGNED)
    experiment2_data = make_insertable_experiment(testing_datasource.ds, ExperimentState.COMMITTED)
    experiment3_data = make_insertable_experiment(testing_datasource.ds, ExperimentState.DESIGNING)
    experiment4_data = make_insertable_experiment(testing_datasource.ds, ExperimentState.ABORTED)
    # One more experiment associated with a *different* datasource.
    experiment5_data = make_insertable_experiment(testing_datasource_with_user.ds, ExperimentState.ASSIGNED)
    # Set the created_at time to test ordering
    experiment1_data[0].created_at = datetime.now(UTC) - timedelta(days=1)
    experiment2_data[0].created_at = datetime.now(UTC)
    experiment3_data[0].created_at = datetime.now(UTC) + timedelta(days=1)
    experiment_data = [
        experiment1_data,
        experiment2_data,
        experiment3_data,
        experiment4_data,
        experiment5_data,
    ]

    xngin_session.add_all([data[0] for data in experiment_data])
    await xngin_session.commit()

    experiments = await list_organization_or_datasource_experiments_impl(
        xngin_session=xngin_session, datasource_id=testing_datasource.ds.id
    )
    # experiment5 excluded due to datasource mismatch
    assert len(experiments.items) == 3

    # Verify that the experiments are in the correct order
    actual1_config = experiments.items[2]  # experiment1 is last as it's oldest
    actual2_config = experiments.items[1]
    actual3_config = experiments.items[0]
    assert actual1_config.state == ExperimentState.ASSIGNED
    diff = DeepDiff(
        actual1_config.design_spec, experiment1_data[1], exclude_paths=["experiment_id"]
    )
    assert not diff, f"Objects differ:\n{diff.pretty()}"
    assert actual2_config.state == ExperimentState.COMMITTED
    diff = DeepDiff(
        actual2_config.design_spec, experiment2_data[1], exclude_paths=["experiment_id"]
    )
    assert not diff, f"Objects differ:\n{diff.pretty()}"
    assert actual3_config.state == ExperimentState.DESIGNING
    diff = DeepDiff(
        actual3_config.design_spec, experiment3_data[1], exclude_paths=["experiment_id"]
    )
    assert not diff, f"Objects differ:\n{diff.pretty()}"


async def test_list_experiments_impl_alt_scenarios(
    xngin_session,
    testing_datasource,
):
    with pytest.raises(ValueError, match="Either datasource_id or organization_id must be provided"):
        await list_organization_or_datasource_experiments_impl(xngin_session=xngin_session)

    experiment1_data = make_insertable_experiment(testing_datasource.ds, ExperimentState.ASSIGNED)
    xngin_session.add(experiment1_data[0])
    org_list = await list_organization_or_datasource_experiments_impl(
        xngin_session=xngin_session, organization_id=testing_datasource.org.id
    )
    ds_list = await list_organization_or_datasource_experiments_impl(
        xngin_session=xngin_session,
        datasource_id=testing_datasource.ds.id,
    )
    both_list = await list_organization_or_datasource_experiments_impl(
        xngin_session=xngin_session,
        datasource_id=testing_datasource.ds.id,
        organization_id=testing_datasource.org.id,
    )
    assert len(org_list.items) == 1
    assert len(ds_list.items) == 1
    assert len(both_list.items) == 1
    assert org_list == ds_list
    assert ds_list == both_list

    bad_list = await list_organization_or_datasource_experiments_impl(
        xngin_session=xngin_session,
        datasource_id="bad_id",
        organization_id=testing_datasource.org.id,
    )
    assert bad_list.items == []


async def test_get_experiment_assignments_impl(xngin_session, testing_datasource):
    # First insert an experiment with assignments
    experiment = await insert_experiment_and_arms(xngin_session, testing_datasource.ds)
    await xngin_session.commit()

    experiment_id = experiment.id
    arm1_id = experiment.arms[0].id
    arm2_id = experiment.arms[1].id
    arm_assignments = [
        tables.ArmAssignment(
            experiment_id=experiment_id,
            participant_type="test_participant_type",
            participant_id="p1",
            arm_id=arm1_id,
            strata=[{"field_name": "gender", "strata_value": "F"}],
        ),
        tables.ArmAssignment(
            experiment_id=experiment_id,
            participant_type="test_participant_type",
            participant_id="p2",
            arm_id=arm2_id,
            strata=[{"field_name": "gender", "strata_value": "M"}],
        ),
    ]
    xngin_session.add_all(arm_assignments)
    await xngin_session.commit()
    await xngin_session.refresh(experiment, ["arms", "arm_assignments"])

    data = get_experiment_assignments_impl(experiment)

    # Check the response structure
    assert data.experiment_id == experiment.id
    assert data.sample_size == (await get_assign_summary(xngin_session, experiment.id)).sample_size
    assert data.balance_check == ExperimentStorageConverter(experiment).get_balance_check()

    # Check assignments
    assignments = data.assignments
    assert len(assignments) == 2

    # Verify first assignment
    assert assignments[0].participant_id == "p1"
    assert str(assignments[0].arm_id) == arm1_id
    assert assignments[0].arm_name == "control"
    assert assignments[0].strata is not None and len(assignments[0].strata) == 1
    assert assignments[0].strata[0].field_name == "gender"
    assert assignments[0].strata[0].strata_value == "F"
    assert assignments[0].created_at is not None

    # Verify second assignment
    assert assignments[1].participant_id == "p2"
    assert str(assignments[1].arm_id) == arm2_id
    assert assignments[1].arm_name == "treatment"
    assert assignments[1].strata is not None and len(assignments[1].strata) == 1
    assert assignments[1].strata[0].field_name == "gender"
    assert assignments[1].strata[0].strata_value == "M"
    assert assignments[1].created_at is not None


async def make_experiment_with_assignments(xngin_session, datasource: tables.Datasource):
    """Helper test function that commits a new preassigned experiment with assignments."""
    experiment = await insert_experiment_and_arms(xngin_session, datasource)
    arm1_id = experiment.arms[0].id
    arm2_id = experiment.arms[1].id
    assignments = [
        tables.ArmAssignment(
            experiment_id=experiment.id,
            participant_type="test_participant_type",
            participant_id="p1",
            arm_id=arm1_id,
            created_at=datetime(2025, 1, 1, tzinfo=UTC),
            strata=[
                {"field_name": "gender", "strata_value": "F"},
                {"field_name": "score", "strata_value": "1.1"},
            ],
        ),
        tables.ArmAssignment(
            experiment_id=experiment.id,
            participant_type="test_participant_type",
            participant_id="p2",
            arm_id=arm2_id,
            created_at=datetime(2025, 1, 2, tzinfo=UTC),
            strata=[
                {"field_name": "gender", "strata_value": "M"},
                {"field_name": "score", "strata_value": "esc,aped"},
            ],
        ),
    ]
    xngin_session.add_all(assignments)
    await xngin_session.commit()
    return experiment


async def test_experiment_assignments_to_csv_generator(xngin_session, testing_datasource):
    experiment = await make_experiment_with_assignments(xngin_session, testing_datasource.ds)
    await xngin_session.refresh(experiment, ["arms", "arm_assignments"])

    arm_name_to_id = {a.name: a.id for a in experiment.arms}
    batches = list(experiment_assignments_to_csv_generator(experiment)())
    assert len(batches) == 1
    rows = batches[0].splitlines(keepends=True)
    assert rows[0] == "participant_id,arm_id,arm_name,created_at,gender,score\r\n"
    assert rows[1] == f"p1,{arm_name_to_id['control']},control,2025-01-01 00:00:00+00:00,F,1.1\r\n"
    assert rows[2] == f'p2,{arm_name_to_id["treatment"]},treatment,2025-01-02 00:00:00+00:00,M,"esc,aped"\r\n'


async def test_get_existing_assignment_for_participant(xngin_session, testing_datasource):
    experiment = await make_experiment_with_assignments(xngin_session, testing_datasource.ds)
    await xngin_session.refresh(experiment, ["arm_assignments"])
    expected_assignment = experiment.arm_assignments[0]

    assignment = await get_existing_assignment_for_participant(
        xngin_session,
        experiment.id,
        expected_assignment.participant_id,
        experiment.experiment_type,
    )
    assert assignment is not None
    assert assignment.participant_id == expected_assignment.participant_id
    assert str(assignment.arm_id) == expected_assignment.arm_id

    assignment = await get_existing_assignment_for_participant(
        xngin_session, experiment.id, "new_id", experiment.experiment_type
    )
    assert assignment is None


async def test_create_assignment_for_participant_errors(xngin_session, testing_datasource):
    # Test assignment while in an experiment state not valid for assignments.
    # Preassigned will short circuit before the invalid state check so will NOT raise.
    experiment, _ = make_insertable_experiment(
        testing_datasource.ds,
        ExperimentState.ASSIGNED,
        experiment_type=ExperimentsType.FREQ_PREASSIGNED,
    )
    experiment.arms = []
    response = await create_assignment_for_participant(xngin_session, experiment, "p1", None)
    assert response is None

    # But an online experiment in this invalid state will raise.
    experiment, _ = make_insertable_experiment(
        testing_datasource.ds,
        ExperimentState.ASSIGNED,
        experiment_type=ExperimentsType.FREQ_ONLINE,
    )
    with pytest.raises(ExperimentsAssignmentError, match="Invalid experiment state: assigned"):
        await create_assignment_for_participant(xngin_session, experiment, "p1", None)

    # Test that an online experiment with no arms will raise.
    experiment, _ = make_insertable_experiment(
        testing_datasource.ds,
        ExperimentState.COMMITTED,
        experiment_type=ExperimentsType.FREQ_ONLINE,
    )
    experiment.arms = []
    with pytest.raises(ExperimentsAssignmentError, match="Experiment has no arms"):
        await create_assignment_for_participant(xngin_session, experiment, "p1", None)


async def test_create_assignment_for_participant(xngin_session, testing_datasource):
    preassigned_experiment = await insert_experiment_and_arms(xngin_session, testing_datasource.ds)
    # Assert that we won't create new assignments for preassigned experiments
    expect_none = await create_assignment_for_participant(xngin_session, preassigned_experiment, "new_id", None)
    assert expect_none is None

    online_experiment = await insert_experiment_and_arms(
        xngin_session,
        testing_datasource.ds,
        experiment_type=ExperimentsType.FREQ_ONLINE,
    )
    # Assert that we do create new assignments for online experiments
    assignment = await create_assignment_for_participant(xngin_session, online_experiment, "new_id", None)
    assert assignment is not None
    assert assignment.participant_id == "new_id"
    online_arm_map = {arm.id: arm.name for arm in online_experiment.arms}
    assert assignment.arm_name == online_arm_map[str(assignment.arm_id)]
    assert not assignment.strata

    # But that if we try to create an assignment for a participant that already has one, it triggers an error.
    with pytest.raises(ExperimentsAssignmentError, match="Failed to assign participant"):
        await create_assignment_for_participant(xngin_session, online_experiment, "new_id", None)


@pytest.mark.parametrize(
    "experiment_type,stopped_reason",
    [
        (ExperimentsType.FREQ_PREASSIGNED, StopAssignmentReason.PREASSIGNED),
        (ExperimentsType.FREQ_ONLINE, StopAssignmentReason.END_DATE),
    ],
)
async def test_create_assignment_for_participant_stopped_reason(
    xngin_session, testing_datasource, experiment_type, stopped_reason
):
    experiment = await insert_experiment_and_arms(
        xngin_session,
        testing_datasource.ds,
        experiment_type=experiment_type,
        end_date=datetime.now(UTC) - timedelta(days=1),
    )

    # Assert that we don't create assignments for experiments in the past,
    # but for preassigned experiments we don't set a stopped_reason.
    assignment = await create_assignment_for_participant(xngin_session, experiment, "new_id", None)
    assert assignment is None
    assert experiment.stopped_assignments_reason == stopped_reason
    if stopped_reason is not None:
        assert datetime.now(UTC) - experiment.stopped_assignments_at < timedelta(seconds=1)
    else:
        assert experiment.stopped_assignments_at is None


def test_experiment_sql():
    pg_sql = str(CreateTable(cast(Table, tables.ArmAssignment.__table__)).compile(dialect=postgresql.dialect()))
    assert "arm_id VARCHAR(36) NOT NULL," in pg_sql
    assert "strata JSONB NOT NULL," in pg_sql<|MERGE_RESOLUTION|>--- conflicted
+++ resolved
@@ -251,13 +251,8 @@
     assert response.assign_summary.balance_check is not None
     assert response.assign_summary.balance_check.balance_ok is True
 
-<<<<<<< HEAD
     # Verify database state uses app-generated ids
     experiment = await xngin_session.get(tables.Experiment, experiment_id)
-=======
-    # Verify database state using the ids in the returned DesignSpec.
-    experiment = await xngin_session.get(tables.Experiment, response.design_spec.experiment_id)
->>>>>>> 86903061
     assert experiment is not None
     assert experiment.experiment_type == ExperimentsType.FREQ_PREASSIGNED
     assert experiment.participant_type == request.design_spec.participant_type
@@ -452,15 +447,7 @@
 
     # Verify database state
     experiment = (
-        await xngin_session.scalars(
-<<<<<<< HEAD
-            select(tables.Experiment).where(
-                tables.Experiment.id == response.experiment_id
-            )
-=======
-            select(tables.Experiment).where(tables.Experiment.id == response.design_spec.experiment_id)
->>>>>>> 86903061
-        )
+        await xngin_session.scalars(select(tables.Experiment).where(tables.Experiment.id == response.experiment_id))
     ).one()
     assert experiment.state == ExperimentState.ASSIGNED
     # Verify assignments were created with the new UUIDs
@@ -504,15 +491,7 @@
 
     # Verify database state
     experiment = (
-        await xngin_session.scalars(
-<<<<<<< HEAD
-            select(tables.Experiment).where(
-                tables.Experiment.id == response.experiment_id
-            )
-=======
-            select(tables.Experiment).where(tables.Experiment.id == response.design_spec.experiment_id)
->>>>>>> 86903061
-        )
+        await xngin_session.scalars(select(tables.Experiment).where(tables.Experiment.id == response.experiment_id))
     ).one()
     # Verify assignments were created
     assignments = (
@@ -662,19 +641,13 @@
     actual2_config = experiments.items[1]
     actual3_config = experiments.items[0]
     assert actual1_config.state == ExperimentState.ASSIGNED
-    diff = DeepDiff(
-        actual1_config.design_spec, experiment1_data[1], exclude_paths=["experiment_id"]
-    )
+    diff = DeepDiff(actual1_config.design_spec, experiment1_data[1], exclude_paths=["experiment_id"])
     assert not diff, f"Objects differ:\n{diff.pretty()}"
     assert actual2_config.state == ExperimentState.COMMITTED
-    diff = DeepDiff(
-        actual2_config.design_spec, experiment2_data[1], exclude_paths=["experiment_id"]
-    )
+    diff = DeepDiff(actual2_config.design_spec, experiment2_data[1], exclude_paths=["experiment_id"])
     assert not diff, f"Objects differ:\n{diff.pretty()}"
     assert actual3_config.state == ExperimentState.DESIGNING
-    diff = DeepDiff(
-        actual3_config.design_spec, experiment3_data[1], exclude_paths=["experiment_id"]
-    )
+    diff = DeepDiff(actual3_config.design_spec, experiment3_data[1], exclude_paths=["experiment_id"])
     assert not diff, f"Objects differ:\n{diff.pretty()}"
 
 

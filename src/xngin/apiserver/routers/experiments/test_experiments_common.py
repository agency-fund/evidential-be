--- conflicted
+++ resolved
@@ -53,55 +53,18 @@
 def make_createexperimentrequest_json(
     participant_type: str = "test_participant_type",
     experiment_type: str = "freq_preassigned",
-<<<<<<< HEAD
-=======
-    with_ids: bool = False,
     prior_type: PriorTypes = PriorTypes.NORMAL,
     reward_type: LikelihoodTypes = LikelihoodTypes.NORMAL,
->>>>>>> 791caffa
 ):
     """Make a basic CreateExperimentRequest JSON object.
 
     This does not add any power analyses or balance checks, nor do any validation.
     """
-<<<<<<< HEAD
-    return {
-        "design_spec": {
-            "participant_type": participant_type,
-            "experiment_name": "test",
-            "description": "test",
-            "experiment_type": experiment_type,
-            # Attach UTC tz, but use dates_equal() to compare to respect db storage support
-            "start_date": "2024-01-01T00:00:00+00:00",
-            # default our experiment to end in the future
-            "end_date": (datetime.now(UTC) + timedelta(days=1)).isoformat(),
-            "arms": [
-                {
-                    "arm_name": "control",
-                    "arm_description": "control",
-                },
-                {
-                    "arm_name": "treatment",
-                    "arm_description": "treatment",
-                },
-            ],
-            "filters": [],
-            "strata": [{"field_name": "gender"}],
-            "metrics": [
-                {
-                    "field_name": "is_onboarded",
-                    "metric_pct_change": 0.1,
-=======
-    experiment_id = tables.experiment_id_factory() if with_ids else None
-    arm1_id = tables.arm_id_factory() if with_ids else None
-    arm2_id = tables.arm_id_factory() if with_ids else None
-
     experiment_type = ExperimentsType(experiment_type)
     match experiment_type:
         case ExperimentsType.FREQ_PREASSIGNED | ExperimentsType.FREQ_ONLINE:
             return {
                 "design_spec": {
-                    **({"experiment_id": experiment_id} if experiment_id is not None else {}),
                     "participant_type": participant_type,
                     "experiment_name": "test",
                     "description": "test",
@@ -112,12 +75,10 @@
                     "end_date": (datetime.now(UTC) + timedelta(days=1)).isoformat(),
                     "arms": [
                         {
-                            **({"arm_id": arm1_id} if arm1_id is not None else {}),
                             "arm_name": "control",
                             "arm_description": "control",
                         },
                         {
-                            **({"arm_id": arm2_id} if arm2_id is not None else {}),
                             "arm_name": "treatment",
                             "arm_description": "treatment",
                         },
@@ -133,13 +94,11 @@
                     "power": 0.8,
                     "alpha": 0.05,
                     "fstat_thresh": 0.2,
->>>>>>> 791caffa
                 }
             }
         case ExperimentsType.MAB_ONLINE:
             return {
                 "design_spec": {
-                    **({"experiment_id": experiment_id} if experiment_id is not None else {}),
                     "participant_type": "string",
                     "experiment_name": "test",
                     "description": "test",
@@ -152,7 +111,6 @@
                     "reward_type": reward_type,
                     "arms": [
                         {
-                            **({"arm_id": arm1_id} if arm1_id is not None else {}),
                             "arm_name": "string",
                             "arm_description": "string",
                             "alpha_init": 50.0 if prior_type == PriorTypes.BETA else None,
@@ -161,7 +119,6 @@
                             "sigma_init": 1.0 if prior_type == PriorTypes.NORMAL else None,
                         },
                         {
-                            **({"arm_id": arm2_id} if arm2_id is not None else {}),
                             "arm_name": "string",
                             "arm_description": "string",
                             "alpha_init": 1.0 if prior_type == PriorTypes.BETA else None,
@@ -187,12 +144,11 @@
 
 
 def make_create_online_mab_experiment_request(
-    with_ids: bool = False,
     reward_type: LikelihoodTypes = LikelihoodTypes.NORMAL,
     prior_type: PriorTypes = PriorTypes.NORMAL,
 ) -> CreateExperimentRequest:
     request = make_createexperimentrequest_json(
-        with_ids=with_ids, experiment_type=ExperimentsType.MAB_ONLINE, prior_type=prior_type, reward_type=reward_type
+        experiment_type=ExperimentsType.MAB_ONLINE, prior_type=prior_type, reward_type=reward_type
     )
     return TypeAdapter(CreateExperimentRequest).validate_python(request)
 
@@ -201,24 +157,16 @@
     datasource: tables.Datasource,
     state: ExperimentState = ExperimentState.COMMITTED,
     experiment_type: ExperimentsType = ExperimentsType.FREQ_PREASSIGNED,
-<<<<<<< HEAD
-=======
-    with_ids: bool = True,
     prior_type: PriorTypes = PriorTypes.NORMAL,
     reward_type: LikelihoodTypes = LikelihoodTypes.NORMAL,
->>>>>>> 791caffa
 ) -> tuple[tables.Experiment, DesignSpec]:
     """Make a minimal experiment with arms ready for insertion into the database for tests.
 
     This does not add any power analyses or balance checks.
     """
-<<<<<<< HEAD
-    request = make_createexperimentrequest_json(experiment_type=experiment_type)
-=======
     request = make_createexperimentrequest_json(
-        experiment_type=experiment_type, with_ids=with_ids, prior_type=prior_type, reward_type=reward_type
-    )
->>>>>>> 791caffa
+        experiment_type=experiment_type, prior_type=prior_type, reward_type=reward_type
+    )
     design_spec: DesignSpec = TypeAdapter(DesignSpec).validate_python(request["design_spec"])
     stopped_assignments_at: datetime | None = None
     stopped_assignments_reason: StopAssignmentReason | None = None
@@ -528,11 +476,9 @@
     assert len(assignments) == 0
 
 
-<<<<<<< HEAD
-=======
 async def test_create_experiment_impl_for_mab_online(xngin_session, testing_datasource):
     """Test implementation of creating an online experiment."""
-    request = make_create_online_mab_experiment_request(with_ids=True)
+    request = make_create_online_mab_experiment_request()
 
     response = await create_bandit_online_experiment_impl(
         request=request.model_copy(deep=True),
@@ -596,52 +542,6 @@
     assert len(assignments) == 0
 
 
-async def test_create_experiment_impl_overwrites_uuids(
-    xngin_session, testing_datasource, sample_table, use_deterministic_random
-):
-    """
-    Test that the function overwrites requests with preset UUIDs
-    (which would otherwise be caught in the route handler).
-    """
-    participants = make_sample_data(n=100)
-    request = make_create_preassigned_experiment_request(with_ids=True)
-    original_experiment_id = request.design_spec.experiment_id
-    original_arm_ids = [arm.arm_id for arm in request.design_spec.arms]
-
-    response = await create_experiment_impl(
-        request=request,
-        datasource=testing_datasource.ds,
-        random_state=42,
-        xngin_session=xngin_session,
-        chosen_n=len(participants),
-        stratify_on_metrics=True,
-        validated_webhooks=[],
-    )
-
-    # Verify that new UUIDs were generated
-    assert response.design_spec.experiment_id != original_experiment_id
-    new_arm_ids = [arm.arm_id for arm in response.design_spec.arms]
-    assert set(new_arm_ids) != set(original_arm_ids)
-
-    # Verify database state
-    experiment = (
-        await xngin_session.scalars(
-            select(tables.Experiment).where(tables.Experiment.id == response.design_spec.experiment_id)
-        )
-    ).one()
-    assert experiment.state == ExperimentState.ASSIGNED
-    # Verify assignments were created with the new UUIDs
-    assignments = (
-        await xngin_session.scalars(
-            select(tables.ArmAssignment).where(tables.ArmAssignment.experiment_id == experiment.id)
-        )
-    ).all()
-    # Verify all assignments use the new arm IDs
-    assignment_arm_ids = {a.arm_id for a in assignments}
-    assert assignment_arm_ids == set(new_arm_ids)
-
-
->>>>>>> 791caffa
 async def test_create_experiment_impl_no_metric_stratification(
     xngin_session, testing_datasource, sample_table, use_deterministic_random
 ):

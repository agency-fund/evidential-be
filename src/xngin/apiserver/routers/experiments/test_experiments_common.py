--- conflicted
+++ resolved
@@ -110,11 +110,7 @@
             return {
                 "design_spec": {
                     **({"experiment_id": experiment_id} if experiment_id is not None else {}),
-<<<<<<< HEAD
                     "participant_type": participant_type,
-=======
-                    "participant_type": "string",
->>>>>>> 0d83da5c
                     "experiment_name": "test",
                     "description": "test",
                     # Attach UTC tz, but use dates_equal() to compare to respect db storage support
@@ -146,7 +142,6 @@
                     ],
                 }
             }
-<<<<<<< HEAD
         case ExperimentsType.CMAB_ONLINE:
             context1_id = tables.context_id_factory() if with_ids else None
             context2_id = tables.context_id_factory() if with_ids else None
@@ -195,8 +190,6 @@
                     ],
                 }
             }
-=======
->>>>>>> 0d83da5c
         case _:
             raise ValueError(f"Invalid experiment type: {experiment_type}")
 
@@ -215,22 +208,14 @@
     return TypeAdapter(CreateExperimentRequest).validate_python(request)
 
 
-<<<<<<< HEAD
 def make_create_online_bandit_experiment_request(
     experiment_type: ExperimentsType = ExperimentsType.MAB_ONLINE,
-=======
-def make_create_online_mab_experiment_request(
->>>>>>> 0d83da5c
     with_ids: bool = False,
     reward_type: LikelihoodTypes = LikelihoodTypes.NORMAL,
     prior_type: PriorTypes = PriorTypes.NORMAL,
 ) -> CreateExperimentRequest:
     request = make_createexperimentrequest_json(
-<<<<<<< HEAD
         with_ids=with_ids, experiment_type=experiment_type, prior_type=prior_type, reward_type=reward_type
-=======
-        with_ids=with_ids, experiment_type=ExperimentsType.MAB_ONLINE, prior_type=prior_type, reward_type=reward_type
->>>>>>> 0d83da5c
     )
     return TypeAdapter(CreateExperimentRequest).validate_python(request)
 
@@ -561,12 +546,7 @@
 
 async def test_create_experiment_impl_for_mab_online(xngin_session, testing_datasource):
     """Test implementation of creating an online experiment."""
-<<<<<<< HEAD
     request = make_create_online_bandit_experiment_request(with_ids=True)
-=======
-    request = make_create_online_mab_experiment_request(with_ids=True)
->>>>>>> 0d83da5c
-
     response = await create_bandit_online_experiment_impl(
         request=request.model_copy(deep=True),
         chosen_n=None,
@@ -629,7 +609,6 @@
     assert len(assignments) == 0
 
 
-<<<<<<< HEAD
 async def test_create_experiment_impl_for_cmab_online(xngin_session, testing_datasource):
     """Test implementation of creating an online experiment."""
     request = make_create_online_bandit_experiment_request(experiment_type=ExperimentsType.CMAB_ONLINE, with_ids=True)
@@ -710,8 +689,6 @@
     assert len(assignments) == 0
 
 
-=======
->>>>>>> 0d83da5c
 async def test_create_experiment_impl_overwrites_uuids(
     xngin_session, testing_datasource, sample_table, use_deterministic_random
 ):
@@ -1206,11 +1183,7 @@
     expect_none = await create_assignment_for_participant(xngin_session, preassigned_experiment, "new_id", None)
     assert expect_none is None
 
-<<<<<<< HEAD
     # Test create assignment for online frequentist and bandit experiments
-=======
-    # Test create assignment for online frequentist and MAB experiments
->>>>>>> 0d83da5c
     freq_online_experiment = await insert_experiment_and_arms(
         xngin_session,
         testing_datasource.ds,
@@ -1232,7 +1205,6 @@
     freq_online_arm_map = {arm.id: arm.name for arm in freq_online_experiment.arms}
     assert assignment_freq_online.arm_name == freq_online_arm_map[str(assignment_freq_online.arm_id)]
     assert not assignment_freq_online.strata
-<<<<<<< HEAD
 
     # But that if we try to create an assignment for a participant that already has one, it triggers an error.
     with pytest.raises(ExperimentsAssignmentError, match="Failed to assign participant"):
@@ -1250,25 +1222,6 @@
 
     # But that if we try to create an assignment for a participant that already has one, it triggers an error.
     with pytest.raises(ExperimentsAssignmentError, match="Failed to assign participant"):
-=======
-
-    # But that if we try to create an assignment for a participant that already has one, it triggers an error.
-    with pytest.raises(ExperimentsAssignmentError, match="Failed to assign participant"):
-        await create_assignment_for_participant(xngin_session, freq_online_experiment, "new_id")
-
-    # For MAB experiments
-    # Assert that we do create new assignments for online MAB experiments
-    assert mab_assignment is not None
-    assert mab_assignment.participant_id == "new_id"
-    mab_arms = await mab_experiment.awaitable_attrs.arms
-    mab_arm_map = {arm.id: arm.name for arm in mab_arms}
-    assert mab_assignment.arm_name == mab_arm_map[str(mab_assignment.arm_id)]
-    assert not mab_assignment.context_values
-    assert mab_assignment.created_at is not None
-
-    # But that if we try to create an assignment for a participant that already has one, it triggers an error.
-    with pytest.raises(ExperimentsAssignmentError, match="Failed to assign participant"):
->>>>>>> 0d83da5c
         await create_assignment_for_participant(xngin_session, mab_experiment, "new_id")
 
 
@@ -1278,10 +1231,7 @@
         (ExperimentsType.FREQ_PREASSIGNED, StopAssignmentReason.PREASSIGNED),
         (ExperimentsType.FREQ_ONLINE, StopAssignmentReason.END_DATE),
         (ExperimentsType.MAB_ONLINE, StopAssignmentReason.END_DATE),
-<<<<<<< HEAD
         (ExperimentsType.CMAB_ONLINE, StopAssignmentReason.END_DATE),
-=======
->>>>>>> 0d83da5c
     ],
 )
 async def test_create_assignment_for_participant_stopped_reason(
@@ -1308,7 +1258,6 @@
 
 
 @pytest.mark.parametrize(
-<<<<<<< HEAD
     "experiment_type,prior_type,reward_type",
     [
         (ExperimentsType.MAB_ONLINE, PriorTypes.NORMAL, LikelihoodTypes.NORMAL),
@@ -1341,31 +1290,6 @@
 
     # Refresh experiment; retrieve draws
     await xngin_session.refresh(bandit_experiment)
-=======
-    "prior_type,reward_type",
-    [
-        (PriorTypes.NORMAL, LikelihoodTypes.NORMAL),
-        (PriorTypes.BETA, LikelihoodTypes.BERNOULLI),
-        (PriorTypes.NORMAL, LikelihoodTypes.BERNOULLI),
-    ],
-)
-async def test_update_bandit_arm_with_outcome(xngin_session, testing_datasource, prior_type, reward_type):
-    mab_experiment = await insert_experiment_and_arms(
-        xngin_session,
-        testing_datasource.ds,
-        experiment_type=ExperimentsType.MAB_ONLINE,
-        prior_type=prior_type,
-        reward_type=reward_type,
-    )
-    await create_assignment_for_participant(xngin_session, mab_experiment, "test_id")
-
-    updated_arm = await update_bandit_arm_with_outcome_impl(
-        xngin_session=xngin_session, experiment=mab_experiment, participant_id="test_id", outcome=1.0
-    )
-
-    # Refresh experiment; retrieve draws
-    await xngin_session.refresh(mab_experiment)
->>>>>>> 0d83da5c
     draws = await updated_arm.awaitable_attrs.draws
     draw = draws[0]
 
@@ -1373,7 +1297,6 @@
     assert len(draws) == 1
     assert draw.outcome == 1.0
     assert draw.observed_at is not None
-<<<<<<< HEAD
     await bandit_experiment.awaitable_attrs.arms
     await bandit_experiment.awaitable_attrs.contexts
     bandit_arm_map = {arm.id: arm for arm in bandit_experiment.arms}
@@ -1384,14 +1307,6 @@
 
     if experiment_type == ExperimentsType.CMAB_ONLINE:
         assert draw.context_vals == [1.0, 1.0]
-=======
-    await mab_experiment.awaitable_attrs.arms
-    mab_arm_map = {arm.id: arm for arm in mab_experiment.arms}
-    assert draw.current_mu == mab_arm_map[updated_arm.id].mu
-    assert draw.current_covariance == mab_arm_map[updated_arm.id].covariance
-    assert draw.current_alpha == mab_arm_map[updated_arm.id].alpha
-    assert draw.current_beta == mab_arm_map[updated_arm.id].beta
->>>>>>> 0d83da5c
 
     # Assert that we can't update the arm with an outcome for a participant that doesn't exist
     with pytest.raises(
@@ -1400,22 +1315,14 @@
             participant_id="some_other_id"
         ),
     ):
-<<<<<<< HEAD
         await update_bandit_arm_with_outcome_impl(xngin_session, bandit_experiment, "some_other_id", 1.0)
-=======
-        await update_bandit_arm_with_outcome_impl(xngin_session, mab_experiment, "some_other_id", 1.0)
->>>>>>> 0d83da5c
 
     # Assert that we can't update the arm with an outcome for a participant that already has an outcome
     with pytest.raises(
         ExperimentsAssignmentError,
         match="Participant {participant_id} already has an outcome recorded.".format(participant_id="test_id"),
     ):
-<<<<<<< HEAD
         await update_bandit_arm_with_outcome_impl(xngin_session, bandit_experiment, "test_id", 1.0)
-=======
-        await update_bandit_arm_with_outcome_impl(xngin_session, mab_experiment, "test_id", 1.0)
->>>>>>> 0d83da5c
 
 
 def test_experiment_sql():

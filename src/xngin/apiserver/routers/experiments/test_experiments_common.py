import dataclasses
from dataclasses import dataclass
from datetime import UTC, datetime, timedelta
from typing import Any, cast

import pytest
from deepdiff import DeepDiff
from fastapi import HTTPException
from numpy.random import MT19937, RandomState
from pydantic import TypeAdapter
from sqlalchemy import Boolean, Column, MetaData, String, Table, select
from sqlalchemy.dialects import postgresql
from sqlalchemy.ext.asyncio import AsyncSession
from sqlalchemy.schema import CreateTable

<<<<<<< HEAD
from xngin.apiserver.models import tables
from xngin.apiserver.models.storage_format_converters import ExperimentStorageConverter
=======
>>>>>>> adf8844e
from xngin.apiserver.routers.common_api_types import (
    CreateExperimentRequest,
    DesignSpec,
    DesignSpecMetric,
    ExperimentsType,
    MetricPowerAnalysis,
    MetricType,
    OnlineFrequentistExperimentSpec,
    PowerResponse,
    PreassignedFrequentistExperimentSpec,
    Stratum,
)
from xngin.apiserver.routers.common_enums import ExperimentState, StopAssignmentReason
from xngin.apiserver.routers.experiments.experiments_common import (
    ExperimentsAssignmentError,
    abandon_experiment_impl,
    commit_experiment_impl,
    create_assignment_for_participant,
    create_dwh_experiment_impl,
    create_preassigned_experiment_impl,
    experiment_assignments_to_csv_generator,
    get_assign_summary,
    get_existing_assignment_for_participant,
    get_experiment_assignments_impl,
    list_experiments_impl,
)
from xngin.apiserver.sqla import tables
from xngin.apiserver.storage.storage_format_converters import ExperimentStorageConverter
from xngin.apiserver.testing.assertions import assert_dates_equal


def make_createexperimentrequest_json(
    participant_type: str = "test_participant_type",
    experiment_type: str = "freq_preassigned",
    with_ids: bool = False,
):
    """Make a basic CreateExperimentRequest JSON object.

    This does not add any power analyses or balance checks, nor do any validation.
    """
    experiment_id = tables.experiment_id_factory() if with_ids else None
    arm1_id = tables.arm_id_factory() if with_ids else None
    arm2_id = tables.arm_id_factory() if with_ids else None

    return {
        "design_spec": {
            **({"experiment_id": experiment_id} if experiment_id is not None else {}),
            "participant_type": participant_type,
            "experiment_name": "test",
            "description": "test",
            "experiment_type": experiment_type,
            # Attach UTC tz, but use dates_equal() to compare to respect db storage support
            "start_date": "2024-01-01T00:00:00+00:00",
            # default our experiment to end in the future
            "end_date": (datetime.now(UTC) + timedelta(days=1)).isoformat(),
            "arms": [
                {
                    **({"arm_id": arm1_id} if arm1_id is not None else {}),
                    "arm_name": "control",
                    "arm_description": "control",
                },
                {
                    **({"arm_id": arm2_id} if arm2_id is not None else {}),
                    "arm_name": "treatment",
                    "arm_description": "treatment",
                },
            ],
            "filters": [],
            "strata": [{"field_name": "gender"}],
            "metrics": [
                {
                    "field_name": "is_onboarded",
                    "metric_pct_change": 0.1,
                }
            ],
            "power": 0.8,
            "alpha": 0.05,
            "fstat_thresh": 0.2,
        }
    }


def make_create_preassigned_experiment_request(
    with_ids: bool = False,
) -> CreateExperimentRequest:
    request = make_createexperimentrequest_json(
<<<<<<< HEAD
        with_ids=with_ids, experiment_type="freq_preassigned"
=======
        with_ids=with_ids, experiment_type=ExperimentsType.FREQ_PREASSIGNED
>>>>>>> adf8844e
    )
    return TypeAdapter(CreateExperimentRequest).validate_python(request)


def make_create_online_experiment_request(
    with_ids: bool = False,
) -> CreateExperimentRequest:
    request = make_createexperimentrequest_json(
<<<<<<< HEAD
        with_ids=with_ids, experiment_type="freq_online"
=======
        with_ids=with_ids, experiment_type=ExperimentsType.FREQ_ONLINE
>>>>>>> adf8844e
    )
    return TypeAdapter(CreateExperimentRequest).validate_python(request)


def make_insertable_experiment(
    datasource: tables.Datasource,
    state: ExperimentState = ExperimentState.COMMITTED,
<<<<<<< HEAD
    experiment_type: ExperimentsType = "freq_preassigned",
=======
    experiment_type: ExperimentsType = ExperimentsType.FREQ_PREASSIGNED,
>>>>>>> adf8844e
    with_ids: bool = True,
) -> tuple[tables.Experiment, DesignSpec]:
    """Make a minimal experiment with arms ready for insertion into the database for tests.

    This does not add any power analyses or balance checks.
    """
    request = make_createexperimentrequest_json(
        experiment_type=experiment_type, with_ids=with_ids
    )
    design_spec: DesignSpec = TypeAdapter(DesignSpec).validate_python(
        request["design_spec"]
    )
    stopped_assignments_at: datetime | None = None
    stopped_assignments_reason: StopAssignmentReason | None = None
<<<<<<< HEAD
    if experiment_type == "freq_preassigned":
=======
    if experiment_type == ExperimentsType.FREQ_PREASSIGNED:
>>>>>>> adf8844e
        stopped_assignments_at = datetime.now(UTC)
        stopped_assignments_reason = StopAssignmentReason.PREASSIGNED
    experiment_converter = ExperimentStorageConverter.init_from_components(
        datasource_id=datasource.id,
        organization_id=datasource.organization_id,
        experiment_type=experiment_type,
        design_spec=design_spec,
        state=state,
        stopped_assignments_at=stopped_assignments_at,
        stopped_assignments_reason=stopped_assignments_reason,
    )
    experiment = experiment_converter.get_experiment()
    return experiment, experiment_converter.get_design_spec()


async def insert_experiment_and_arms(
    xngin_session: AsyncSession,
    datasource: tables.Datasource,
<<<<<<< HEAD
    experiment_type: ExperimentsType = "freq_preassigned",
=======
    experiment_type: ExperimentsType = ExperimentsType.FREQ_PREASSIGNED,
>>>>>>> adf8844e
    state=ExperimentState.COMMITTED,
    end_date: datetime | None = None,
):
    """Creates an experiment and arms and commits them to the database.

    Returns the new ORM experiment object.
    """
    experiment, _ = make_insertable_experiment(
        datasource=datasource, state=state, experiment_type=experiment_type
    )
    # Override the end date if provided.
    if end_date is not None:
        experiment.end_date = end_date
    xngin_session.add(experiment)
    await xngin_session.commit()
    return experiment


@dataclass
class MockRow:
    """Simulate the bits of a sqlalchemy Row that we need here."""

    participant_id: str
    gender: str
    is_onboarded: bool
    region: str = "North"  # Default value for backward compatibility

    def _asdict(self) -> dict[str, Any]:
        return dataclasses.asdict(self)


@pytest.fixture
def sample_table():
    """Create a mock SQLAlchemy table that works with make_create_preassigned_experiment_request()"""
    metadata_obj = MetaData()
    return Table(
        "participants",
        metadata_obj,
        Column("participant_id", String, primary_key=True),
        Column("gender", String),
        Column("is_onboarded", Boolean),
    )


def make_sample_data(n=100):
    """Create mock participant data that works with our sample_table"""
    rs = RandomState(MT19937())
    rs.seed(42)
    return [
        MockRow(
            participant_id=f"p{i}",
            gender=rs.choice(["M", "F"]),
            is_onboarded=bool(rs.choice([True, False], p=[0.5, 0.5])),
        )
        for i in range(n)
    ]


async def test_create_experiment_impl_for_preassigned(
    xngin_session: AsyncSession,
    testing_datasource,
    sample_table,
    use_deterministic_random,
):
    """Test implementation of creating a preassigned experiment."""
    participants = make_sample_data(n=100)
    request = make_create_preassigned_experiment_request(with_ids=True)
    # Add a partial mock PowerResponse just to verify storage
    request.power_analyses = PowerResponse(
        analyses=[
            MetricPowerAnalysis(
                metric_spec=DesignSpecMetric(
                    field_name="is_onboarded", metric_type=MetricType.BINARY
                )
            )
        ]
    )

    # Test!
    response = await create_preassigned_experiment_impl(
        request=request.model_copy(
            deep=True
        ),  # we'll use the original request for assertions
        datasource_id=testing_datasource.ds.id,
        organization_id=testing_datasource.ds.organization_id,
        participant_unique_id_field="participant_id",
        dwh_sa_table=sample_table,
        dwh_participants=participants,
        random_state=42,
        xngin_session=xngin_session,
        stratify_on_metrics=True,
        validated_webhooks=[],
    )
    # Verify response
    assert response.datasource_id == testing_datasource.ds.id
    assert response.state == ExperimentState.ASSIGNED
    # Verify design_spec
    assert response.design_spec.experiment_id is not None
    assert response.design_spec.arms[0].arm_id is not None
    assert response.design_spec.arms[1].arm_id is not None
    assert response.design_spec.experiment_name == request.design_spec.experiment_name
    assert response.design_spec.description == request.design_spec.description
    assert response.design_spec.start_date == request.design_spec.start_date
    assert response.design_spec.end_date == request.design_spec.end_date
    # although we stratify on target metrics as well in this test, note that the
    # original strata are not augmented with the metric names.
    assert response.design_spec.experiment_type == ExperimentsType.FREQ_PREASSIGNED
    assert isinstance(response.design_spec, PreassignedFrequentistExperimentSpec)
    assert response.design_spec.strata == [Stratum(field_name="gender")]
    assert response.power_analyses is not None
    assert response.power_analyses == request.power_analyses
    # Verify assign_summary
    assert response.assign_summary is not None
    assert response.assign_summary.sample_size == len(participants)
    assert response.assign_summary.balance_check is not None
    assert response.assign_summary.balance_check.balance_ok is True

    # Verify database state using the ids in the returned DesignSpec.
    experiment = await xngin_session.get(
        tables.Experiment, response.design_spec.experiment_id
    )
<<<<<<< HEAD
    assert experiment.experiment_type == "freq_preassigned"
=======
    assert experiment is not None
    assert experiment.experiment_type == ExperimentsType.FREQ_PREASSIGNED
>>>>>>> adf8844e
    assert experiment.participant_type == request.design_spec.participant_type
    assert experiment.name == request.design_spec.experiment_name
    assert experiment.description == request.design_spec.description
    assert experiment.state == ExperimentState.ASSIGNED
    assert experiment.datasource_id == testing_datasource.ds.id
    # This comparison is dependent on whether the db can store tz or not (sqlite does not).
    assert_dates_equal(experiment.start_date, request.design_spec.start_date)
    assert_dates_equal(experiment.end_date, request.design_spec.end_date)

    # Verify stats parameters were stored correctly
    assert isinstance(request.design_spec, PreassignedFrequentistExperimentSpec)
    assert experiment.power == request.design_spec.power
    assert experiment.alpha == request.design_spec.alpha
    assert experiment.fstat_thresh == request.design_spec.fstat_thresh
    # Verify design_spec was stored correctly
    converter = ExperimentStorageConverter(experiment)
    assert converter.get_design_spec() == response.design_spec
    assert converter.get_power_response() == response.power_analyses

    # Verify assignments were created
    assignments = (
        await xngin_session.scalars(
            select(tables.ArmAssignment).where(
                tables.ArmAssignment.experiment_id == experiment.id
            )
        )
    ).all()
    assert len(assignments) == len(participants)
    # Verify all participant IDs in the db are the participants in the request
    assignment_participant_ids = {a.participant_id for a in assignments}
    assert assignment_participant_ids == {p.participant_id for p in participants}
    assert len(assignment_participant_ids) == len(participants)

    # Verify arms were created in database
    arms = (
        await xngin_session.scalars(
            select(tables.Arm).where(tables.Arm.experiment_id == experiment.id)
        )
    ).all()
    assert len(arms) == 2
    arm_ids = {arm.id for arm in arms}
    expected_arm_ids = {
        response_arm.arm_id for response_arm in response.design_spec.arms
    }
    assert arm_ids == expected_arm_ids

    # Check one assignment to see if it looks roughly right
    sample_assignment = assignments[0]
    assert sample_assignment.participant_type == "test_participant_type"
    assert sample_assignment.experiment_id == experiment.id
    assert sample_assignment.arm_id in (arm.arm_id for arm in response.design_spec.arms)
    # Verify strata information
    assert (
        len(sample_assignment.strata) == 2
    )  # our metric by default and the original strata
    assert sample_assignment.strata[0]["field_name"] == "gender"
    assert sample_assignment.strata[1]["field_name"] == "is_onboarded"

    # Check for approximate balance in arm assignments
    arm1_id = response.design_spec.arms[0].arm_id
    arm2_id = response.design_spec.arms[1].arm_id
    num_control = sum(1 for a in assignments if a.arm_id == arm1_id)
    num_treat = sum(1 for a in assignments if a.arm_id == arm2_id)
    assert abs(num_control - num_treat) <= 1


async def test_create_experiment_impl_for_online(
    xngin_session, testing_datasource, sample_table, use_deterministic_random
):
    """Test implementation of creating an online experiment."""
<<<<<<< HEAD
    # Create online experiment request, modifying the experiment type from the fixture
    request = make_create_preassigned_experiment_request()
    # Convert the experiment type to online
    request.design_spec.experiment_type = "freq_online"
=======
    request = make_create_online_experiment_request()
>>>>>>> adf8844e

    response = await create_dwh_experiment_impl(
        request=request.model_copy(deep=True),
        datasource=testing_datasource.ds,
        random_state=42,
        chosen_n=None,
        xngin_session=xngin_session,
        stratify_on_metrics=True,
        validated_webhooks=[],
    )
    # Verify response
    assert response.datasource_id == testing_datasource.ds.id
    assert response.state == ExperimentState.ASSIGNED

    # Verify design_spec
    assert response.design_spec.experiment_id is not None
    assert response.design_spec.arms[0].arm_id is not None
    assert response.design_spec.arms[1].arm_id is not None
    assert response.design_spec.experiment_name == request.design_spec.experiment_name
    assert response.design_spec.description == request.design_spec.description
    assert response.design_spec.start_date == request.design_spec.start_date
    assert response.design_spec.end_date == request.design_spec.end_date
    assert isinstance(response.design_spec, OnlineFrequentistExperimentSpec)
    assert response.design_spec.strata == [Stratum(field_name="gender")]
    # Online experiments don't have power analyses by default
    assert response.power_analyses is None

    # Verify assign_summary for online experiment
    assert response.assign_summary is not None
    assert response.assign_summary.sample_size == 0
    assert response.assign_summary.balance_check is None
    assert response.assign_summary.arm_sizes is not None
    assert all(arm_size.size == 0 for arm_size in response.assign_summary.arm_sizes)

    # Verify database state
    experiment = await xngin_session.get(
        tables.Experiment, response.design_spec.experiment_id
    )
<<<<<<< HEAD
    assert experiment.experiment_type == "freq_online"
=======
    assert experiment.experiment_type == ExperimentsType.FREQ_ONLINE
>>>>>>> adf8844e
    assert experiment.participant_type == request.design_spec.participant_type
    assert experiment.name == request.design_spec.experiment_name
    assert experiment.description == request.design_spec.description
    # Online experiments still go through a review step before being committed
    assert experiment.state == ExperimentState.ASSIGNED
    assert experiment.datasource_id == testing_datasource.ds.id
    assert_dates_equal(experiment.start_date, request.design_spec.start_date)
    assert_dates_equal(experiment.end_date, request.design_spec.end_date)
    # Verify stats parameters were stored correctly
    assert isinstance(request.design_spec, OnlineFrequentistExperimentSpec)
    assert experiment.power == request.design_spec.power
    assert experiment.alpha == request.design_spec.alpha
    assert experiment.fstat_thresh == request.design_spec.fstat_thresh
    # Verify design_spec was stored correctly
    converter = ExperimentStorageConverter(experiment)
    assert converter.get_design_spec() == response.design_spec
    # Verify no power_analyses for online experiments
    assert experiment.power_analyses is None

    # Verify arms were created in database
    arms = (
        await xngin_session.scalars(
            select(tables.Arm).where(tables.Arm.experiment_id == experiment.id)
        )
    ).all()
    assert len(arms) == 2
    arm_ids = {arm.id for arm in arms}
    expected_arm_ids = {arm.arm_id for arm in response.design_spec.arms}
    assert arm_ids == expected_arm_ids

    # Verify that no assignments were created for online experiment
    assignments = (
        await xngin_session.scalars(
            select(tables.ArmAssignment).where(
                tables.ArmAssignment.experiment_id == experiment.id
            )
        )
    ).all()
    assert len(assignments) == 0


async def test_create_experiment_impl_overwrites_uuids(
    xngin_session, testing_datasource, sample_table, use_deterministic_random
):
    """
    Test that the function overwrites requests with preset UUIDs
    (which would otherwise be caught in the route handler).
    """
    participants = make_sample_data(n=100)
    request = make_create_preassigned_experiment_request(with_ids=True)
    original_experiment_id = request.design_spec.experiment_id
    original_arm_ids = [arm.arm_id for arm in request.design_spec.arms]

    response = await create_dwh_experiment_impl(
        request=request,
        datasource=testing_datasource.ds,
        random_state=42,
        xngin_session=xngin_session,
        chosen_n=len(participants),
        stratify_on_metrics=True,
        validated_webhooks=[],
    )

    # Verify that new UUIDs were generated
    assert response.design_spec.experiment_id != original_experiment_id
    new_arm_ids = [arm.arm_id for arm in response.design_spec.arms]
    assert set(new_arm_ids) != set(original_arm_ids)

    # Verify database state
    experiment = (
        await xngin_session.scalars(
            select(tables.Experiment).where(
                tables.Experiment.id == response.design_spec.experiment_id
            )
        )
    ).one()
    assert experiment.state == ExperimentState.ASSIGNED
    # Verify assignments were created with the new UUIDs
    assignments = (
        await xngin_session.scalars(
            select(tables.ArmAssignment).where(
                tables.ArmAssignment.experiment_id == experiment.id
            )
        )
    ).all()
    # Verify all assignments use the new arm IDs
    assignment_arm_ids = {a.arm_id for a in assignments}
    assert assignment_arm_ids == set(new_arm_ids)


async def test_create_experiment_impl_no_metric_stratification(
    xngin_session, testing_datasource, sample_table, use_deterministic_random
):
    """Test implementation of creating an experiment without stratifying on metrics."""
    participants = make_sample_data(n=100)
    request = make_create_preassigned_experiment_request()

    # Test with stratify_on_metrics=False
    response = await create_dwh_experiment_impl(
        request=request.model_copy(deep=True),
        datasource=testing_datasource.ds,
        random_state=42,
        xngin_session=xngin_session,
        chosen_n=len(participants),
        stratify_on_metrics=False,
        validated_webhooks=[],
    )

    # Verify basic response
    assert response.datasource_id == testing_datasource.ds.id
    assert response.state == ExperimentState.ASSIGNED
    assert response.design_spec.experiment_id is not None
    assert response.design_spec.arms[0].arm_id is not None
    # Same as in the stratify_on_metrics=True test.
    # Only the output assignments will also store a snapshot of the metric values as strata.
    assert isinstance(response.design_spec, PreassignedFrequentistExperimentSpec)
    assert response.design_spec.strata == [Stratum(field_name="gender")]

    # Verify database state
    experiment = (
        await xngin_session.scalars(
            select(tables.Experiment).where(
                tables.Experiment.id == response.design_spec.experiment_id
            )
        )
    ).one()
    # Verify assignments were created
    assignments = (
        await xngin_session.scalars(
            select(tables.ArmAssignment).where(
                tables.ArmAssignment.experiment_id == experiment.id
            )
        )
    ).all()
    assert len(assignments) == len(participants)
    # Check strata information only has gender, not is_onboarded
    sample_assignment = assignments[0]
    assert len(sample_assignment.strata) == 1
    assert sample_assignment.strata[0]["field_name"] == "gender"
    assert not any(s["field_name"] == "is_onboarded" for s in sample_assignment.strata)

    # Check for approximate balance in arm assignments
    arm1_id = response.design_spec.arms[0].arm_id
    arm2_id = response.design_spec.arms[1].arm_id
    num_control = sum(1 for a in assignments if a.arm_id == arm1_id)
    num_treat = sum(1 for a in assignments if a.arm_id == arm2_id)
    assert abs(num_control - num_treat) <= 1


@pytest.mark.parametrize(
    "method_under_test,initial_state,expected_state,expected_status,expected_detail",
    [
        # Success case
        (
            commit_experiment_impl,
            ExperimentState.ASSIGNED,
            ExperimentState.COMMITTED,
            204,
            None,
        ),
        # No-op
        (
            commit_experiment_impl,
            ExperimentState.COMMITTED,
            ExperimentState.COMMITTED,
            304,
            None,
        ),
        # Failure cases
        (
            commit_experiment_impl,
            ExperimentState.DESIGNING,
            ExperimentState.DESIGNING,
            400,
            "Invalid state: designing",
        ),
        (
            commit_experiment_impl,
            ExperimentState.ABORTED,
            ExperimentState.ABORTED,
            400,
            "Invalid state: aborted",
        ),
        # Success cases
        (
            abandon_experiment_impl,
            ExperimentState.DESIGNING,
            ExperimentState.ABANDONED,
            204,
            None,
        ),
        (
            abandon_experiment_impl,
            ExperimentState.ASSIGNED,
            ExperimentState.ABANDONED,
            204,
            None,
        ),
        # No-op
        (
            abandon_experiment_impl,
            ExperimentState.ABANDONED,
            ExperimentState.ABANDONED,
            304,
            None,
        ),
        # Failure case
        (
            abandon_experiment_impl,
            ExperimentState.COMMITTED,
            ExperimentState.COMMITTED,
            400,
            "Invalid state: committed",
        ),
    ],
)
async def test_state_setting_experiment_impl(
    xngin_session,
    testing_datasource,
    method_under_test,
    initial_state,
    expected_state,
    expected_status,
    expected_detail,
):
    # Initialize our state with an existing experiment who's state we want to modify.
    experiment = await insert_experiment_and_arms(
        xngin_session, testing_datasource.ds, state=initial_state
    )

    try:
        response = await method_under_test(xngin_session, experiment)
    except HTTPException as e:
        assert e.status_code == expected_status
        assert e.detail == expected_detail
    else:
        assert response.status_code == expected_status
        assert experiment.state == expected_state


async def test_list_experiments_impl(
    xngin_session,
    testing_datasource,
    testing_datasource_with_user,
):
    """Test that we only get experiments in a valid state for the specified datasource."""
    experiment1_data = make_insertable_experiment(
        testing_datasource.ds, ExperimentState.ASSIGNED
    )
    experiment2_data = make_insertable_experiment(
        testing_datasource.ds, ExperimentState.COMMITTED
    )
    experiment3_data = make_insertable_experiment(
        testing_datasource.ds, ExperimentState.DESIGNING
    )
    experiment4_data = make_insertable_experiment(
        testing_datasource.ds, ExperimentState.ABORTED
    )
    # One more experiment associated with a *different* datasource.
    experiment5_data = make_insertable_experiment(
        testing_datasource_with_user.ds, ExperimentState.ASSIGNED
    )
    # Set the created_at time to test ordering
    experiment1_data[0].created_at = datetime.now(UTC) - timedelta(days=1)
    experiment2_data[0].created_at = datetime.now(UTC)
    experiment3_data[0].created_at = datetime.now(UTC) + timedelta(days=1)
    experiment_data = [
        experiment1_data,
        experiment2_data,
        experiment3_data,
        experiment4_data,
        experiment5_data,
    ]

    xngin_session.add_all([data[0] for data in experiment_data])
    await xngin_session.commit()

    experiments = await list_experiments_impl(xngin_session, testing_datasource.ds.id)
    # experiment5 excluded due to datasource mismatch
    assert len(experiments.items) == 3

    # Verify that the experiments are in the correct order
    actual1_config = experiments.items[2]  # experiment1 is last as it's oldest
    actual2_config = experiments.items[1]
    actual3_config = experiments.items[0]
    assert actual1_config.state == ExperimentState.ASSIGNED
    diff = DeepDiff(actual1_config.design_spec, experiment1_data[1])
    assert not diff, f"Objects differ:\n{diff.pretty()}"
    assert actual2_config.state == ExperimentState.COMMITTED
    diff = DeepDiff(actual2_config.design_spec, experiment2_data[1])
    assert not diff, f"Objects differ:\n{diff.pretty()}"
    assert actual3_config.state == ExperimentState.DESIGNING
    diff = DeepDiff(actual3_config.design_spec, experiment3_data[1])
    assert not diff, f"Objects differ:\n{diff.pretty()}"


async def test_get_experiment_assignments_impl(xngin_session, testing_datasource):
    # First insert an experiment with assignments
    experiment = await insert_experiment_and_arms(xngin_session, testing_datasource.ds)
    await xngin_session.commit()

    experiment_id = experiment.id
    arm1_id = experiment.arms[0].id
    arm2_id = experiment.arms[1].id
    arm_assignments = [
        tables.ArmAssignment(
            experiment_id=experiment_id,
            participant_type="test_participant_type",
            participant_id="p1",
            arm_id=arm1_id,
            strata=[{"field_name": "gender", "strata_value": "F"}],
        ),
        tables.ArmAssignment(
            experiment_id=experiment_id,
            participant_type="test_participant_type",
            participant_id="p2",
            arm_id=arm2_id,
            strata=[{"field_name": "gender", "strata_value": "M"}],
        ),
    ]
    xngin_session.add_all(arm_assignments)
    await xngin_session.commit()
    await xngin_session.refresh(experiment, ["arms", "arm_assignments"])

    data = get_experiment_assignments_impl(experiment)

    # Check the response structure
    assert data.experiment_id == experiment.id
    assert (
        data.sample_size
        == (await get_assign_summary(xngin_session, experiment.id)).sample_size
    )
    assert (
        data.balance_check == ExperimentStorageConverter(experiment).get_balance_check()
    )

    # Check assignments
    assignments = data.assignments
    assert len(assignments) == 2

    # Verify first assignment
    assert assignments[0].participant_id == "p1"
    assert str(assignments[0].arm_id) == arm1_id
    assert assignments[0].arm_name == "control"
    assert assignments[0].strata is not None and len(assignments[0].strata) == 1
    assert assignments[0].strata[0].field_name == "gender"
    assert assignments[0].strata[0].strata_value == "F"
    assert assignments[0].created_at is not None

    # Verify second assignment
    assert assignments[1].participant_id == "p2"
    assert str(assignments[1].arm_id) == arm2_id
    assert assignments[1].arm_name == "treatment"
    assert assignments[1].strata is not None and len(assignments[1].strata) == 1
    assert assignments[1].strata[0].field_name == "gender"
    assert assignments[1].strata[0].strata_value == "M"
    assert assignments[1].created_at is not None


async def make_experiment_with_assignments(
    xngin_session, datasource: tables.Datasource
):
    """Helper test function that commits a new preassigned experiment with assignments."""
    experiment = await insert_experiment_and_arms(xngin_session, datasource)
    arm1_id = experiment.arms[0].id
    arm2_id = experiment.arms[1].id
    assignments = [
        tables.ArmAssignment(
            experiment_id=experiment.id,
            participant_type="test_participant_type",
            participant_id="p1",
            arm_id=arm1_id,
            created_at=datetime(2025, 1, 1, tzinfo=UTC),
            strata=[
                {"field_name": "gender", "strata_value": "F"},
                {"field_name": "score", "strata_value": "1.1"},
            ],
        ),
        tables.ArmAssignment(
            experiment_id=experiment.id,
            participant_type="test_participant_type",
            participant_id="p2",
            arm_id=arm2_id,
            created_at=datetime(2025, 1, 2, tzinfo=UTC),
            strata=[
                {"field_name": "gender", "strata_value": "M"},
                {"field_name": "score", "strata_value": "esc,aped"},
            ],
        ),
    ]
    xngin_session.add_all(assignments)
    await xngin_session.commit()
    return experiment


async def test_experiment_assignments_to_csv_generator(
    xngin_session, testing_datasource
):
    experiment = await make_experiment_with_assignments(
        xngin_session, testing_datasource.ds
    )
    await xngin_session.refresh(experiment, ["arms", "arm_assignments"])

    arm_name_to_id = {a.name: a.id for a in experiment.arms}
    batches = list(experiment_assignments_to_csv_generator(experiment)())
    assert len(batches) == 1
    rows = batches[0].splitlines(keepends=True)
    assert rows[0] == "participant_id,arm_id,arm_name,created_at,gender,score\r\n"
    assert (
        rows[1]
        == f"p1,{arm_name_to_id['control']},control,2025-01-01 00:00:00+00:00,F,1.1\r\n"
    )
    assert (
        rows[2]
        == f'p2,{arm_name_to_id["treatment"]},treatment,2025-01-02 00:00:00+00:00,M,"esc,aped"\r\n'
    )


async def test_get_existing_assignment_for_participant(
    xngin_session, testing_datasource
):
    experiment = await make_experiment_with_assignments(
        xngin_session, testing_datasource.ds
    )
    await xngin_session.refresh(experiment, ["arm_assignments"])
    expected_assignment = experiment.arm_assignments[0]

    assignment = await get_existing_assignment_for_participant(
        xngin_session,
        experiment.id,
        expected_assignment.participant_id,
        experiment.experiment_type,
    )
    assert assignment is not None
    assert assignment.participant_id == expected_assignment.participant_id
    assert str(assignment.arm_id) == expected_assignment.arm_id

    assignment = await get_existing_assignment_for_participant(
        xngin_session, experiment.id, "new_id", experiment.experiment_type
    )
    assert assignment is None


async def test_create_assignment_for_participant_errors(
    xngin_session, testing_datasource
):
    # Test assignment while in an experiment state not valid for assignments.
    # Preassigned will short circuit before the invalid state check so will NOT raise.
    experiment, _ = make_insertable_experiment(
        testing_datasource.ds,
        ExperimentState.ASSIGNED,
<<<<<<< HEAD
        experiment_type="freq_preassigned",
=======
        experiment_type=ExperimentsType.FREQ_PREASSIGNED,
>>>>>>> adf8844e
    )
    experiment.arms = []
    response = await create_assignment_for_participant(
        xngin_session, experiment, "p1", None
    )
    assert response is None

    # But an online experiment in this invalid state will raise.
    experiment, _ = make_insertable_experiment(
<<<<<<< HEAD
        testing_datasource.ds, ExperimentState.ASSIGNED, experiment_type="freq_online"
=======
        testing_datasource.ds,
        ExperimentState.ASSIGNED,
        experiment_type=ExperimentsType.FREQ_ONLINE,
>>>>>>> adf8844e
    )
    with pytest.raises(
        ExperimentsAssignmentError, match="Invalid experiment state: assigned"
    ):
        await create_assignment_for_participant(xngin_session, experiment, "p1", None)

    # Test that an online experiment with no arms will raise.
    experiment, _ = make_insertable_experiment(
<<<<<<< HEAD
        testing_datasource.ds, ExperimentState.COMMITTED, experiment_type="freq_online"
=======
        testing_datasource.ds,
        ExperimentState.COMMITTED,
        experiment_type=ExperimentsType.FREQ_ONLINE,
>>>>>>> adf8844e
    )
    experiment.arms = []
    with pytest.raises(ExperimentsAssignmentError, match="Experiment has no arms"):
        await create_assignment_for_participant(xngin_session, experiment, "p1", None)


async def test_create_assignment_for_participant(xngin_session, testing_datasource):
    preassigned_experiment = await insert_experiment_and_arms(
        xngin_session, testing_datasource.ds
    )
    # Assert that we won't create new assignments for preassigned experiments
    expect_none = await create_assignment_for_participant(
        xngin_session, preassigned_experiment, "new_id", None
    )
    assert expect_none is None

    online_experiment = await insert_experiment_and_arms(
<<<<<<< HEAD
        xngin_session, testing_datasource.ds, experiment_type="freq_online"
=======
        xngin_session,
        testing_datasource.ds,
        experiment_type=ExperimentsType.FREQ_ONLINE,
>>>>>>> adf8844e
    )
    # Assert that we do create new assignments for online experiments
    assignment = await create_assignment_for_participant(
        xngin_session, online_experiment, "new_id", None
    )
    assert assignment is not None
    assert assignment.participant_id == "new_id"
    online_arm_map = {arm.id: arm.name for arm in online_experiment.arms}
    assert assignment.arm_name == online_arm_map[str(assignment.arm_id)]
    assert not assignment.strata

    # But that if we try to create an assignment for a participant that already has one, it triggers an error.
    with pytest.raises(
        ExperimentsAssignmentError, match="Failed to assign participant"
    ):
        await create_assignment_for_participant(
            xngin_session, online_experiment, "new_id", None
        )


@pytest.mark.parametrize(
    "experiment_type,stopped_reason",
    [
<<<<<<< HEAD
        ("freq_preassigned", StopAssignmentReason.PREASSIGNED),
        ("freq_online", StopAssignmentReason.END_DATE),
=======
        (ExperimentsType.FREQ_PREASSIGNED, StopAssignmentReason.PREASSIGNED),
        (ExperimentsType.FREQ_ONLINE, StopAssignmentReason.END_DATE),
>>>>>>> adf8844e
    ],
)
async def test_create_assignment_for_participant_stopped_reason(
    xngin_session, testing_datasource, experiment_type, stopped_reason
):
    experiment = await insert_experiment_and_arms(
        xngin_session,
        testing_datasource.ds,
        experiment_type=experiment_type,
        end_date=datetime.now(UTC) - timedelta(days=1),
    )

    # Assert that we don't create assignments for experiments in the past,
    # but for preassigned experiments we don't set a stopped_reason.
    assignment = await create_assignment_for_participant(
        xngin_session, experiment, "new_id", None
    )
    assert assignment is None
    assert experiment.stopped_assignments_reason == stopped_reason
    if stopped_reason is not None:
        assert datetime.now(UTC) - experiment.stopped_assignments_at < timedelta(
            seconds=1
        )
    else:
        assert experiment.stopped_assignments_at is None


def test_experiment_sql():
    pg_sql = str(
        CreateTable(cast(Table, tables.ArmAssignment.__table__)).compile(
            dialect=postgresql.dialect()
        )
    )
    assert "arm_id VARCHAR(36) NOT NULL," in pg_sql
    assert "strata JSONB NOT NULL," in pg_sql<|MERGE_RESOLUTION|>--- conflicted
+++ resolved
@@ -13,11 +13,6 @@
 from sqlalchemy.ext.asyncio import AsyncSession
 from sqlalchemy.schema import CreateTable
 
-<<<<<<< HEAD
-from xngin.apiserver.models import tables
-from xngin.apiserver.models.storage_format_converters import ExperimentStorageConverter
-=======
->>>>>>> adf8844e
 from xngin.apiserver.routers.common_api_types import (
     CreateExperimentRequest,
     DesignSpec,
@@ -104,11 +99,7 @@
     with_ids: bool = False,
 ) -> CreateExperimentRequest:
     request = make_createexperimentrequest_json(
-<<<<<<< HEAD
-        with_ids=with_ids, experiment_type="freq_preassigned"
-=======
         with_ids=with_ids, experiment_type=ExperimentsType.FREQ_PREASSIGNED
->>>>>>> adf8844e
     )
     return TypeAdapter(CreateExperimentRequest).validate_python(request)
 
@@ -117,11 +108,7 @@
     with_ids: bool = False,
 ) -> CreateExperimentRequest:
     request = make_createexperimentrequest_json(
-<<<<<<< HEAD
-        with_ids=with_ids, experiment_type="freq_online"
-=======
         with_ids=with_ids, experiment_type=ExperimentsType.FREQ_ONLINE
->>>>>>> adf8844e
     )
     return TypeAdapter(CreateExperimentRequest).validate_python(request)
 
@@ -129,11 +116,7 @@
 def make_insertable_experiment(
     datasource: tables.Datasource,
     state: ExperimentState = ExperimentState.COMMITTED,
-<<<<<<< HEAD
-    experiment_type: ExperimentsType = "freq_preassigned",
-=======
     experiment_type: ExperimentsType = ExperimentsType.FREQ_PREASSIGNED,
->>>>>>> adf8844e
     with_ids: bool = True,
 ) -> tuple[tables.Experiment, DesignSpec]:
     """Make a minimal experiment with arms ready for insertion into the database for tests.
@@ -148,11 +131,7 @@
     )
     stopped_assignments_at: datetime | None = None
     stopped_assignments_reason: StopAssignmentReason | None = None
-<<<<<<< HEAD
-    if experiment_type == "freq_preassigned":
-=======
     if experiment_type == ExperimentsType.FREQ_PREASSIGNED:
->>>>>>> adf8844e
         stopped_assignments_at = datetime.now(UTC)
         stopped_assignments_reason = StopAssignmentReason.PREASSIGNED
     experiment_converter = ExperimentStorageConverter.init_from_components(
@@ -171,11 +150,7 @@
 async def insert_experiment_and_arms(
     xngin_session: AsyncSession,
     datasource: tables.Datasource,
-<<<<<<< HEAD
-    experiment_type: ExperimentsType = "freq_preassigned",
-=======
     experiment_type: ExperimentsType = ExperimentsType.FREQ_PREASSIGNED,
->>>>>>> adf8844e
     state=ExperimentState.COMMITTED,
     end_date: datetime | None = None,
 ):
@@ -297,12 +272,8 @@
     experiment = await xngin_session.get(
         tables.Experiment, response.design_spec.experiment_id
     )
-<<<<<<< HEAD
-    assert experiment.experiment_type == "freq_preassigned"
-=======
     assert experiment is not None
     assert experiment.experiment_type == ExperimentsType.FREQ_PREASSIGNED
->>>>>>> adf8844e
     assert experiment.participant_type == request.design_spec.participant_type
     assert experiment.name == request.design_spec.experiment_name
     assert experiment.description == request.design_spec.description
@@ -373,14 +344,7 @@
     xngin_session, testing_datasource, sample_table, use_deterministic_random
 ):
     """Test implementation of creating an online experiment."""
-<<<<<<< HEAD
-    # Create online experiment request, modifying the experiment type from the fixture
-    request = make_create_preassigned_experiment_request()
-    # Convert the experiment type to online
-    request.design_spec.experiment_type = "freq_online"
-=======
     request = make_create_online_experiment_request()
->>>>>>> adf8844e
 
     response = await create_dwh_experiment_impl(
         request=request.model_copy(deep=True),
@@ -419,11 +383,7 @@
     experiment = await xngin_session.get(
         tables.Experiment, response.design_spec.experiment_id
     )
-<<<<<<< HEAD
-    assert experiment.experiment_type == "freq_online"
-=======
     assert experiment.experiment_type == ExperimentsType.FREQ_ONLINE
->>>>>>> adf8844e
     assert experiment.participant_type == request.design_spec.participant_type
     assert experiment.name == request.design_spec.experiment_name
     assert experiment.description == request.design_spec.description
@@ -875,11 +835,7 @@
     experiment, _ = make_insertable_experiment(
         testing_datasource.ds,
         ExperimentState.ASSIGNED,
-<<<<<<< HEAD
-        experiment_type="freq_preassigned",
-=======
         experiment_type=ExperimentsType.FREQ_PREASSIGNED,
->>>>>>> adf8844e
     )
     experiment.arms = []
     response = await create_assignment_for_participant(
@@ -889,13 +845,9 @@
 
     # But an online experiment in this invalid state will raise.
     experiment, _ = make_insertable_experiment(
-<<<<<<< HEAD
-        testing_datasource.ds, ExperimentState.ASSIGNED, experiment_type="freq_online"
-=======
         testing_datasource.ds,
         ExperimentState.ASSIGNED,
         experiment_type=ExperimentsType.FREQ_ONLINE,
->>>>>>> adf8844e
     )
     with pytest.raises(
         ExperimentsAssignmentError, match="Invalid experiment state: assigned"
@@ -904,13 +856,9 @@
 
     # Test that an online experiment with no arms will raise.
     experiment, _ = make_insertable_experiment(
-<<<<<<< HEAD
-        testing_datasource.ds, ExperimentState.COMMITTED, experiment_type="freq_online"
-=======
         testing_datasource.ds,
         ExperimentState.COMMITTED,
         experiment_type=ExperimentsType.FREQ_ONLINE,
->>>>>>> adf8844e
     )
     experiment.arms = []
     with pytest.raises(ExperimentsAssignmentError, match="Experiment has no arms"):
@@ -928,13 +876,9 @@
     assert expect_none is None
 
     online_experiment = await insert_experiment_and_arms(
-<<<<<<< HEAD
-        xngin_session, testing_datasource.ds, experiment_type="freq_online"
-=======
         xngin_session,
         testing_datasource.ds,
         experiment_type=ExperimentsType.FREQ_ONLINE,
->>>>>>> adf8844e
     )
     # Assert that we do create new assignments for online experiments
     assignment = await create_assignment_for_participant(
@@ -958,13 +902,8 @@
 @pytest.mark.parametrize(
     "experiment_type,stopped_reason",
     [
-<<<<<<< HEAD
-        ("freq_preassigned", StopAssignmentReason.PREASSIGNED),
-        ("freq_online", StopAssignmentReason.END_DATE),
-=======
         (ExperimentsType.FREQ_PREASSIGNED, StopAssignmentReason.PREASSIGNED),
         (ExperimentsType.FREQ_ONLINE, StopAssignmentReason.END_DATE),
->>>>>>> adf8844e
     ],
 )
 async def test_create_assignment_for_participant_stopped_reason(

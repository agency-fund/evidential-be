--- conflicted
+++ resolved
@@ -210,7 +210,6 @@
 
     # Disable fetching of OIDC configuration data.
     app.dependency_overrides[get_google_configuration] = noop
-    app.dependency_overrides[get_google_jwks] = noop
 
 
 def setup(app):
@@ -227,8 +226,4 @@
     def get_privileged_token():
         return TESTING_TOKENS[PRIVILEGED_TOKEN_FOR_TESTING]
 
-<<<<<<< HEAD
-=======
-    app.dependency_overrides[get_google_configuration] = noop
->>>>>>> bd9bbd1c
     app.dependency_overrides[require_oidc_token] = get_privileged_token
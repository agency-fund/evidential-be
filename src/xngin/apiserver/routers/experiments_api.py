import logging
from contextlib import asynccontextmanager
from typing import Annotated

import sqlalchemy
from fastapi import (
    APIRouter,
    FastAPI,
    HTTPException,
    Depends,
    Query,
    Response,
    Request,
)
from sqlalchemy import distinct
from sqlalchemy.orm import Session


from xngin.apiserver import constants, database
from xngin.apiserver.api_types import (
<<<<<<< HEAD
    DataTypeClass,
=======
    AnalysisRequest,
    FilterClass,
>>>>>>> be61e31d
    DesignSpec,
    GetFiltersResponseDiscrete,
    GetFiltersResponseNumericOrDate,
    GetStrataResponseElement,
    GetMetricsResponseElement,
    GetStrataResponse,
    GetFiltersResponse,
    GetMetricsResponse,
    PowerRequest,
    PowerResponse,
    AssignRequest,
    AssignResponse,
    GetFiltersResponseElement,
)
from xngin.apiserver.dependencies import (
    settings_dependency,
    gsheet_cache,
    datasource_config_required,
)
from xngin.apiserver.dwh.queries import get_stats_on_metrics, query_for_participants
from xngin.apiserver.exceptions_common import LateValidationError
from xngin.apiserver.gsheet_cache import GSheetCache
from xngin.apiserver.settings import (
    ParticipantsConfig,
    ParticipantsMixin,
    XnginSettings,
    get_settings_for_server,
    infer_table,
    DatasourceConfig,
)
from xngin.schema.schema_types import ParticipantsSchema, FieldDescriptor
from xngin.sheets.config_sheet import (
    fetch_and_parse_sheet,
    create_schema_from_table,
)
from xngin.stats.assignment import assign_treatment as assign_treatment_actual
from xngin.stats.power import check_power

logger = logging.getLogger(__name__)


# TODO: move into its own module re: https://github.com/agency-fund/xngin/pull/188/
@asynccontextmanager
async def lifespan(_app: FastAPI):
    get_settings_for_server()
    database.setup()
    yield


router = APIRouter(
    lifespan=lifespan,
    prefix="",
)


class CommonQueryParams:
    """Describes query parameters common to the /strata, /filters, and /metrics APIs."""

    def __init__(
        self,
        participant_type: Annotated[
            str,
            Query(
                description="Unit of analysis for experiment.",
                examples=["test_participant_type"],
            ),
        ],
        refresh: Annotated[bool, Query(description="Refresh the cache.")] = False,
    ):
        self.participant_type = participant_type
        self.refresh = refresh


def get_participants_config_and_schema(
    commons: CommonQueryParams,
    datasource_config: ParticipantsMixin,
    gsheets: GSheetCache,
) -> tuple[ParticipantsConfig, ParticipantsSchema]:
    """Get common configuration info for various endpoints."""
    participants_cfg = datasource_config.find_participants(commons.participant_type)
    cached_schema = participants_cfg  # assume type == "schema"
    if participants_cfg.type == "sheet":
        sheet_ref = participants_cfg.sheet
        cached_schema = gsheets.get(
            sheet_ref,
            lambda: fetch_and_parse_sheet(sheet_ref),
            refresh=commons.refresh,
        )
    return participants_cfg, cached_schema


# API Endpoints
@router.get(
    "/strata",
    summary="Get possible strata covariates.",
)
def get_strata(
    commons: Annotated[CommonQueryParams, Depends()],
    gsheets: Annotated[GSheetCache, Depends(gsheet_cache)],
    config: Annotated[DatasourceConfig, Depends(datasource_config_required)],
) -> GetStrataResponse:
    """Get possible strata covariates for a given participant type."""
    participants_cfg, schema = get_participants_config_and_schema(
        commons, config, gsheets
    )
    strata_fields = {c.field_name: c for c in schema.fields if c.is_strata}

    with config.dbsession() as dwh_session:
        sa_table = infer_table(
            dwh_session.get_bind(),
            participants_cfg.table_name,
            config.supports_reflection(),
        )
        db_schema = generate_field_descriptors(sa_table, schema.get_unique_id_field())

    return GetStrataResponse(
        results=sorted(
            [
                GetStrataResponseElement(
                    data_type=db_schema.get(field_name).data_type,
                    field_name=field_name,
                    description=field_descriptor.description,
                    # For strata columns, we will echo back any extra annotations
                    extra=field_descriptor.extra,
                )
                for field_name, field_descriptor in strata_fields.items()
                if db_schema.get(field_name)
            ],
            key=lambda item: item.field_name,
        )
    )


@router.get(
    "/filters", summary="Get possible filters covariates for a given participant type."
)
def get_filters(
    commons: Annotated[CommonQueryParams, Depends()],
    gsheets: Annotated[GSheetCache, Depends(gsheet_cache)],
    config: Annotated[DatasourceConfig, Depends(datasource_config_required)],
) -> GetFiltersResponse:
    participants_cfg, schema = get_participants_config_and_schema(
        commons, config, gsheets
    )
    filter_fields = {c.field_name: c for c in schema.fields if c.is_filter}

    with config.dbsession() as dwh_session:
        sa_table = infer_table(
            dwh_session.get_bind(),
            participants_cfg.table_name,
            config.supports_reflection(),
        )
        db_schema = generate_field_descriptors(sa_table, schema.get_unique_id_field())

        mapper = create_col_to_filter_meta_mapper(db_schema, sa_table, dwh_session)

        return GetFiltersResponse(
            results=sorted(
                [
                    mapper(field_name, field_descriptor)
                    for field_name, field_descriptor in filter_fields.items()
                    if db_schema.get(field_name)
                ],
                key=lambda item: item.field_name,
            )
        )


def create_col_to_filter_meta_mapper(
    db_schema: dict[str, FieldDescriptor], sa_table, session: Session
):
    # TODO: implement caching, respecting commons.refresh
    def mapper(col_name, column_descriptor) -> GetFiltersResponseElement:
        db_col = db_schema.get(col_name)
        filter_class = db_col.data_type.filter_class(col_name)

        # Collect metadata on the values in the database.
        sa_col = sa_table.columns[col_name]
        match filter_class:
            case FilterClass.DISCRETE:
                distinct_values = [
                    str(v)
                    for v in session.execute(
                        sqlalchemy.select(distinct(sa_col))
                        .where(sa_col.is_not(None))
                        .limit(1000)
                        .order_by(sa_col)
                    ).scalars()
                ]
                return GetFiltersResponseDiscrete(
                    field_name=col_name,
                    data_type=db_col.data_type,
                    relations=filter_class.valid_relations(),
                    description=column_descriptor.description,
                    distinct_values=distinct_values,
                )
            case FilterClass.NUMERIC:
                min_, max_ = session.execute(
                    sqlalchemy.select(
                        sqlalchemy.func.min(sa_col), sqlalchemy.func.max(sa_col)
                    ).where(sa_col.is_not(None))
                ).first()
                return GetFiltersResponseNumericOrDate(
                    field_name=col_name,
                    data_type=db_col.data_type,
                    relations=filter_class.valid_relations(),
                    description=column_descriptor.description,
                    min=min_,
                    max=max_,
                )
            case _:
                raise RuntimeError("unexpected filter class")

    return mapper


@router.get(
    "/metrics", summary="Get possible metric covariates for a given participant type."
)
def get_metrics(
    commons: Annotated[CommonQueryParams, Depends()],
    gsheets: Annotated[GSheetCache, Depends(gsheet_cache)],
    config: Annotated[DatasourceConfig, Depends(datasource_config_required)],
) -> GetMetricsResponse:
    """Get possible metrics for a given participant type."""
    participants_cfg, schema = get_participants_config_and_schema(
        commons, config, gsheets
    )
    metric_cols = {c.field_name: c for c in schema.fields if c.is_metric}

    with config.dbsession() as dwh_session:
        sa_table = infer_table(
            dwh_session.get_bind(),
            participants_cfg.table_name,
            config.supports_reflection(),
        )
        db_schema = generate_field_descriptors(sa_table, schema.get_unique_id_field())

    # Merge data type info above with the columns to be used as metrics:
    return GetMetricsResponse(
        results=sorted(
            [
                GetMetricsResponseElement(
                    data_type=db_schema.get(col_name).data_type,
                    field_name=col_name,
                    description=col_descriptor.description,
                )
                for col_name, col_descriptor in metric_cols.items()
                if db_schema.get(col_name)
            ],
            key=lambda item: item.field_name,
        )
    )


def validate_schema_metrics_or_raise(
    design_spec: DesignSpec, schema: ParticipantsSchema
):
    metric_fields = {m.field_name for m in schema.fields if m.is_metric}
    metrics_requested = {m.field_name for m in design_spec.metrics}
    invalid_metrics = metrics_requested - metric_fields
    if len(invalid_metrics) > 0:
        raise LateValidationError(
            f"Invalid DesignSpec metrics (check your Datasource configuration): {invalid_metrics}"
        )


@router.post(
    "/power", summary="Check power given an experiment and audience specification."
)
def powercheck(
    body: PowerRequest,
    gsheets: Annotated[GSheetCache, Depends(gsheet_cache)],
    config: Annotated[DatasourceConfig, Depends(datasource_config_required)],
    refresh: Annotated[bool, Query(description="Refresh the cache.")] = False,
) -> PowerResponse:
    """Calculates statistical power given the PowerRequest details."""
    commons = CommonQueryParams(
        participant_type=body.audience_spec.participant_type, refresh=refresh
    )
    participants_cfg, schema = get_participants_config_and_schema(
        commons, config, gsheets
    )
    validate_schema_metrics_or_raise(body.design_spec, schema)

    return power_check_impl(body, config, participants_cfg)


def power_check_impl(
    body: PowerRequest, config: DatasourceConfig, participants_cfg: ParticipantsConfig
):
    with config.dbsession() as dwh_session:
        sa_table = infer_table(
            dwh_session.get_bind(),
            participants_cfg.table_name,
            config.supports_reflection(),
        )

        metric_stats = get_stats_on_metrics(
            dwh_session,
            sa_table,
            body.design_spec.metrics,
            body.audience_spec,
        )

        return PowerResponse(
            analyses=check_power(
                metrics=metric_stats,
                n_arms=len(body.design_spec.arms),
                power=body.design_spec.power,
                alpha=body.design_spec.alpha,
            )
        )


@router.post(
    "/assign", summary="Assign treatment given experiment and audience specification."
)
def assign_treatment(
    body: AssignRequest,
    chosen_n: Annotated[
        int, Query(..., description="Number of participants to assign.")
    ],
    gsheets: Annotated[GSheetCache, Depends(gsheet_cache)],
    config: Annotated[DatasourceConfig, Depends(datasource_config_required)],
    refresh: Annotated[bool, Query(description="Refresh the cache.")] = False,
    quantiles: Annotated[
        int,
        Query(
            description="Number of quantile buckets to use for stratification of numerics."
        ),
    ] = 4,
    stratum_id_name: Annotated[
        str | None,
        Query(
            description="If you wish to also retain the stratum group id per participant, provide a non-null name to output this value as an extra Strata field.",
        ),
    ] = None,
    random_state: Annotated[
        int | None,
        Query(
            description="Specify a random seed for reproducibility.",
            include_in_schema=False,
        ),
    ] = None,
) -> AssignResponse:
    commons = CommonQueryParams(
        participant_type=body.audience_spec.participant_type, refresh=refresh
    )
    participants_cfg, schema = get_participants_config_and_schema(
        commons, config, gsheets
    )
    validate_schema_metrics_or_raise(body.design_spec, schema)

    with config.dbsession() as dwh_session:
        sa_table = infer_table(
            dwh_session.get_bind(),
            participants_cfg.table_name,
            config.supports_reflection(),
        )
        participants = query_for_participants(
            dwh_session, sa_table, body.audience_spec, chosen_n
        )

    metric_names = [m.field_name for m in body.design_spec.metrics]
    return assign_treatment_actual(
        sa_table=sa_table,
        data=participants,
        stratum_cols=body.design_spec.strata_field_names + metric_names,
        id_col=schema.get_unique_id_field(),
        arms=body.design_spec.arms,
        experiment_id=str(body.design_spec.experiment_id),
        fstat_thresh=body.design_spec.fstat_thresh,
        quantiles=quantiles,
        stratum_id_name=stratum_id_name,
        random_state=random_state,
    )


@router.get("/_authcheck", include_in_schema=False, status_code=204)
def authcheck(
    _config: Annotated[DatasourceConfig, Depends(datasource_config_required)],
):
    """Returns 204 if the request is allowed to use the requested datasource."""
    return Response(status_code=204)


@router.get("/_settings", include_in_schema=False)
def debug_settings(
    request: Request,
    settings: Annotated[XnginSettings, Depends(settings_dependency)],
):
    """Endpoint for testing purposes. Returns the current server configuration and optionally the config ID."""
    # Secrets will not be returned because they are stored as SecretStrs, but nonetheless this method
    # should only be invoked from trusted IP addresses.
    if request.client.host not in settings.trusted_ips:
        raise HTTPException(403)
    response = {"settings": settings}
    if config_id := request.headers.get(constants.HEADER_CONFIG_ID):
        response["config_id"] = config_id
    return response


def generate_field_descriptors(table: sqlalchemy.Table, unique_id_col: str):
    """Fetches a map of column name to schema metadata.

    Uniqueness of the values in the column unique_id_col is assumed, not verified!
    """
    return {
        c.field_name: c for c in create_schema_from_table(table, unique_id_col).fields
    }<|MERGE_RESOLUTION|>--- conflicted
+++ resolved
@@ -18,13 +18,8 @@
 
 from xngin.apiserver import constants, database
 from xngin.apiserver.api_types import (
-<<<<<<< HEAD
-    DataTypeClass,
-=======
-    AnalysisRequest,
+    DesignSpec,
     FilterClass,
->>>>>>> be61e31d
-    DesignSpec,
     GetFiltersResponseDiscrete,
     GetFiltersResponseNumericOrDate,
     GetStrataResponseElement,

--- conflicted
+++ resolved
@@ -9,12 +9,6 @@
     Query,
 )
 from loguru import logger
-<<<<<<< HEAD
-from sqlalchemy import distinct
-from sqlalchemy.orm import Session
-from sqlalchemy.sql import Select
-=======
->>>>>>> afba7847
 
 from xngin.apiserver import constants
 from xngin.apiserver.dependencies import (
@@ -164,65 +158,12 @@
             result.db_schema,
             filter_fields,
         )
-<<<<<<< HEAD
-
-
-def create_col_to_filter_meta_mapper(
-    db_schema: dict[str, FieldDescriptor], sa_table, session: Session
-):
-    # TODO: implement caching, respecting commons.refresh
-    def mapper(col_name, column_descriptor) -> GetFiltersResponseElement:
-        db_col = db_schema.get(col_name)
-        if not db_col:
-            raise ValueError(f"Column {col_name} not found in schema.")
-
-        filter_class = db_col.data_type.filter_class(col_name)
-
-        # Collect metadata on the values in the database.
-        sa_col = sa_table.columns[col_name]
-        match filter_class:
-            case FilterClass.DISCRETE:
-                stmt: Select = (
-                    sqlalchemy.select(distinct(sa_col))
-                    .where(sa_col.is_not(None))
-                    .limit(1000)
-                    .order_by(sa_col)
-                )
-                result_discrete = session.execute(stmt).scalars()
-                distinct_values = [str(v) for v in result_discrete]
-                return GetFiltersResponseDiscrete(
-                    field_name=col_name,
-                    data_type=db_col.data_type,
-                    relations=filter_class.valid_relations(),
-                    description=column_descriptor.description,
-                    distinct_values=distinct_values,
-                )
-            case FilterClass.NUMERIC:
-                min_, max_ = session.execute(
-                    sqlalchemy.select(
-                        sqlalchemy.func.min(sa_col), sqlalchemy.func.max(sa_col)
-                    ).where(sa_col.is_not(None))
-                ).one()
-                return GetFiltersResponseNumericOrDate(
-                    field_name=col_name,
-                    data_type=db_col.data_type,
-                    relations=filter_class.valid_relations(),
-                    description=column_descriptor.description,
-                    min=min_,
-                    max=max_,
-                )
-            case _:
-                raise RuntimeError("unexpected filter class")
-
-    return mapper
-=======
     return GetFiltersResponse(
         results=sorted(
             column_metadata,
             key=lambda item: item.field_name,
         )
     )
->>>>>>> afba7847
 
 
 @router.get(

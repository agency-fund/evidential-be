"""Implements a basic Admin API."""

import logging
from contextlib import asynccontextmanager
from datetime import UTC, timedelta, datetime
from typing import Annotated

import google.api_core.exceptions
import sqlalchemy
import sqlalchemy.orm
from fastapi import APIRouter, FastAPI, Depends, Path, Body, HTTPException, Query
from fastapi import Response
from fastapi import status
from fastapi.responses import StreamingResponse
<<<<<<< HEAD
from pydantic import BaseModel
from sqlalchemy import delete, select
=======
from sqlalchemy import delete, select, text
>>>>>>> 84a1965f
from sqlalchemy.exc import OperationalError
from sqlalchemy.orm import Session

from xngin.apiserver import flags, settings
from xngin.apiserver.api_types import (
    DataType,
    ExperimentAnalysis,
    GetStrataResponseElement,
    GetMetricsResponseElement,
    PowerRequest,
    PowerResponse,
)
from xngin.apiserver.apikeys import make_key, hash_key
from xngin.apiserver.dependencies import xngin_db_session
from xngin.apiserver.dwh.queries import get_participant_metrics, query_for_participants
from xngin.apiserver.exceptions_common import LateValidationError
from xngin.apiserver.models.tables import (
    ApiKey,
    User,
    Organization,
    Datasource,
    UserOrganization,
    DatasourceTablesInspected,
    ParticipantTypesInspected,
    Experiment,
)
from xngin.apiserver.routers import experiments, experiments_api_types
from xngin.apiserver.routers.admin_api_types import (
    AddMemberToOrganizationRequest,
    ApiKeySummary,
    CreateApiKeyResponse,
    CreateDatasourceRequest,
    CreateDatasourceResponse,
    CreateOrganizationRequest,
    CreateOrganizationResponse,
    CreateParticipantsTypeRequest,
    CreateParticipantsTypeResponse,
    DatasourceSummary,
    FieldMetadata,
    GetDatasourceResponse,
    GetOrganizationResponse,
    InspectDatasourceResponse,
    InspectDatasourceTableResponse,
    InspectParticipantTypesResponse,
    ListApiKeysResponse,
    ListDatasourcesResponse,
    ListOrganizationsResponse,
    ListParticipantsTypeResponse,
    OrganizationSummary,
    UpdateDatasourceRequest,
    UpdateOrganizationRequest,
    UpdateParticipantsTypeRequest,
    UpdateParticipantsTypeResponse,
    UserSummary,
)
from xngin.apiserver.routers.experiments_api import (
    generate_field_descriptors,
    create_col_to_filter_meta_mapper,
    validate_schema_metrics_or_raise,
    power_check_impl,
)
from xngin.apiserver.routers.experiments_api_types import ExperimentConfig
from xngin.apiserver.routers.oidc_dependencies import require_oidc_token, TokenInfo
from xngin.apiserver.settings import (
    RemoteDatabaseConfig,
    SqliteLocalConfig,
    ParticipantsDef,
    ParticipantsConfig,
    infer_table,
)
from xngin.stats.analysis import analyze_experiment as analyze_experiment_impl

logger = logging.getLogger(__name__)

GENERIC_SUCCESS = Response(status_code=status.HTTP_204_NO_CONTENT)
RESPONSE_CACHE_MAX_AGE_SECONDS = timedelta(minutes=15).seconds


class HTTPExceptionError(BaseModel):
    detail: str


# This defines the response codes we can expect our API to return in the normal course of operation and would be
# useful for our developers to think about.
#
# FastAPI will add a case for 422 (method argument or pydantic validation errors) automatically. 500s are
# intentionally omitted here as they (ideally) should never happen.
STANDARD_ADMIN_RESPONSES = {
    # We return 400 when the client's request is invalid.
    "400": {"model": HTTPExceptionError, "description": "The request is invalid."},
    # We return 401 when the user presents an Authorization: header but it is not valid.
    "401": {
        "model": HTTPExceptionError,
        "description": "Authentication credentials are invalid.",
    },
    # 403s are returned by FastAPI's OpenIdConnect helper class when the Authorization: header is missing.
    # 403s are also returned by our code when the authenticated user doesn't have permission to perform the requested
    # action.
    "403": {
        "model": HTTPExceptionError,
        "description": "Requester does not have sufficient privileges to perform this operation or is not authenticated.",
    },
    # We return a 404 when a requested resource is not found. Authenticated users that do not have permission to know
    # whether a requested resource exists or not may also see a 404.
    "404": {
        "model": HTTPExceptionError,
        "description": "Requested content was not found.",
    },
}


def responses_factory(*codes):
    return {
        code: config
        for code, config in STANDARD_ADMIN_RESPONSES.items()
        if code in {str(c) for c in codes}
    }


def is_enabled():
    """Feature flag: Returns true iff OIDC is enabled."""
    return flags.ENABLE_ADMIN


def cache_is_fresh(updated: datetime):
    return updated and datetime.now(UTC) - updated < timedelta(minutes=5)


@asynccontextmanager
async def lifespan(_app: FastAPI):
    yield


router = APIRouter(
    lifespan=lifespan,
    prefix="/m",
    responses=STANDARD_ADMIN_RESPONSES,
    dependencies=[
        Depends(require_oidc_token)
    ],  # All routes in this router require authentication.
)


def user_from_token(
    session: Annotated[Session, Depends(xngin_db_session)],
    token_info: Annotated[TokenInfo, Depends(require_oidc_token)],
) -> User:
    """Dependency for fetching the User record matching the authenticated user's email.

    This may raise a 400, 401, or 403.
    """
    user = session.query(User).filter(User.email == token_info.email).first()
    if not user:
        # Privileged users will have a user and an organization created on the fly.
        if token_info.is_privileged():
            user = User(email=token_info.email)
            session.add(user)
            organization = Organization(name="My Organization")
            session.add(organization)
            organization.users.append(user)

            session.commit()
        else:
            raise HTTPException(
                status_code=status.HTTP_403_FORBIDDEN,
                detail=f"No user found with email: {token_info.email}",
            )
    return user


def get_organization_or_raise(session: Session, user: User, organization_id: str):
    """Reads the requested organization from the database. Raises 404 if disallowed or not found."""
    stmt = (
        select(Organization)
        .join(UserOrganization)
        .where(Organization.id == organization_id)
        .where(UserOrganization.user_id == user.id)
    )
    org = session.execute(stmt).scalar_one_or_none()
    if org is None:
        raise HTTPException(
            status_code=status.HTTP_404_NOT_FOUND, detail="Organization not found."
        )
    return org


def get_datasource_or_raise(session: Session, user: User, datasource_id: str):
    """Reads the requested datasource from the database. Raises 404 if disallowed or not found."""
    stmt = (
        select(Datasource)
        .join(Organization)
        .join(UserOrganization)
        .where(UserOrganization.user_id == user.id, Datasource.id == datasource_id)
    )
    ds = session.execute(stmt).scalar_one_or_none()
    if ds is None:
        raise HTTPException(
            status_code=status.HTTP_404_NOT_FOUND, detail="Datasource not found."
        )
    return ds


def get_experiment_via_ds_or_raise(
    session: Session, ds: Datasource, experiment_id: str
) -> Experiment:
    """Reads the requested experiment (related to the given datasource) from the database. Raises 404 if not found."""
    stmt = (
        select(Experiment)
        .join(Datasource, Datasource.id == ds.id)
        .where(Experiment.id == experiment_id)
    )
    exp = session.execute(stmt).scalar_one_or_none()
    if exp is None:
        raise HTTPException(
            status_code=status.HTTP_404_NOT_FOUND, detail="Experiment not found."
        )
    return exp


@router.get("/caller-identity")
def caller_identity(
    token_info: Annotated[TokenInfo, Depends(require_oidc_token)],
) -> TokenInfo:
    """Returns basic metadata about the authenticated caller of this method."""
    return token_info


@router.get("/organizations")
def list_organizations(
    session: Annotated[Session, Depends(xngin_db_session)],
    user: Annotated[User, Depends(user_from_token)],
) -> ListOrganizationsResponse:
    """Returns a list of organizations that the authenticated user is a member of."""
    stmt = select(Organization).join(Organization.users).where(User.id == user.id)
    result = session.execute(stmt)
    organizations = result.scalars().all()

    return ListOrganizationsResponse(
        items=[
            OrganizationSummary(
                id=org.id,
                name=org.name,
            )
            for org in sorted(organizations, key=lambda o: o.name)
        ]
    )


@router.post("/organizations")
def create_organizations(
    session: Annotated[Session, Depends(xngin_db_session)],
    token_info: Annotated[TokenInfo, Depends(require_oidc_token)],
    user: Annotated[User, Depends(user_from_token)],
    body: Annotated[CreateOrganizationRequest, Body(...)],
) -> CreateOrganizationResponse:
    """Creates a new organization.

    Only users with an @agency.fund email address can create organizations.
    """
    if not token_info.is_privileged():
        raise HTTPException(
            status_code=status.HTTP_403_FORBIDDEN,
            detail="Only privileged users can create organizations",
        )

    organization = Organization(name=body.name)
    session.add(organization)
    organization.users.append(user)  # Add the creating user to the organization
    session.commit()

    return CreateOrganizationResponse(id=organization.id)


@router.post(
    "/organizations/{organization_id}/members", status_code=status.HTTP_204_NO_CONTENT
)
def add_member_to_organization(
    organization_id: str,
    session: Annotated[Session, Depends(xngin_db_session)],
    token_info: Annotated[TokenInfo, Depends(require_oidc_token)],
    user: Annotated[User, Depends(user_from_token)],
    body: Annotated[AddMemberToOrganizationRequest, Body(...)],
):
    """Adds a new member to an organization.

    The authenticated user must be part of the organization to add members.
    """
    # Check if the organization exists
    org = session.get(Organization, organization_id)
    if not org:
        raise HTTPException(
            status_code=status.HTTP_404_NOT_FOUND, detail="Organization not found"
        )

    if not token_info.is_privileged():
        # Verify user is a member of the organization
        _authz_check = get_organization_or_raise(session, user, organization_id)

    # Add the new member
    new_user = session.query(User).filter(User.email == body.email).first()
    if not new_user:
        new_user = User(email=body.email)
        session.add(new_user)

    org.users.append(new_user)
    session.commit()
    return GENERIC_SUCCESS


@router.delete(
    "/organizations/{organization_id}/members/{user_id}",
    status_code=status.HTTP_204_NO_CONTENT,
)
def remove_member_from_organization(
    organization_id: str,
    user_id: str,
    session: Annotated[Session, Depends(xngin_db_session)],
    user: Annotated[User, Depends(user_from_token)],
):
    """Removes a member from an organization.

    The authenticated user must be part of the organization to remove members.
    """
    _authz_check = get_organization_or_raise(session, user, organization_id)
    # Prevent users from removing themselves from an organization
    if user_id == user.id:
        raise HTTPException(
            status_code=status.HTTP_403_FORBIDDEN,
            detail="You cannot remove yourself from an organization",
        )
    stmt = delete(UserOrganization).where(
        UserOrganization.organization_id == organization_id,
        UserOrganization.user_id == user_id,
    )
    result = session.execute(stmt)
    if result.rowcount == 0:
        raise HTTPException(
            status_code=status.HTTP_404_NOT_FOUND,
            detail="User is not a member of this organization",
        )

    session.commit()
    return GENERIC_SUCCESS


@router.patch("/organizations/{organization_id}")
def update_organization(
    organization_id: str,
    session: Annotated[Session, Depends(xngin_db_session)],
    user: Annotated[User, Depends(user_from_token)],
    body: Annotated[UpdateOrganizationRequest, Body(...)],
):
    """Updates an organization's properties.

    The authenticated user must be a member of the organization.
    Currently only supports updating the organization name.
    """
    org = get_organization_or_raise(session, user, organization_id)

    if body.name is not None:
        org.name = body.name

    session.commit()
    return GENERIC_SUCCESS


@router.get("/organizations/{organization_id}")
def get_organization(
    organization_id: str,
    session: Annotated[Session, Depends(xngin_db_session)],
    user: Annotated[User, Depends(user_from_token)],
) -> GetOrganizationResponse:
    """Returns detailed information about a specific organization.

    The authenticated user must be a member of the organization.
    """
    # First get the organization and verify user has access
    org = get_organization_or_raise(session, user, organization_id)

    # Get users and datasources separately
    users = (
        session.query(User)
        .join(UserOrganization)
        .filter(UserOrganization.organization_id == organization_id)
        .all()
    )
    datasources = (
        session.query(Datasource)
        .filter(Datasource.organization_id == organization_id)
        .all()
    )

    return GetOrganizationResponse(
        id=org.id,
        name=org.name,
        users=[
            UserSummary(id=u.id, email=u.email)
            for u in sorted(users, key=lambda x: x.email)
        ],
        datasources=[
            DatasourceSummary(
                id=ds.id,
                name=ds.name,
                driver="sqlite"
                if isinstance(ds.get_config(), SqliteLocalConfig)
                else ds.get_config().dwh.driver,
                type=ds.get_config().type,
                # Nit: Redundant in this response
                organization_id=ds.organization_id,
                organization_name=org.name,
            )
            for ds in sorted(datasources, key=lambda x: x.name)
        ],
    )


@router.get("/organizations/{organization_id}/datasources")
def list_organization_datasources(
    organization_id: str,
    session: Annotated[Session, Depends(xngin_db_session)],
    user: Annotated[User, Depends(user_from_token)],
) -> ListDatasourcesResponse:
    """Returns a list of datasources accessible to the authenticated user for an org."""
    _authz_check = get_organization_or_raise(session, user, organization_id)
    stmt = (
        select(Datasource)
        .join(Organization)
        .join(Organization.users)
        .where(User.id == user.id)
    )
    if organization_id is not None:
        stmt = stmt.where(Organization.id == organization_id)

    result = session.execute(stmt)
    datasources = result.scalars().all()

    def convert_ds_to_summary(ds: Datasource) -> DatasourceSummary:
        config = ds.get_config()
        return DatasourceSummary(
            id=ds.id,
            name=ds.name,
            driver="sqlite"
            if isinstance(config, SqliteLocalConfig)
            else config.dwh.driver,
            type=config.type,
            organization_id=ds.organization_id,
            organization_name=ds.organization.name,
        )

    return ListDatasourcesResponse(
        items=[
            convert_ds_to_summary(ds)
            for ds in sorted(datasources, key=lambda d: d.name)
        ]
    )


@router.post("/datasources")
def create_datasource(
    session: Annotated[Session, Depends(xngin_db_session)],
    user: Annotated[User, Depends(user_from_token)],
    body: Annotated[CreateDatasourceRequest, Body(...)],
) -> CreateDatasourceResponse:
    """Creates a new datasource for the specified organization."""
    org = session.get(Organization, body.organization_id)
    if not org:
        raise HTTPException(
            status_code=status.HTTP_404_NOT_FOUND, detail="Organization not found"
        )

    stmt = (
        select(UserOrganization)
        .where(UserOrganization.user_id == user.id)
        .where(UserOrganization.organization_id == org.id)
    )
    allowed = session.execute(stmt).scalar_one_or_none()
    if allowed is None:
        raise HTTPException(
            status_code=status.HTTP_403_FORBIDDEN,
            detail="You are not a member of this organization",
        )

    if (
        body.dwh.driver == "bigquery"
        and body.dwh.credentials.type != "serviceaccountinfo"
    ):
        raise HTTPException(
            status_code=400,
            detail="BigQuery credentials must be specified using type=serviceaccountinfo",
        )

    config = RemoteDatabaseConfig(participants=[], type="remote", dwh=body.dwh)

    datasource = Datasource(name=body.name, organization_id=org.id).set_config(config)
    session.add(datasource)
    session.commit()

    return CreateDatasourceResponse(id=datasource.id)


@router.patch("/datasources/{datasource_id}")
def update_datasource(
    datasource_id: str,
    body: UpdateDatasourceRequest,
    user: Annotated[User, Depends(user_from_token)],
    session: Annotated[Session, Depends(xngin_db_session)],
):
    ds = get_datasource_or_raise(session, user, datasource_id)
    if body.name is not None:
        ds.name = body.name
    if body.dwh is not None:
        cfg = ds.get_config()
        cfg.dwh = body.dwh

        # Invalidate cached inspections.
        ds.set_config(cfg)
        ds.clear_table_list()
        invalidate_inspect_tables = delete(DatasourceTablesInspected).where(
            DatasourceTablesInspected.datasource_id == datasource_id
        )
        invalidate_inspect_ptype = delete(ParticipantTypesInspected).where(
            ParticipantTypesInspected.datasource_id == datasource_id
        )
        session.execute(invalidate_inspect_tables)
        session.execute(invalidate_inspect_ptype)
    session.commit()
    return GENERIC_SUCCESS


@router.get("/datasources/{datasource_id}")
def get_datasource(
    datasource_id: str,
    user: Annotated[User, Depends(user_from_token)],
    session: Annotated[Session, Depends(xngin_db_session)],
) -> GetDatasourceResponse:
    """Returns detailed information about a specific datasource."""
    ds = get_datasource_or_raise(session, user, datasource_id)
    config = ds.get_config()
    return GetDatasourceResponse(
        id=ds.id,
        name=ds.name,
        config=config,
        organization_id=ds.organization_id,
        organization_name=ds.organization.name,
    )


@router.get("/datasources/{datasource_id}/inspect")
def inspect_datasource(
    datasource_id: str,
    user: Annotated[User, Depends(user_from_token)],
    session: Annotated[Session, Depends(xngin_db_session)],
    refresh: Annotated[bool, Query(description="Refresh the cache.")] = False,
) -> InspectDatasourceResponse:
    """Verifies connectivity to a datasource and returns a list of readable tables."""
    ds = get_datasource_or_raise(session, user, datasource_id)
    if not refresh and cache_is_fresh(ds.table_list_updated):
        return InspectDatasourceResponse(tables=ds.table_list)
    try:
        try:
            config = ds.get_config()

            # Hack for redshift's lack of reflection support.
            if config.dwh.is_redshift():
                query = text(
                    "SELECT table_name FROM information_schema.tables "
                    "WHERE table_schema IN (:search_path) ORDER BY table_name"
                )
                with config.dbsession() as dwh_session:
                    result = dwh_session.execute(
                        query, {"search_path": config.dwh.search_path}
                    )
                    tables = result.scalars().all()
            else:
                inspected = sqlalchemy.inspect(config.dbengine())
                tables = list(
                    sorted(inspected.get_table_names() + inspected.get_view_names())
                )

            ds.set_table_list(tables)
            session.commit()
            return InspectDatasourceResponse(tables=tables)
        except OperationalError as exc:
            if is_postgres_database_not_found_error(exc):
                raise HTTPException(
                    status_code=status.HTTP_404_NOT_FOUND, detail=str(exc)
                ) from exc
            raise
        except google.api_core.exceptions.NotFound as exc:
            # Google returns a 404 when authentication succeeds but when the specified datasource does not exist.
            raise HTTPException(
                status_code=status.HTTP_404_NOT_FOUND, detail=str(exc)
            ) from exc
    except:
        ds.clear_table_list()
        session.commit()
        raise


def is_postgres_database_not_found_error(exc):
    return (
        exc.args
        and isinstance(exc.args[0], str)
        and "FATAL:  database" in exc.args[0]
        and "does not exist" in exc.args[0]
    )


def create_inspect_table_response_from_table(table: sqlalchemy.Table):
    """Creates an InspectDatasourceTableResponse from a sqlalchemy.Table.

    This is similar to config_sheet.create_schema_from_table but tailored to use in the API.
    """
    possible_id_columns = {
        c.name
        for c in table.columns.values()
        if c.name.endswith("id") or isinstance(c.type, sqlalchemy.sql.sqltypes.UUID)
    }
    primary_key_columns = {c.name for c in table.columns.values() if c.primary_key}
    if len(primary_key_columns) > 0:
        # If there is more than one PK, it probably isn't usable for experiments.
        primary_key_columns = set()
    possible_id_columns |= primary_key_columns

    collected = []
    for column in table.columns.values():
        type_hint = column.type
        collected.append(
            FieldMetadata(
                field_name=column.name,
                data_type=DataType.match(type_hint),
                description=column.comment if column.comment else "",
            )
        )

    return InspectDatasourceTableResponse(
        detected_unique_id_fields=list(sorted(possible_id_columns)),
        fields=list(sorted(collected, key=lambda f: f.field_name)),
    )


def invalidate_inspect_table_cache(session, datasource_id):
    """Invalidates all table inspection cache entries for a datasource."""
    session.execute(
        delete(DatasourceTablesInspected).where(
            DatasourceTablesInspected.datasource_id == datasource_id
        )
    )


@router.get("/datasources/{datasource_id}/inspect/{table_name}")
def inspect_table_in_datasource(
    datasource_id: str,
    table_name: str,
    user: Annotated[User, Depends(user_from_token)],
    session: Annotated[Session, Depends(xngin_db_session)],
    refresh: Annotated[bool, Query(description="Refresh the cache.")] = False,
) -> InspectDatasourceTableResponse:
    """Inspects a single table in a datasource and returns a summary of its fields."""
    ds = get_datasource_or_raise(session, user, datasource_id)
    if (
        not refresh
        and (
            cached := session.get(
                DatasourceTablesInspected, (datasource_id, table_name)
            )
        )
        and cache_is_fresh(cached.response_last_updated)
    ):
        return cached.get_response()

    config = ds.get_config()

    invalidate_inspect_table_cache(session, datasource_id)
    session.commit()

    engine = config.dbengine()
    # CannotFindTableError will be handled by exceptionhandlers.py.
    table = settings.infer_table(
        engine, table_name, use_reflection=config.supports_reflection()
    )
    response = create_inspect_table_response_from_table(table)

    session.add(
        DatasourceTablesInspected(
            datasource_id=datasource_id, table_name=table_name
        ).set_response(response)
    )
    session.commit()

    return response


@router.delete("/datasources/{datasource_id}", status_code=status.HTTP_204_NO_CONTENT)
def delete_datasource(
    session: Annotated[Session, Depends(xngin_db_session)],
    user: Annotated[User, Depends(user_from_token)],
    datasource_id: Annotated[str, Path(...)],
):
    """Deletes a datasource.

    The user must be a member of the organization that owns the datasource.
    """
    # Delete the datasource, but only if the user has access to it
    stmt = (
        delete(Datasource)
        .where(Datasource.id == datasource_id)
        .where(
            Datasource.id.in_(
                select(Datasource.id)
                .join(Organization)
                .join(Organization.users)
                .where(User.id == user.id)
            )
        )
    )
    session.execute(stmt)
    session.commit()

    return GENERIC_SUCCESS


@router.get("/datasources/{datasource_id}/participants")
def list_participant_types(
    datasource_id: str,
    session: Annotated[Session, Depends(xngin_db_session)],
    user: Annotated[User, Depends(user_from_token)],
) -> ListParticipantsTypeResponse:
    ds = get_datasource_or_raise(session, user, datasource_id)
    return ListParticipantsTypeResponse(
        items=list(
            sorted(ds.get_config().participants, key=lambda p: p.participant_type)
        )
    )


@router.post("/datasources/{datasource_id}/participants")
def create_participant_type(
    datasource_id: str,
    session: Annotated[Session, Depends(xngin_db_session)],
    user: Annotated[User, Depends(user_from_token)],
    body: CreateParticipantsTypeRequest,
) -> CreateParticipantsTypeResponse:
    ds = get_datasource_or_raise(session, user, datasource_id)
    participants_def = ParticipantsDef(
        type="schema",
        participant_type=body.participant_type,
        table_name=body.schema_def.table_name,
        fields=body.schema_def.fields,
    )
    config = ds.get_config()
    config.participants.append(participants_def)
    ds.set_config(config)
    session.commit()
    return CreateParticipantsTypeResponse(
        participant_type=participants_def.participant_type,
        schema_def=body.schema_def,
    )


@router.get("/datasources/{datasource_id}/participants/{participant_id}/inspect")
def inspect_participant_types(
    datasource_id: str,
    participant_id: str,
    session: Annotated[Session, Depends(xngin_db_session)],
    user: Annotated[User, Depends(user_from_token)],
    refresh: Annotated[bool, Query(description="Refresh the cache.")] = False,
) -> InspectParticipantTypesResponse:
    """Returns filter, strata, and metric field metadata for a participant type, including exemplars for filter fields."""
    dsconfig = get_datasource_or_raise(session, user, datasource_id).get_config()
    # CannotFindParticipantsError will be handled by exceptionhandlers.
    pconfig = dsconfig.find_participants(participant_id)
    if pconfig.type == "sheet":
        raise HTTPException(
            status_code=405, detail="Sheet schemas cannot be inspected."
        )

    if (
        not refresh
        and (
            cached := session.get(
                ParticipantTypesInspected, (datasource_id, participant_id)
            )
        )
        and cache_is_fresh(cached.response_last_updated)
    ):
        return cached.get_response()

    session.execute(
        delete(ParticipantTypesInspected).where(
            ParticipantTypesInspected.datasource_id == datasource_id,
            ParticipantTypesInspected.participant_type == participant_id,
        )
    )
    session.commit()

    def inspect_participant_types_impl():
        with dsconfig.dbsession() as dwh_session:
            sa_table = infer_table(
                dwh_session.get_bind(),
                pconfig.table_name,
                dsconfig.supports_reflection(),
            )
        db_schema = generate_field_descriptors(sa_table, pconfig.get_unique_id_field())
        mapper = create_col_to_filter_meta_mapper(db_schema, sa_table, dwh_session)

        filter_fields = {c.field_name: c for c in pconfig.fields if c.is_filter}
        strata_fields = {c.field_name: c for c in pconfig.fields if c.is_strata}
        metric_cols = {c.field_name: c for c in pconfig.fields if c.is_metric}

        return InspectParticipantTypesResponse(
            metrics=sorted(
                [
                    GetMetricsResponseElement(
                        data_type=db_schema.get(col_name).data_type,
                        field_name=col_name,
                        description=col_descriptor.description,
                    )
                    for col_name, col_descriptor in metric_cols.items()
                    if db_schema.get(col_name)
                ],
                key=lambda item: item.field_name,
            ),
            strata=sorted(
                [
                    GetStrataResponseElement(
                        data_type=db_schema.get(field_name).data_type,
                        field_name=field_name,
                        description=field_descriptor.description,
                        # For strata columns, we will echo back any extra annotations
                        extra=field_descriptor.extra,
                    )
                    for field_name, field_descriptor in strata_fields.items()
                    if db_schema.get(field_name)
                ],
                key=lambda item: item.field_name,
            ),
            filters=sorted(
                [
                    mapper(field_name, field_descriptor)
                    for field_name, field_descriptor in filter_fields.items()
                    if db_schema.get(field_name)
                ],
                key=lambda item: item.field_name,
            ),
        )

    response = inspect_participant_types_impl()

    session.add(
        ParticipantTypesInspected(
            datasource_id=datasource_id, participant_type=participant_id
        ).set_response(response)
    )
    session.commit()

    return response


@router.get("/datasources/{datasource_id}/participants/{participant_id}")
def get_participant_types(
    datasource_id: str,
    participant_id: str,
    session: Annotated[Session, Depends(xngin_db_session)],
    user: Annotated[User, Depends(user_from_token)],
) -> ParticipantsConfig:
    ds = get_datasource_or_raise(session, user, datasource_id)
    # CannotFindParticipantsError will be handled by exceptionhandlers.
    return ds.get_config().find_participants(participant_id)


@router.patch(
    "/datasources/{datasource_id}/participants/{participant_id}",
    response_model=UpdateParticipantsTypeResponse,
)
def update_participant_type(
    datasource_id: str,
    participant_id: str,
    session: Annotated[Session, Depends(xngin_db_session)],
    user: Annotated[User, Depends(user_from_token)],
    body: UpdateParticipantsTypeRequest,
):
    ds = get_datasource_or_raise(session, user, datasource_id)
    config = ds.get_config()
    participant = config.find_participants(participant_id)
    config.participants.remove(participant)
    if not isinstance(participant, ParticipantsDef):
        return Response(
            status_code=405, content="Only schema participants can be updated"
        )
    if body.participant_type is not None:
        participant.participant_type = body.participant_type
    if body.table_name is not None:
        participant.table_name = body.table_name
    if body.fields is not None:
        participant.fields = body.fields
    config.participants.append(participant)
    ds.set_config(config)

    # Invalidate the participant types cached inspections because the configuration may have been updated and they may
    # be stale.
    session.execute(
        delete(ParticipantTypesInspected).where(
            ParticipantTypesInspected.datasource_id == datasource_id,
            ParticipantTypesInspected.participant_type == participant_id,
        )
    )
    session.commit()
    return UpdateParticipantsTypeResponse(
        participant_type=participant.participant_type,
        table_name=participant.table_name,
        fields=participant.fields,
    )


@router.delete(
    "/datasources/{datasource_id}/participants/{participant_id}",
    status_code=status.HTTP_204_NO_CONTENT,
)
def delete_participant(
    datasource_id: str,
    participant_id: str,
    session: Annotated[Session, Depends(xngin_db_session)],
    user: Annotated[User, Depends(user_from_token)],
):
    ds = get_datasource_or_raise(session, user, datasource_id)
    config = ds.get_config()
    participant = config.find_participants(participant_id)
    config.participants.remove(participant)
    ds.set_config(config)
    session.commit()
    return GENERIC_SUCCESS


@router.get("/datasources/{datasource_id}/apikeys")
def list_api_keys(
    datasource_id: str,
    session: Annotated[Session, Depends(xngin_db_session)],
    user: Annotated[User, Depends(user_from_token)],
) -> ListApiKeysResponse:
    """Returns API keys that have access to the datasource."""
    ds = get_datasource_or_raise(session, user, datasource_id)
    return ListApiKeysResponse(
        items=[
            ApiKeySummary(
                id=api_key.id,
                datasource_id=api_key.datasource_id,
                organization_id=api_key.datasource.organization_id,
                organization_name=api_key.datasource.organization.name,
            )
            for api_key in sorted(ds.api_keys, key=lambda a: a.id)
        ]
    )


@router.post("/datasources/{datasource_id}/apikeys")
def create_api_key(
    datasource_id: str,
    session: Annotated[Session, Depends(xngin_db_session)],
    user: Annotated[User, Depends(user_from_token)],
) -> CreateApiKeyResponse:
    """Creates an API key for the specified datasource.

    The user must belong to the organization that owns the requested datasource.
    """
    ds = get_datasource_or_raise(session, user, datasource_id)
    label, key = make_key()
    key_hash = hash_key(key)
    api_key = ApiKey(id=label, key=key_hash, datasource_id=ds.id)
    session.add(api_key)
    session.commit()
    return CreateApiKeyResponse(id=label, datasource_id=ds.id, key=key)


@router.delete(
    "/datasources/{datasource_id}/apikeys/{api_key_id}",
    status_code=status.HTTP_204_NO_CONTENT,
)
def delete_api_key(
    datasource_id: str,
    session: Annotated[Session, Depends(xngin_db_session)],
    user: Annotated[User, Depends(user_from_token)],
    api_key_id: Annotated[str, Path(...)],
):
    """Deletes the specified API key."""
    ds = get_datasource_or_raise(session, user, datasource_id)
    ds.api_keys = [a for a in ds.api_keys if a.id != api_key_id]
    session.add(ds)
    session.commit()
    return GENERIC_SUCCESS


@router.post("/experiments/{datasource_id}/with-assignment")
def create_experiment_with_assignment(
    datasource_id: str,
    session: Annotated[Session, Depends(xngin_db_session)],
    user: Annotated[User, Depends(user_from_token)],
    body: experiments_api_types.CreateExperimentRequest,
    chosen_n: Annotated[
        int, Query(..., description="Number of participants to assign.")
    ],
    stratify_on_metrics: Annotated[
        bool,
        Query(description="Whether to also stratify on metrics during assignment."),
    ] = True,
    random_state: Annotated[
        int | None,
        Query(
            description="Specify a random seed for reproducibility.",
            include_in_schema=False,
        ),
    ] = None,
) -> experiments_api_types.CreateExperimentWithAssignmentResponse:
    datasource = get_datasource_or_raise(session, user, datasource_id)
    if body.design_spec.uuids_are_present():
        raise LateValidationError("Invalid DesignSpec: UUIDs must not be set.")
    ds_config = datasource.get_config()
    if not isinstance(ds_config, RemoteDatabaseConfig):
        raise LateValidationError("Invalid RemoteDatabaseConfig.")
    participants_cfg = ds_config.find_participants(body.audience_spec.participant_type)
    if not isinstance(participants_cfg, ParticipantsDef):
        raise LateValidationError(
            "Invalid ParticipantsConfig: Participants must be of type schema."
        )

    # Get participants and their schema info from the client dwh
    with ds_config.dbsession() as dwh_session:
        sa_table = infer_table(
            dwh_session.get_bind(),
            participants_cfg.table_name,
            ds_config.supports_reflection(),
        )
        participants = query_for_participants(
            dwh_session, sa_table, body.audience_spec, chosen_n
        )

    return experiments.create_experiment_with_assignment_impl(
        request=body,
        datasource_id=datasource.id,
        participant_unique_id_field=participants_cfg.get_unique_id_field(),
        dwh_sa_table=sa_table,
        dwh_participants=participants,
        random_state=random_state,
        xngin_session=session,
        stratify_on_metrics=stratify_on_metrics,
    )


@router.get("/datasources/{datasource_id}/experiments/{experiment_id}/analyze")
def analyze_experiment(
    datasource_id: str,
    experiment_id: str,
    xngin_session: Annotated[Session, Depends(xngin_db_session)],
    user: Annotated[User, Depends(user_from_token)],
) -> list[ExperimentAnalysis]:
    ds = get_datasource_or_raise(xngin_session, user, datasource_id)
    dsconfig = ds.get_config()
    if not isinstance(dsconfig, RemoteDatabaseConfig):
        raise LateValidationError("Invalid RemoteDatabaseConfig.")

    experiment = get_experiment_via_ds_or_raise(xngin_session, ds, experiment_id)

    participants_cfg = dsconfig.find_participants(
        experiment.get_audience_spec().participant_type
    )
    if not isinstance(participants_cfg, ParticipantsDef):
        raise LateValidationError(
            "Invalid ParticipantsConfig: Participants must be of type schema."
        )
    unique_id_field = participants_cfg.get_unique_id_field()

    with dsconfig.dbsession() as dwh_session:
        sa_table = infer_table(
            dwh_session.get_bind(),
            participants_cfg.table_name,
            dsconfig.supports_reflection(),
        )

        metrics = experiment.get_design_spec().metrics
        assignments = experiment.arm_assignments
        participant_ids = [assignment.participant_id for assignment in assignments]
        participant_outcomes = get_participant_metrics(
            dwh_session,
            sa_table,
            metrics,
            unique_id_field,
            participant_ids,
        )

    return analyze_experiment_impl(assignments, participant_outcomes)


@router.post(
    "/datasources/{datasource_id}/experiments/{experiment_id}/commit",
    status_code=status.HTTP_204_NO_CONTENT,
)
def commit_experiment(
    datasource_id: str,
    experiment_id: str,
    session: Annotated[Session, Depends(xngin_db_session)],
    user: Annotated[User, Depends(user_from_token)],
):
    ds = get_datasource_or_raise(session, user, datasource_id)
    experiment = get_experiment_via_ds_or_raise(session, ds, experiment_id)
    return experiments.commit_experiment_impl(session, experiment)


@router.post(
    "/datasources/{datasource_id}/experiments/{experiment_id}/abandon",
    status_code=status.HTTP_204_NO_CONTENT,
)
def abandon_experiment(
    datasource_id: str,
    experiment_id: str,
    session: Annotated[Session, Depends(xngin_db_session)],
    user: Annotated[User, Depends(user_from_token)],
):
    ds = get_datasource_or_raise(session, user, datasource_id)
    experiment = get_experiment_via_ds_or_raise(session, ds, experiment_id)
    return experiments.abandon_experiment_impl(session, experiment)


@router.get("/datasources/{datasource_id}/experiments")
def list_experiments(
    datasource_id: str,
    session: Annotated[Session, Depends(xngin_db_session)],
    user: Annotated[User, Depends(user_from_token)],
) -> experiments_api_types.ListExperimentsResponse:
    """Returns the list of experiments in the datasource."""
    ds = get_datasource_or_raise(session, user, datasource_id)
    return experiments.list_experiments_impl(session, ds.id)


@router.get("/datasources/{datasource_id}/experiments/{experiment_id}")
def get_experiment(
    datasource_id: str,
    experiment_id: str,
    session: Annotated[Session, Depends(xngin_db_session)],
    user: Annotated[User, Depends(user_from_token)],
) -> experiments_api_types.ExperimentConfig:
    """Returns the experiment with the specified ID."""
    ds = get_datasource_or_raise(session, user, datasource_id)
    experiment = get_experiment_via_ds_or_raise(session, ds, experiment_id)
    return ExperimentConfig(
        datasource_id=experiment.datasource_id,
        state=experiment.state,
        design_spec=experiment.get_design_spec(),
        audience_spec=experiment.get_audience_spec(),
        power_analyses=experiment.get_power_analyses(),
        assign_summary=experiment.get_assign_summary(),
    )


@router.get("/datasources/{datasource_id}/experiments/{experiment_id}/assignments")
def get_experiment_assignments(
    datasource_id: str,
    experiment_id: str,
    session: Annotated[Session, Depends(xngin_db_session)],
    user: Annotated[User, Depends(user_from_token)],
) -> experiments_api_types.GetExperimentAssigmentsResponse:
    ds = get_datasource_or_raise(session, user, datasource_id)
    experiment = get_experiment_via_ds_or_raise(session, ds, experiment_id)
    return experiments.get_experiment_assignments_impl(experiment)


@router.get(
    "/datasources/{datasource_id}/experiments/{experiment_id}/assignments/csv",
    summary=(
        "Export experiment assignments as CSV file; BalanceCheck not included. "
        "csv header form: participant_id,arm_id,arm_name,strata_name1,strata_name2,..."
    ),
)
def get_experiment_assignments_as_csv(
    datasource_id: str,
    experiment_id: str,
    session: Annotated[Session, Depends(xngin_db_session)],
    user: Annotated[User, Depends(user_from_token)],
) -> StreamingResponse:
    ds = get_datasource_or_raise(session, user, datasource_id)
    experiment = get_experiment_via_ds_or_raise(session, ds, experiment_id)
    return experiments.get_experiment_assignments_as_csv_impl(experiment)


@router.delete(
    "/datasources/{datasource_id}/experiments/{experiment_id}",
    status_code=status.HTTP_204_NO_CONTENT,
)
def delete_experiment(
    datasource_id: str,
    experiment_id: str,
    session: Annotated[Session, Depends(xngin_db_session)],
    user: Annotated[User, Depends(user_from_token)],
):
    """Deletes the experiment with the specified ID."""
    ds = get_datasource_or_raise(session, user, datasource_id)
    experiment = get_experiment_via_ds_or_raise(session, ds, experiment_id)
    session.delete(experiment)
    session.commit()
    return GENERIC_SUCCESS


@router.post("/datasources/{datasource_id}/power")
def power_check(
    datasource_id: str,
    session: Annotated[Session, Depends(xngin_db_session)],
    user: Annotated[User, Depends(user_from_token)],
    body: PowerRequest,
) -> PowerResponse:
    ds = get_datasource_or_raise(session, user, datasource_id)
    dsconfig = ds.get_config()
    participants_cfg = dsconfig.find_participants(body.audience_spec.participant_type)
    validate_schema_metrics_or_raise(body.design_spec, participants_cfg)
    return power_check_impl(body, dsconfig, participants_cfg)<|MERGE_RESOLUTION|>--- conflicted
+++ resolved
@@ -12,12 +12,8 @@
 from fastapi import Response
 from fastapi import status
 from fastapi.responses import StreamingResponse
-<<<<<<< HEAD
 from pydantic import BaseModel
-from sqlalchemy import delete, select
-=======
 from sqlalchemy import delete, select, text
->>>>>>> 84a1965f
 from sqlalchemy.exc import OperationalError
 from sqlalchemy.orm import Session
 

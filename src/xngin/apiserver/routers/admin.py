--- conflicted
+++ resolved
@@ -30,11 +30,8 @@
     DataType,
     ExperimentAnalysis,
     GetMetricsResponseElement,
-<<<<<<< HEAD
+    GetStrataResponseElement,
     MetricAnalysis,
-=======
-    GetStrataResponseElement,
->>>>>>> be61e31d
     PowerRequest,
     PowerResponse,
 )

name: tests

on:
  push:
    branches: [ main ]
  pull_request:
    branches: [ main ]
  workflow_dispatch:
    inputs:
      run-bq-integration:
        type: boolean
        required: false
        default: false
        description: "Run the BQ integration tests"


permissions:
  contents: read

concurrency:
  group: ${{ github.workflow }}-${{ github.ref }}
  cancel-in-progress: true

env:
  # Relax hostname checks.
  ALLOW_CONNECTING_TO_PRIVATE_IPS: "1"

  DEBIAN_FRONTEND: noninteractive
  FORCE_COLOR: "1"
  PYTHONUNBUFFERED: "1"

  # Tests should never connect to this DSN but it must be set.
  DATABASE_URL: "postgresql://fail:fail@127.0.0.2:5499/fail"

  # Server startup will fail without these values being set.
  GOOGLE_OIDC_CLIENT_ID: "unset-google-oidc-client-id"
  GOOGLE_OIDC_CLIENT_SECRET: "unset-google-oidc-client-secret"
jobs:
  osx-setup:
    timeout-minutes: 15
    runs-on: macos-14
    steps:
      - uses: actions/checkout@v4
      - uses: astral-sh/setup-uv@v6
      - name: Install dependencies
        run: |
          uv sync --locked --compile-bytecode
  unittests:
    timeout-minutes: 15
    runs-on: ubuntu-22.04
    permissions:
      pull-requests: write
      contents: write
    steps:
      - uses: actions/checkout@v4
        with:
          lfs: true
      - uses: astral-sh/setup-uv@v6
      - uses: arduino/setup-task@v2
        with:
          version: 3.x
          repo-token: ${{ secrets.GITHUB_TOKEN }}
      - name: write secrets
        run: |
          mkdir -p ~/.config/gspread && echo "${GCLOUD_SERVICE_ACCOUNT_CREDENTIALS}" > ~/.config/gspread/service_account.json
          openssl sha256 ~/.config/gspread/service_account.json
        env:
          GCLOUD_SERVICE_ACCOUNT_CREDENTIALS: ${{ secrets.GOOGLE_APPLICATION_CREDENTIALS_CONTENT }}
      - run: task test-coverage
        env:
          DATABASE_URL: "postgresql+psycopg://postgres:postgres@localhost:5499/test_xngin?sslmode=disable"
      - name: Coverage comment
        id: coverage_comment
        uses: py-cov-action/python-coverage-comment-action@v3
        with:
          GITHUB_TOKEN: ${{ github.token }}
      - name: Store Pull Request comment to be posted
        uses: actions/upload-artifact@v4
        if: steps.coverage_comment.outputs.COMMENT_FILE_WRITTEN == 'true'
        with:
          name: python-coverage-comment-action
          path: python-coverage-comment-action.txt
      - name: integration tests
        run: |
          export GOOGLE_APPLICATION_CREDENTIALS=$HOME/.config/gspread/service_account.json
          task test-integration
  smoke-cli:
    timeout-minutes: 15
    runs-on: ubuntu-22.04
    services:
      postgres:
        image: postgres:17
        env:
          POSTGRES_DB: postgres
          POSTGRES_PASSWORD: postgres
        options: >-
          --health-cmd pg_isready
          --health-interval 10s
          --health-timeout 5s
          --health-retries 5
        ports:
          - 5499:5432
    steps:
      - uses: actions/checkout@v4
        with:
          lfs: true
      - uses: astral-sh/setup-uv@v6
      - name: Install Task
        uses: arduino/setup-task@v2
        with:
          version: 3.x
          repo-token: ${{ secrets.GITHUB_TOKEN }}
      - name: xngin-cli config validators
        run: |
          set -x
          uv run xngin-cli --help
          uv run xngin-cli export-json-schemas
          uv run xngin-cli validate-testing-settings ./src/xngin/apiserver/testdata/xngin.testing.settings.json
          uv run xngin-cli validate-testing-settings ./src/xngin/apiserver/testdata/xngin.gha.settings.json
      - name: xngin-cli smoke tests
        env:
          DATABASE_URL: "postgresql+psycopg://postgres:postgres@localhost:5499/postgres?sslmode=disable"
          PGPASSWORD: postgres
        run: |
          # These imports correspond to entries in xngin.gha.settings.json.
          uv run xngin-cli create-testing-dwh --dsn postgresql+psycopg://postgres@127.0.0.1:5499/postgres
          uv run xngin-cli create-testing-dwh --dsn postgresql+psycopg://postgres@127.0.0.1:5499/postgres \
            --schema-name alt --table-name=alt_table

          # These do the same thing as above but use psycopg2 driver to ensure that it still works.
          uv run xngin-cli create-testing-dwh --dsn postgresql+psycopg2://postgres@127.0.0.1:5499/postgres
          uv run xngin-cli create-testing-dwh --dsn postgresql+psycopg2://postgres@127.0.0.1:5499/postgres \
            --schema-name alt2 --table-name=alt_table2

          # Create the application database.
          uv run xngin-cli create-apiserver-db
  bq-integration:
    timeout-minutes: 15
    runs-on: ubuntu-22.04
    if: contains(github.event.pull_request.body, 'run:bqintegration') || inputs.run-bq-integration
    env:
      DATASET_NAME: bqintegration_${{ github.run_id }}_${{ github.run_attempt }}
    services:
      postgres:
        image: postgres:17
        env:
          POSTGRES_DB: postgres
          POSTGRES_PASSWORD: postgres
        options: >-
          --health-cmd pg_isready
          --health-interval 10s
          --health-timeout 5s
          --health-retries 5
        ports:
          - 5499:5432
    steps:
      - uses: actions/checkout@v4
        with:
          lfs: true
      - uses: astral-sh/setup-uv@v6
      - run: uv sync --locked
      - uses: google-github-actions/auth@v2
        with:
          credentials_json: '${{ secrets.GOOGLE_APPLICATION_CREDENTIALS_CONTENT }}'
      - uses: google-github-actions/setup-gcloud@v2
        with:
          project_id: "xngin-development-dc"
          install_components: "bq"
      - name: bq integration tests
        env:
          GCLOUD_SERVICE_ACCOUNT_CREDENTIALS: ${{ secrets.GOOGLE_APPLICATION_CREDENTIALS_CONTENT }}
        run: |
          bq --location=us-west1 mk --dataset --default_table_expiration=86400 xngin-development-dc:$DATASET_NAME

          export ECHO_SQL="1"
          mkdir -p ~/.config/gspread && echo "${GCLOUD_SERVICE_ACCOUNT_CREDENTIALS}" > ~/.config/gspread/service_account.json
          export GOOGLE_APPLICATION_CREDENTIALS=$HOME/.config/gspread/service_account.json
          export XNGIN_QUERIES_TEST_URI="bigquery://xngin-development-dc/${DATASET_NAME}?credentials_base64=$(cat ${GOOGLE_APPLICATION_CREDENTIALS} | base64 -w 0)"
          export DATABASE_URL="postgresql+psycopg://postgres:postgres@localhost:5499/test_xngin?sslmode=disable"
          uv run pytest -rA src/xngin/apiserver/dwh/test_queries.py
      - name: bq cleanup
        if: failure() || success()
        run: |
          uv run xngin-cli bigquery-dataset-delete \
            --project-id xngin-development-dc \
            --dataset-id ${DATASET_NAME} \
            || /bin/true
  docker-builds:
    timeout-minutes: 15
    runs-on: ubuntu-22.04
    steps:
      - uses: actions/checkout@v4
      - run: docker buildx bake

  smoke-server-bq:
    runs-on: ubuntu-22.04
    timeout-minutes: 15
    env:
      DATABASE_URL: "postgresql+psycopg://postgres:postgres@localhost:5499/postgres?sslmode=disable"
      XNGIN_CLI_TABLE_NAME: smoke_${{ github.run_id }}_${{ github.run_attempt }}
    services:
      postgres:
        image: postgres:17
        env:
          POSTGRES_DB: postgres
          POSTGRES_PASSWORD: postgres
        options: >-
          --health-cmd pg_isready
          --health-interval 10s
          --health-timeout 5s
          --health-retries 5
        ports:
          - 5499:5432
    steps:
      - uses: actions/checkout@v4
        with:
          lfs: true
      - uses: astral-sh/setup-uv@v6
      - run: uv sync --locked
      - name: write secrets
        env:
          GCLOUD_SERVICE_ACCOUNT_CREDENTIALS: ${{ secrets.GOOGLE_APPLICATION_CREDENTIALS_CONTENT }}
        run: |
          mkdir -p ~/.config/gspread && echo "${GCLOUD_SERVICE_ACCOUNT_CREDENTIALS}" > service_account.json
          openssl sha256 service_account.json
      - name: bq smoke tests
        env:
          DATABASE_URL: "postgresql+psycopg://postgres:postgres@localhost:5499/postgres?sslmode=disable"
        run: |
          set -x

          # Authenticate with environment variable because the CLI doesn't support
          # specifying credentials explicitly.
          export GOOGLE_APPLICATION_CREDENTIALS=service_account.json

          # Populate the test warehouse. This is read by the two CLI commands and the server we start below.
          uv run xngin-cli create-testing-dwh --dsn bigquery://xngin-development-dc/ds --nrows 1000

          # Unset the environment variable because we want to ensure the server is authenticating with the credentials
          # configured in the settings file and not relying on fallback behavior.
          unset GOOGLE_APPLICATION_CREDENTIALS

          # Create the application database.
          uv run xngin-cli create-apiserver-db

<<<<<<< HEAD
          # Start a server using the gha-bq profile.
          XNGIN_SETTINGS=src/xngin/apiserver/testdata/xngin.gha.settings.json uv run fastapi run \
            src/xngin/apiserver/main.py &
          sleep 10
          curl -v --fail-with-body -H "Datasource-ID: gha-bq" 'http://localhost:8000/v1/filters?participant_type=warehouse'
          curl -v --fail-with-body \
            -H "Datasource-ID: gha-bq" \
            -H "Accept: application/json" \
            -H "Content-Type: application/json" \
            -X POST "http://localhost:8000/v1/assign?chosen_n=40&random_state=42" \
            -d '{
              "design_spec": {
                "participant_type": "warehouse",
                "experiment_id": "0897bbd7-dacd-41b4-b164-7a1950fa61f2",
                "experiment_type": "freq_preassigned",
                "experiment_name": "Sample experiment name.",
                "description": "Sample experiment description.",
                "arms": [
                  {
                    "arm_name": "Control",
                    "arm_id": "699a500b-41d6-4cba-b254-60b9493717cb"
                  },
                  {
                    "arm_name": "Treatment",
                    "arm_id": "5bc829fb-ffa6-456c-9e54-d26ba8d1031d"
                  }
                ],
                "start_date": "2024-11-06",
                "end_date": "2024-11-20",
                "filters": [],
                "strata": [
                  {
                    "field_name": "is_onboarded"
                  }
                ],
                "power": 0.8,
                "alpha": 0.05,
                "fstat_thresh": 0.5,
                "metrics": [
                  {
                    "field_name": "current_income",
                    "metric_pct_change": 0.1
                  }
                ]
              }
            }'
          kill %1
=======
          # TODO: Add xngin-cli command to convert xngin.gha.settings.json into database entries and generate API key
          # suitable for use in integration tests.
>>>>>>> adf8844e
      - name: bq cleanup
        if: success() || failure()
        run: |
          export GOOGLE_APPLICATION_CREDENTIALS=service_account.json
          uv run xngin-cli bigquery-table-delete \
            --project-id xngin-development-dc \
            --dataset-id ds \
            --table-id ${XNGIN_CLI_TABLE_NAME} || /bin/true<|MERGE_RESOLUTION|>--- conflicted
+++ resolved
@@ -243,58 +243,8 @@
           # Create the application database.
           uv run xngin-cli create-apiserver-db
 
-<<<<<<< HEAD
-          # Start a server using the gha-bq profile.
-          XNGIN_SETTINGS=src/xngin/apiserver/testdata/xngin.gha.settings.json uv run fastapi run \
-            src/xngin/apiserver/main.py &
-          sleep 10
-          curl -v --fail-with-body -H "Datasource-ID: gha-bq" 'http://localhost:8000/v1/filters?participant_type=warehouse'
-          curl -v --fail-with-body \
-            -H "Datasource-ID: gha-bq" \
-            -H "Accept: application/json" \
-            -H "Content-Type: application/json" \
-            -X POST "http://localhost:8000/v1/assign?chosen_n=40&random_state=42" \
-            -d '{
-              "design_spec": {
-                "participant_type": "warehouse",
-                "experiment_id": "0897bbd7-dacd-41b4-b164-7a1950fa61f2",
-                "experiment_type": "freq_preassigned",
-                "experiment_name": "Sample experiment name.",
-                "description": "Sample experiment description.",
-                "arms": [
-                  {
-                    "arm_name": "Control",
-                    "arm_id": "699a500b-41d6-4cba-b254-60b9493717cb"
-                  },
-                  {
-                    "arm_name": "Treatment",
-                    "arm_id": "5bc829fb-ffa6-456c-9e54-d26ba8d1031d"
-                  }
-                ],
-                "start_date": "2024-11-06",
-                "end_date": "2024-11-20",
-                "filters": [],
-                "strata": [
-                  {
-                    "field_name": "is_onboarded"
-                  }
-                ],
-                "power": 0.8,
-                "alpha": 0.05,
-                "fstat_thresh": 0.5,
-                "metrics": [
-                  {
-                    "field_name": "current_income",
-                    "metric_pct_change": 0.1
-                  }
-                ]
-              }
-            }'
-          kill %1
-=======
           # TODO: Add xngin-cli command to convert xngin.gha.settings.json into database entries and generate API key
           # suitable for use in integration tests.
->>>>>>> adf8844e
       - name: bq cleanup
         if: success() || failure()
         run: |
